# Copyright (C) 2015-2020, Wazuh Inc.
# Created by Wazuh, Inc. <info@wazuh.com>.
# This program is a free software; you can redistribute it and/or modify it under the terms of GPLv2

import concurrent.futures
from base64 import b64decode
from json import loads
from logging import getLogger
from time import time
from connexion.problem import problem as connexion_problem
from connexion.exceptions import ProblemException, OAuthProblem

from aiohttp import web

from api.configuration import api_conf
from api.util import raise_if_exc
from wazuh.core.exception import WazuhTooManyRequests, WazuhPermissionError

logger = getLogger('wazuh')
pool = concurrent.futures.ThreadPoolExecutor()


@web.middleware
async def set_user_name(request, handler):
    if 'token_info' in request:
        request['user'] = request['token_info']['sub']
    response = await handler(request)
    return response


ip_stats = dict()
ip_block = set()
request_counter = 0
current_time = None


async def unlock_ip(request, block_time):
    """This function blocks/unblocks the IPs that are requesting an API token"""
    global ip_block, ip_stats
    if request.remote in ip_block:
        logger.warning(f'IP blocked due to exceeded number of logins attempts: {request.remote}')
        raise_if_exc(WazuhPermissionError(6000))

    try:
        if time() - block_time >= ip_stats[request.remote]['timestamp']:
            ip_stats.pop(request.remote)
            ip_block.remove(request.remote)
    except (KeyError, ValueError):
        pass


async def prevent_bruteforce_attack(request, status, attempts=5):
    """This function checks that the IPs that are requesting an API token do not do so repeatedly"""
    global ip_stats, ip_block
    if request.path == '/security/user/authenticate' and request.method == 'GET' and status != 200:
        if request.remote not in ip_stats.keys():
            ip_stats[request.remote] = dict()
            ip_stats[request.remote]['attempts'] = 1
            ip_stats[request.remote]['timestamp'] = time()
        else:
            ip_stats[request.remote]['attempts'] += 1

        if ip_stats[request.remote]['attempts'] >= attempts:
            ip_block.add(request.remote)


request_counter = 0
current_time = None


@web.middleware
async def prevent_denial_of_service(request, max_requests=300):
    """This function checks that the maximum number of requests per minute set in the configuration is not exceeded"""
    global current_time, request_counter
    if not current_time:
        current_time = time()

    if time() - 60 <= current_time:
        request_counter += 1
    else:
        request_counter = 0
        current_time = time()

    if request_counter > max_requests:
        logger.debug(f'Request rejected due to high request per minute: Source IP: {request.remote}')
        raise_if_exc(WazuhTooManyRequests(6001))


@web.middleware
async def security_middleware(request, handler):
<<<<<<< HEAD
    access_conf = get_api_conf()['access']
=======
    access_conf = api_conf['access']
    await prevent_bruteforce_attack(request, block_time=access_conf['block_time'],
                                    attempts=access_conf['max_login_attempts'])
>>>>>>> cd511a26
    await prevent_denial_of_service(request, max_requests=access_conf['max_request_per_minute'])
    await unlock_ip(request=request, block_time=access_conf['block_time'])

    response = await handler(request)

    await prevent_bruteforce_attack(request=request, status=response.status, attempts=access_conf['max_login_attempts'])

    return response


@web.middleware
async def response_postprocessing(request, handler):
    """Remove unwanted fields from error responses like 400 or 403.

    Additionally, it cleans the output given by connexion's exceptions. If no exception is raised during the
    'await handler(request) it means the output will be a 200 response and no fields needs to be removed."""
    def cleanup_detail_field(detail):
        return ' '.join(str(detail).replace("\n\n", ". ").replace("\n", "").split())

    def remove_unwanted_fields(fields_to_remove=['status', 'type']):
        for field in fields_to_remove:
            if field in problem.body:
                del problem.body[field]
        if 'detail' in problem.body and problem.body['detail'] == '':
            del problem.body['detail']

    problem = None

    try:
        return await handler(request)
    except ProblemException as ex:
        problem = connexion_problem(ex.__dict__['status'],
                                    ex.__dict__['title'] if 'title' in ex.__dict__ and ex.__dict__['title'] else 'Bad Request',
                                    type=ex.__dict__['type'] if 'type' in ex.__dict__ else 'about:blank',
                                    detail=cleanup_detail_field(ex.__dict__['detail']) if 'detail' in ex.__dict__ else '',
                                    ext=ex.__dict__['ext'] if 'ext' in ex.__dict__ else None)
    except OAuthProblem:
        problem = connexion_problem(401, "Unauthorized", type="about:blank", detail="No authorization token provided")
    finally:
        if problem:
            remove_unwanted_fields()
            return problem<|MERGE_RESOLUTION|>--- conflicted
+++ resolved
@@ -3,14 +3,12 @@
 # This program is a free software; you can redistribute it and/or modify it under the terms of GPLv2
 
 import concurrent.futures
-from base64 import b64decode
-from json import loads
 from logging import getLogger
 from time import time
-from connexion.problem import problem as connexion_problem
-from connexion.exceptions import ProblemException, OAuthProblem
 
 from aiohttp import web
+from connexion.exceptions import ProblemException, OAuthProblem
+from connexion.problem import problem as connexion_problem
 
 from api.configuration import api_conf
 from api.util import raise_if_exc
@@ -88,13 +86,7 @@
 
 @web.middleware
 async def security_middleware(request, handler):
-<<<<<<< HEAD
-    access_conf = get_api_conf()['access']
-=======
     access_conf = api_conf['access']
-    await prevent_bruteforce_attack(request, block_time=access_conf['block_time'],
-                                    attempts=access_conf['max_login_attempts'])
->>>>>>> cd511a26
     await prevent_denial_of_service(request, max_requests=access_conf['max_request_per_minute'])
     await unlock_ip(request=request, block_time=access_conf['block_time'])
 
@@ -111,6 +103,7 @@
 
     Additionally, it cleans the output given by connexion's exceptions. If no exception is raised during the
     'await handler(request) it means the output will be a 200 response and no fields needs to be removed."""
+
     def cleanup_detail_field(detail):
         return ' '.join(str(detail).replace("\n\n", ". ").replace("\n", "").split())
 
