# Copyright (C) 2015-2019, Wazuh Inc.
# Created by Wazuh, Inc. <info@wazuh.com>.
# This program is a free software; you can redistribute it and/or modify it under the terms of GPLv2


import os
from secrets import token_urlsafe
from shutil import chown
from time import time

from jose import JWTError, jwt
from sqlalchemy import create_engine, Column, String
from sqlalchemy.exc import IntegrityError
from sqlalchemy.ext.declarative import declarative_base
from sqlalchemy.orm import sessionmaker
from wazuh.rbac import auth_context
<<<<<<< HEAD
=======
from wazuh.rbac import pre_policies
>>>>>>> 6ec697c3
from werkzeug.exceptions import Unauthorized
from werkzeug.security import check_password_hash, generate_password_hash

from api.api_exception import APIException
from api.constants import SECURITY_PATH

# Set authentication database
_auth_db_file = os.path.join(SECURITY_PATH, 'rbac.db')
_engine = create_engine(f'sqlite:///{_auth_db_file}', echo=False)
_Base = declarative_base()


# Declare tables
class _User(_Base):
    __tablename__ = 'users'

    username = Column(String(32), primary_key=True)
    password = Column(String(256))

    def __repr__(self):
        return f"<User(user={self.user})"


# This is the actual sqlite database creation
_Base.metadata.create_all(_engine)
# Only if executing as root
try:
    chown(_auth_db_file, 'ossec', 'ossec')
except PermissionError:
    pass
os.chmod(_auth_db_file, 0o640)
_Session = sessionmaker(bind=_engine)


class AuthenticationManager:
    """Class for dealing with authentication stuff without worrying about database.
    It manages users and token generation.
    """

    def add_user(self, username, password):
        """Creates a new user if it does not exist.

        :param username: string Unique user name
        :param password: string Password provided by user. It will be stored hashed
        :return: True if the user has been created successfuly. False otherwise (i.e. already exists)
        """
        try:
            self.session.add(_User(username=username, password=generate_password_hash(password)))
            self.session.commit()
            return True
        except IntegrityError:
            self.session.rollback()
            return False

    def check_user(self, username, password):
        """Validates a username-password pair.

        :param username: string Unique user name
        :param password: string Password to be checked against the one saved in the database
        :return: True if username and password matches. False otherwise.
        """
        user = self.session.query(_User).filter_by(username=username).first()
        return check_password_hash(user.password, password) if user else False

    def login_user(self, username, password):
        """Validates a username-password pair and generates a jwt token

        :param username: string Unique user name
        :param password: string Password to be checked against the one saved in the database
        :return: string jwt encoded token or None if user credentials are rejected
        """
        if self.check_user(username=username, password=password):
            return generate_token(username)
        return None

    def __enter__(self):
        self.session = _Session()
        return self

    def __exit__(self, exc_type, exc_val, exc_tb):
        self.session.close()


# Create default users if they don't exist yet
with AuthenticationManager() as auth:
    auth.add_user('wazuh-app', 'wazuh-app')
    auth.add_user('wazuh', 'wazuh')


def check_user(user, password, required_scopes=None):
    """Convenience method to use in openapi specification

    :param user: string Unique username
    :param password: string user password
    :param required_scopes:
    :return:
    """
    with AuthenticationManager() as auth:
        if auth.check_user(user, password):
            return {'sub': 'foo',
                    'active': True
                    }

    return None


# Set JWT settings
JWT_ISSUER = 'wazuh'
JWT_LIFETIME_SECONDS = 1800
JWT_ALGORITHM = 'HS256'


# Generate secret file to keep safe or load existing secret
_secret_file_path = os.path.join(SECURITY_PATH, 'jwt_secret')
try:
    if not os.path.exists(_secret_file_path):
        JWT_SECRET = token_urlsafe(512)
        with open(_secret_file_path, mode='x') as secret_file:
            secret_file.write(JWT_SECRET)
        # Only if executing as root
        try:
            chown(_secret_file_path, 'root', 'ossec')
        except PermissionError:
            pass
        os.chmod(_secret_file_path, 0o640)
    else:
        with open(_secret_file_path, mode='r') as secret_file:
            JWT_SECRET = secret_file.readline()
except IOError as e:
    raise APIException(2002)


def generate_token(user_id):
    """Generates an encoded jwt token. This method should be called once a user is properly logged on.

    :param user_id: string Unique user name
    :return: string jwt formatted string
    """
    # Add dummy rbac_policies for developing here
<<<<<<< HEAD
    rbac_policies = auth_context.RBAChecker.optimize_resources()
=======
    mode = False  # White
    rbac_policies = pre_policies.optimize_resources(mode)
>>>>>>> 6ec697c3

    timestamp = int(time())
    payload = {
        "iss": JWT_ISSUER,
        "iat": int(timestamp),
        "exp": int(timestamp + JWT_LIFETIME_SECONDS),
        "sub": str(user_id),
        "rbac_policies": rbac_policies,
        "mode": mode  # True if black_list, False if white_list , needs to be replaced with a function to get the mode
    }

    return jwt.encode(payload, JWT_SECRET, algorithm=JWT_ALGORITHM)


def decode_token(token):
    """Decodes a jwt formatted token. Raise an Unauthorized exception in case validation fails.

    :param token: string jwt formatted token
    :return: dict payload ot the token
    """
    try:
        return jwt.decode(token, JWT_SECRET, algorithms=[JWT_ALGORITHM])
    except JWTError as e:
        raise Unauthorized from e


def get_permissions(header):
    """Extracts RBAC info from JWT token in request header

    :param header: Connexion request header
    :return: RBAC mode (white or black list) and user permissions
    """
    # We strip "Bearer " from the Authorization header of the request to get the token
    jwt_token = header[7:]

    payload = decode_token(jwt_token)

    permissions = payload['rbac_policies']
    mode = payload['mode']

    return [mode, permissions]<|MERGE_RESOLUTION|>--- conflicted
+++ resolved
@@ -14,10 +14,7 @@
 from sqlalchemy.ext.declarative import declarative_base
 from sqlalchemy.orm import sessionmaker
 from wazuh.rbac import auth_context
-<<<<<<< HEAD
-=======
 from wazuh.rbac import pre_policies
->>>>>>> 6ec697c3
 from werkzeug.exceptions import Unauthorized
 from werkzeug.security import check_password_hash, generate_password_hash
 
@@ -157,12 +154,8 @@
     :return: string jwt formatted string
     """
     # Add dummy rbac_policies for developing here
-<<<<<<< HEAD
-    rbac_policies = auth_context.RBAChecker.optimize_resources()
-=======
     mode = False  # White
     rbac_policies = pre_policies.optimize_resources(mode)
->>>>>>> 6ec697c3
 
     timestamp = int(time())
     payload = {
