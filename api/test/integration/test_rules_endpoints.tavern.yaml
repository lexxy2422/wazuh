---
test_name: GET /rules

marks:
  - base_tests

stages:

  - name: Try to show the rules of the system
    request: &general_rules_request
      verify: False
      url: "{protocol:s}://{host:s}:{port:d}/{version:s}/rules"
      headers:
        Authorization: "Bearer {test_login_token}"
      method: GET
      params:
        limit: 1
        offset: 0
    response:
      status_code: 200
      json:
        data:
          affected_items: &rules_response
            - description: !anystr
              details: !anything
              filename: !anystr
              gdpr: !anything
              groups: !anything
              id: !anyint
              level: !anyint
              relative_dirname: !anystr
              pci_dss: !anything
              status: !anystr
              gpg13: !anything
              hipaa: !anything
              nist_800_53: !anything
              tsc: !anything
              mitre: !anything
          failed_items: []
          total_affected_items: !anyint
          total_failed_items: !anyint

  - name: Try to show the rules of the system, offset = 0
    request:
      verify: False
      <<: *general_rules_request
      params:
        limit: 2
        offset: 0
    response:
      status_code: 200
      json:
        data:
          affected_items:
            - <<: *rules_response
            - description: !anystr
              filename: !anystr
              status: !anystr
          failed_items: []
          total_affected_items: !anyint
          total_failed_items: !anyint
      save:
        json:
          second_rule_description: data.affected_items[1].description
          second_rule_filename: data.affected_items[1].filename
          second_rule_status: data.affected_items[1].status

  - name: Try to show the rules of the system, offset = 1
    request:
      verify: False
      <<: *general_rules_request
      params:
        limit: 2
        offset: 1
    response:
      status_code: 200
      json:
        data:
          affected_items:
            - description: "{second_rule_description}"
              filename: "{second_rule_filename}"
              status: "{second_rule_status}"
            - <<: *rules_response
          failed_items: []
          total_affected_items: !anyint
          total_failed_items: !anyint

  - name: Try to show the rules of the system, without limit
    request:
      verify: False
      <<: *general_rules_request
    response:
      status_code: 200
      json:
        data:
          total_affected_items: !anyint

  - name: Try to show the rules of the system with a existent state
    request:
      verify: False
      <<: *general_rules_request
      params:
        status: disabled
        limit: 2
    response:
      status_code: 200
      json:
        data:
          affected_items:
            - <<: *rules_response
            - <<: *rules_response
          failed_items: []
          total_affected_items: !anyint
          total_failed_items: !anyint

  - name: Try to get all rules with limit = 0
    request:
      verify: False
      <<: *general_rules_request
      params:
        limit: 0
    response:
      status_code: 400

  - name: Sort without limit
    request:
      verify: False
      <<: *general_rules_request
      params:
        sort: -filename
    response:
      status_code: 200
      json:
        data:
          affected_items: !anything
          failed_items: []
          total_affected_items: !anyint
          total_failed_items: !anyint

  - name: Show rules of the system using valid select
    request:
      verify: False
      <<: *general_rules_request
      params:
        # Single and nested select
        select: 'filename,details.noalert'
    response:
      verify_response_with:
        # Check response item keys are the selected keys
        function: tavern_utils:test_select_key_affected_items
        extra_kwargs:
          select_key: 'id,filename,details.noalert' # required_fields={'id'}
      status_code: 200
      json:
        data:
          total_affected_items: !anyint
          failed_items: []
          total_failed_items: 0

  - name: Show rules of the system using invalid select
    request:
      verify: False
      <<: *general_rules_request
      params:
        select: 'noexists'
    response:
      status_code: 400
      json: &invalid_select
        code: 1724

  - name: Show rules of the system using select (one select is invalid)
    request:
      verify: False
      <<: *general_rules_request
      params:
        select: 'id,filename,noexists'
    response:
      status_code: 400
      json:
        <<: *invalid_select

  - name: Search in rules
    request:
      verify: False
      url: "{protocol:s}://{host:s}:{port:d}/{version:s}/rules"
      method: GET
      headers:
        Authorization: "Bearer {test_login_token}"
      params:
        search: web
        limit: 2
    response:
      status_code: 200
      json:
        data:
          affected_items:
            - <<: *rules_response
            - <<: *rules_response
          failed_items: []
          total_affected_items: !anyint
          total_failed_items: !anyint
      save:
        json:
          rule_id: data.affected_items[1].id

  - name: Test search
    request:
      verify: False
      <<: *general_rules_request
      params:
        search: web
        offset: 1
        limit: 1
    response:
      status_code: 200
      json:
        data:
          affected_items:
            - id: !int "{rule_id}"
          failed_items: []
          total_affected_items: !anyint
          total_failed_items: !anyint

  - name: Invalid parameter
    request:
      verify: False
      <<: *general_rules_request
      params:
        noexist: nothing
    response:
      status_code: 400

  - name: Invalid status
    request:
      verify: False
      <<: *general_rules_request
      params:
        status: aCtIvE
    response:
      status_code: 400

  - name: Invalid parameters - Extra fields
    request:
      verify: False
      <<: *general_rules_request
      params:
        status: enabled
        noexist: True
    response:
      status_code: 400

  - name: Filters status
    request:
      verify: False
      <<: *general_rules_request
      params:
        status: enabled
        limit: 2
    response:
      status_code: 200
      json:
        data:
          affected_items:
            - <<: *rules_response
            - <<: *rules_response
          failed_items: []
          total_affected_items: !anyint
          total_failed_items: !anyint

  - name: Filter status without limit
    request:
      verify: False
      <<: *general_rules_request
      params:
        status: enabled
    response:
      status_code: 200
      json:
        data:
          total_affected_items: !anyint

  - name: Try to show the rules of the system with a non-existent state
    request:
      verify: False
      url: "{protocol:s}://{host:s}:{port:d}/{version:s}/rules"
      method: GET
      headers:
        Authorization: "Bearer {test_login_token}"
      params:
        status: notexist
    response:
      status_code: 400

  - name: Test q
    request:
      verify: False
      <<: *general_rules_request
      params:
        q: 'id=200'
    response:
      status_code: 200
      json:
        data:
          affected_items:
            - <<: *rules_response
              id: 200
          failed_items: []
          total_affected_items: !anyint
          total_failed_items: !anyint

  - name: Test complex q
    request:
      verify: False
      <<: *general_rules_request
      params:
        q: 'filename=0010-rules_config.xml;id>3;id<7;details.category=squid'
    response:
      status_code: 200
      json:
        data:
          affected_items:
            - <<: *rules_response
              id: !anyint
              details:
                category:
                  'squid'
          failed_items: []
          total_affected_items: !anyint
          total_failed_items: !anyint

---
test_name: GET /rules filters

stages:

  - name: Filter group
    request:
      verify: False
      <<: *general_rules_request
      params:
        group: web
        limit: 1
    response:
      status_code: 200
      json:
        data:
          affected_items: *rules_response
          failed_items: []
          total_affected_items: !anyint
          total_failed_items: !anyint

  - name: Filter group without limit
    request:
      verify: False
      <<: *general_rules_request
      params:
        group: web
    response:
      status_code: 200
      json:
        data:
          total_affected_items: !anyint

  - name: Try to show the rules by levels
    request:
      verify: False
      <<: *general_rules_request
      params:
        level: 2
        limit: 2
    response:
      status_code: 200
      json:
        data:
          affected_items:
            - <<: *rules_response
            - <<: *rules_response
          failed_items: []
          total_affected_items: !anyint
          total_failed_items: !anyint

  - name: Filter levels without limit
    request:
      verify: False
      <<: *general_rules_request
      params:
        level: 2
    response:
      status_code: 200
      json:
        data:
          total_affected_items: !anyint

  - name: Filter levels without limit
    request:
      verify: False
      <<: *general_rules_request
      params:
        level: 2-3
    response:
      status_code: 200
      json:
        data:
          total_affected_items: !anyint

  - name: Try to show the rules by levels (invalid interval)
    request:
      verify: False
      <<: *general_rules_request
      params:
        level: 2-4-5
    response:
      status_code: 400

  - name: Filter relative_dirname
    request:
      verify: False
      <<: *general_rules_request
      params:
        relative_dirname: ruleset/rules
        limit: 2
    response:
      status_code: 200
      json:
        data:
          affected_items:
            - <<: *rules_response
            - <<: *rules_response
          failed_items: []
          total_affected_items: !anyint
          total_failed_items: !anyint

  - name: Filter relative_dirname without limit
    request:
      verify: False
      <<: *general_rules_request
      params:
        relative_dirname: ruleset/rules
    response:
      status_code: 200
      json:
        data:
          total_affected_items: !anyint

  - name: Filter filename
    request:
      verify: False
      <<: *general_rules_request
      params:
        filename: 0015-ossec_rules.xml
        limit: 5
    response:
      status_code: 200
      json:
        data:
          affected_items:
            - <<: *rules_response
            - <<: *rules_response
            - <<: *rules_response
            - <<: *rules_response
            - <<: *rules_response
          failed_items: []
          total_affected_items: !anyint
          total_failed_items: !anyint
      save:
        json:
          pci_dss_value: data.affected_items[1].pci_dss[0]
          gdpr_value: data.affected_items[1].gdpr[0]
          gpg13_value: data.affected_items[1].gpg13[0]
          hipaa_value: data.affected_items[1].hipaa[0]
          nist-800-53_value: data.affected_items[1].nist_800_53[0]
          tsc_value: data.affected_items[1].tsc[0]
          mitre_value: data.affected_items[4].mitre[0]

  - name: Filter filename without limit
    request:
      verify: False
      <<: *general_rules_request
      params:
        filename: 0015-ossec_rules.xml
        offset: 1
        limit: 1
    response:
      status_code: 200
      json:
        data:
          affected_items:
            - pci_dss:
              - "{pci_dss_value}"
          failed_items: []
          total_affected_items: !anyint
          total_failed_items: !anyint

  - name: Filter pci_dss
    request:
      verify: False
      <<: *general_rules_request
      params:
        pci_dss: "{pci_dss_value}"
        limit: 1
    response:
      status_code: 200
      json:
        data:
          affected_items:
            - pci_dss:
              - "{pci_dss_value}"
          failed_items: []
          total_affected_items: !anyint
          total_failed_items: !anyint

  - name: Filter pci_dss without limit
    request:
      verify: False
      <<: *general_rules_request
      params:
        pci_dss: "{pci_dss_value}"
    response:
      status_code: 200
      json:
        data:
          total_affected_items: !anyint

  - name: Filter gdpr
    request:
      verify: False
      <<: *general_rules_request
      params:
        gdpr: "{gdpr_value}"
        limit: 1
    response:
      status_code: 200
      json:
        data:
          affected_items:
            - gdpr:
              - "{gdpr_value}"
          failed_items: []
          total_affected_items: !anyint
          total_failed_items: !anyint

  - name: Filter gdpr without limit
    request:
      verify: False
      <<: *general_rules_request
      params:
        gdpr: "{gdpr_value}"
    response:
      status_code: 200
      json:
        data:
          total_affected_items: !anyint

  - name: Filter gpg13
    request:
      verify: False
      <<: *general_rules_request
      params:
        gpg13: "{gpg13_value}"
        limit: 1
    response:
      status_code: 200
      json:
        data:
          affected_items:
            - gpg13:
              - "{gpg13_value}"
          failed_items: []
          total_affected_items: !anyint
          total_failed_items: !anyint

  - name: Filter gpg13 without limit
    request:
      verify: False
      <<: *general_rules_request
      params:
        gpg13: "{gpg13_value}"
    response:
      status_code: 200
      json:
        data:
          total_affected_items: !anyint

  - name: Filter hipaa
    request:
      verify: False
      <<: *general_rules_request
      params:
        hipaa: "{hipaa_value}"
        limit: 1
    response:
      status_code: 200
      json:
        data:
          affected_items:
            - hipaa:
              - "{hipaa_value}"
          failed_items: []
          total_affected_items: !anyint
          total_failed_items: !anyint

  - name: Filter hipaa without limit
    request:
      verify: False
      <<: *general_rules_request
      params:
        hipaa: "{hipaa_value}"
    response:
      status_code: 200
      json:
        data:
          total_affected_items: !anyint

  - name: Filter nist-800-53
    request:
      verify: False
      <<: *general_rules_request
      params:
        nist-800-53: "{nist-800-53_value}"
        limit: 1
    response:
      status_code: 200
      json:
        data:
          affected_items:
            - nist_800_53:
              - "{nist-800-53_value}"
          failed_items: []
          total_affected_items: !anyint
          total_failed_items: !anyint

  - name: Filter nist-800-53 without limit
    request:
      verify: False
      <<: *general_rules_request
      params:
        nist-800-53: "{nist-800-53_value}"
    response:
      status_code: 200
      json:
        data:
          total_affected_items: !anyint

  - name: Filter tsc
    request:
      verify: False
      <<: *general_rules_request
      params:
        tsc: "{tsc_value}"
        limit: 1
    response:
      status_code: 200
      json:
        data:
          affected_items:
            - tsc:
                - "{tsc_value}"
          failed_items: []
          total_affected_items: !anyint
          total_failed_items: !anyint

  - name: Filter tsc without limit
    request:
      verify: False
      <<: *general_rules_request
      params:
        tsc: "{tsc_value}"
    response:
      status_code: 200
      json:
        data:
          total_affected_items: !anyint

  - name: Filter mitre
    request:
      <<: *general_rules_request
      params:
        mitre: "{mitre_value}"
        limit: 1
    response:
      status_code: 200
      json:
        data:
          affected_items:
            - mitre:
              - "{mitre_value}"
          failed_items: []
          total_affected_items: !anyint
          total_failed_items: !anyint

  - name: Filter mitre without limit
    request:
      <<: *general_rules_request
      params:
        mitre: "{mitre_value}"
    response:
      status_code: 200
      json:
        data:
          total_affected_items: !anyint

---
test_name: GET /rules/requirement/pci_dss

stages:

  - name: Try to show the rules by requirement pci_dss
    request: &pci_dss_rules_request
      verify: False
      url: "{protocol:s}://{host:s}:{port:d}/{version:s}/rules/requirement/pci_dss"
      method: GET
      headers:
        Authorization: "Bearer {test_login_token}"
      params:
        limit: 2
    response:
      status_code: 200
      json:
        data:
          affected_items:
            - !anystr
            - !anystr
          failed_items: []
          total_affected_items: !anyint
          total_failed_items: 0
<<<<<<< HEAD
=======
        message: !anystr
>>>>>>> 5d83b509

  - name: Try to show the rules by requirement pci_dss, limit and offset
    request:
      verify: False
      <<: *pci_dss_rules_request
      params:
        limit: 1
        offset: 0
    response:
      status_code: 200
      json:
        data:
          affected_items:
            - !anystr
          failed_items: []
          total_affected_items: !anyint
          total_failed_items: 0
<<<<<<< HEAD
=======
        message: !anystr
>>>>>>> 5d83b509

  - name: Try to show the rules by requirement pci_dss, limit = 0
    request:
      verify: False
      <<: *pci_dss_rules_request
      params:
        limit: 0
    response:
      status_code: 400

  - name: Filter sort
    request:
      verify: False
      <<: *pci_dss_rules_request
      params:
        limit: 1000
    response:
      status_code: 200
      json:
        data:
          affected_items: !anything
          failed_items: []
          total_affected_items: !anyint
          total_failed_items: 0
<<<<<<< HEAD
=======
        message: !anystr
>>>>>>> 5d83b509
      save:
        json:
          affected_items: data.affected_items

  - name: Filter sort
    request:
      verify: False
      <<: *pci_dss_rules_request
      params:
        sort: "-"
    response:
      verify_response_with:
        - function: tavern_utils:test_sort_response
          extra_kwargs:
            affected_items: "{affected_items}"

  - name: Filter search
    request:
      verify: False
      <<: *pci_dss_rules_request
      params:
        search: 10
    response:
      status_code: 200
      json:
        data:
          affected_items: !anything
          failed_items: []
          total_affected_items: !anyint
          total_failed_items: !anyint

  - name: Invalid filter
    request:
      verify: False
      <<: *pci_dss_rules_request
      params:
        noexist: True
    response:
      status_code: 400

---
test_name: GET /rules/requirement/gdpr

stages:

  - name: Try to show the rules by requirement gdpr
    request: &gdpr_rules_request
      verify: False
      url: "{protocol:s}://{host:s}:{port:d}/{version:s}/rules/requirement/gdpr"
      method: GET
      headers:
        Authorization: "Bearer {test_login_token}"
      params:
        limit: 2
    response:
      status_code: 200
      json:
        data:
          affected_items:
            - !anystr
            - !anystr
          failed_items: []
          total_affected_items: !anyint
          total_failed_items: 0
<<<<<<< HEAD
=======
        message: !anystr
>>>>>>> 5d83b509

  - name: Try to show the rules by requirement gdpr, limit and offset
    request:
      verify: False
      <<: *gdpr_rules_request
      params:
        limit: 1
        offset: 0
    response:
      status_code: 200
      json:
        data:
          affected_items:
            - !anystr
          failed_items: []
          total_affected_items: !anyint
          total_failed_items: 0
<<<<<<< HEAD
=======
        message: !anystr
>>>>>>> 5d83b509

  - name: Try to show the rules by requirement gdpr, limit = 0
    request:
      verify: False
      <<: *gdpr_rules_request
      params:
        limit: 0
    response:
      status_code: 400

  - name: Filter sort
    request:
      verify: False
      <<: *gdpr_rules_request
      params:
        limit: 1000
    response:
      status_code: 200
      json:
        data:
          affected_items: !anything
          failed_items: []
          total_affected_items: !anyint
          total_failed_items: 0
<<<<<<< HEAD
=======
        message: !anystr
>>>>>>> 5d83b509
      save:
        json:
          affected_items: data.affected_items

  - name: Filter reverse sort
    request:
      verify: False
      <<: *gdpr_rules_request
      params:
        limit: 1000
        sort: "-"
    response:
      verify_response_with:
        - function: tavern_utils:test_sort_response
          extra_kwargs:
            affected_items: "{affected_items}"

  - name: Filter search
    request:
      verify: False
      <<: *gdpr_rules_request
      params:
        search: 10
    response:
      status_code: 200
      json:
        data:
          affected_items: !anything
          failed_items: []
          total_affected_items: !anyint
          total_failed_items: !anyint

  - name: Invalid filter
    request:
      verify: False
      <<: *gdpr_rules_request
      params:
        noexist: True
    response:
      status_code: 400

---
test_name: GET /rules/requirement/gpg13

stages:

  - name: Try to show the rules by requirement gpg13
    request: &gpg13_rules_request
      verify: False
      url: "{protocol:s}://{host:s}:{port:d}/{version:s}/rules/requirement/gpg13"
      method: GET
      headers:
        Authorization: "Bearer {test_login_token}"
    response:
      status_code: 200
      json:
        data:
          total_affected_items: !anyint

  - name: Try to show the rules by requirement gpg13, limit and offset
    request:
      verify: False
      <<: *gpg13_rules_request
      params:
        limit: 2
        offset: 0
    response:
      status_code: 200
      json:
        data:
          affected_items:
            - !anystr
            - !anystr
          failed_items: []
          total_affected_items: !anyint
          total_failed_items: 0
<<<<<<< HEAD
=======
        message: !anystr
>>>>>>> 5d83b509

  - name: Try to show the rules by requirement gpg13, limit = 0
    request:
      verify: False
      <<: *gpg13_rules_request
      params:
        limit: 0
    response:
      status_code: 400

  - name: Filter sort
    request:
      verify: False
      <<: *gpg13_rules_request
    response:
      status_code: 200
      json:
        data:
          affected_items: !anything
          failed_items: []
          total_affected_items: !anyint
          total_failed_items: !anyint
<<<<<<< HEAD
=======
        message: !anystr
>>>>>>> 5d83b509
      save:
        json:
          affected_items: data.affected_items

  - name: Filter sort
    request:
      verify: False
      <<: *gpg13_rules_request
      params:
        limit: 1000
    response:
      status_code: 200
      json:
        data:
          affected_items: !anything
          failed_items: []
          total_affected_items: !anyint
          total_failed_items: 0
<<<<<<< HEAD
=======
        message: !anystr
>>>>>>> 5d83b509
      save:
        json:
          affected_items: data.affected_items

  - name: Filter reverse sort
    request:
      verify: False
      <<: *gpg13_rules_request
      params:
        sort: "-"
    response:
      verify_response_with:
        - function: tavern_utils:test_sort_response
          extra_kwargs:
            affected_items: "{affected_items}"

  - name: Filter search
    request:
      verify: False
      <<: *gpg13_rules_request
      params:
        search: 10
    response:
      status_code: 200
      json:
        data:
          affected_items: !anything
          failed_items: []
          total_affected_items: !anyint
          total_failed_items: !anyint

  - name: Invalid filter
    request:
      verify: False
      <<: *gpg13_rules_request
      params:
        noexist: True
    response:
      status_code: 400

---
test_name: GET /rules/requirement/hipaa

stages:

  - name: Try to show the rules by requirement hipaa
    request: &hipaa_rules_request
      verify: False
      url: "{protocol:s}://{host:s}:{port:d}/{version:s}/rules/requirement/hipaa"
      method: GET
      headers:
        Authorization: "Bearer {test_login_token}"
    response:
      status_code: 200
      json:
        data:
          affected_items: !anything
          failed_items: []
          total_affected_items: !anyint
          total_failed_items: !anyint

  - name: Try to show the rules by requirement hipaa, limit and offset
    request:
      verify: False
      <<: *hipaa_rules_request
      params:
        limit: 1
        offset: 0
    response:
      status_code: 200
      json:
        data:
          affected_items: !anything
          failed_items: []
          total_affected_items: !anyint
          total_failed_items: !anyint

  - name: Try to show the rules by requirement hipaa, limit = 0
    request:
      verify: False
      <<: *hipaa_rules_request
      params:
        limit: 0
    response:
      status_code: 400

  - name: Filter sort
    request:
      verify: False
      <<: *hipaa_rules_request
      params:
        sort: "-"
    response:
      status_code: 200
      json:
        data:
          affected_items: !anything
          failed_items: []
          total_affected_items: !anyint
          total_failed_items: !anyint

  - name: Filter search
    request:
      verify: False
      <<: *hipaa_rules_request
      params:
        search: 1
    response:
      status_code: 200
      json:
        data:
          affected_items: !anything
          failed_items: []
          total_affected_items: !anyint
          total_failed_items: !anyint

  - name: Invalid filter
    request:
      verify: False
      <<: *hipaa_rules_request
      params:
        noexist: True
    response:
      status_code: 400

---
test_name: GET /rules/requirement/nist-800-53

stages:

  - name: Try to show the rules by requirement nist-800-53
    request: &nist-800-53_rules_request
      verify: False
      url: "{protocol:s}://{host:s}:{port:d}/{version:s}/rules/requirement/nist-800-53"
      method: GET
      headers:
        Authorization: "Bearer {test_login_token}"
    response:
      status_code: 200
      json:
        data:
          affected_items: !anything
          failed_items: []
          total_affected_items: !anyint
          total_failed_items: !anyint

  - name: Try to show the rules by requirement nist-800-53, limit and offset
    request:
      verify: False
      <<: *nist-800-53_rules_request
      params:
        limit: 1
        offset: 0
    response:
      status_code: 200
      json:
        data:
          affected_items: !anything
          failed_items: []
          total_affected_items: !anyint
          total_failed_items: !anyint

  - name: Try to show the rules by requirement nist-800-53, limit = 0
    request:
      verify: False
      <<: *nist-800-53_rules_request
      params:
        limit: 0
    response:
      status_code: 400

  - name: Filter sort
    request:
      verify: False
      <<: *nist-800-53_rules_request
      params:
        sort: "-"
    response:
      status_code: 200
      json:
        data:
          affected_items: !anything
          failed_items: []
          total_affected_items: !anyint
          total_failed_items: !anyint

  - name: Filter search
    request:
      verify: False
      <<: *nist-800-53_rules_request
      params:
        search: 10
    response:
      status_code: 200
      json:
        data:
          affected_items: !anything
          failed_items: []
          total_affected_items: !anyint
          total_failed_items: !anyint

  - name: Invalid filter
    request:
      verify: False
      <<: *nist-800-53_rules_request
      params:
        noexist: True
    response:
      status_code: 400

---
test_name: GET /rules/requirement/tsc

stages:

  - name: Try to show the rules by requirement tsc
    request: &tsc_rules_request
      verify: False
      url: "{protocol:s}://{host:s}:{port:d}/{version:s}/rules/requirement/tsc"
      method: GET
      headers:
        Authorization: "Bearer {test_login_token}"
    response:
      status_code: 200
      json:
        data:
          affected_items: !anything
          failed_items: []
          total_affected_items: !anyint
          total_failed_items: !anyint

  - name: Try to show the rules by requirement tsc, limit and offset
    request:
      verify: False
      <<: *tsc_rules_request
      params:
        limit: 1
        offset: 0
    response:
      status_code: 200
      json:
        data:
          affected_items: !anything
          failed_items: []
          total_affected_items: !anyint
          total_failed_items: !anyint

  - name: Try to show the rules by requirement tsc, limit = 0
    request:
      verify: False
      <<: *tsc_rules_request
      params:
        limit: 0
    response:
      status_code: 400

  - name: Filter sort
    request:
      verify: False
      <<: *tsc_rules_request
      params:
        sort: "-"
    response:
      status_code: 200
      json:
        data:
          affected_items: !anything
          failed_items: []
          total_affected_items: !anyint
          total_failed_items: !anyint

  - name: Filter search
    request:
      verify: False
      <<: *tsc_rules_request
      params:
        search: 10
    response:
      status_code: 200
      json:
        data:
          affected_items: !anything
          failed_items: []
          total_affected_items: !anyint
          total_failed_items: !anyint

  - name: Invalid filter
    request:
      verify: False
      <<: *tsc_rules_request
      params:
        noexist: True
    response:
      status_code: 400

---
test_name: GET /rules/requirement/mitre

stages:

  - name: Try to show the rules by requirement mitre
    request: &mitre_rules_request
      verify: False
      url: "{protocol:s}://{host:s}:{port:d}/{version:s}/rules/requirement/mitre"
      method: GET
      headers:
        Authorization: "Bearer {test_login_token}"
    response:
      status_code: 200
      json:
        data:
          affected_items: !anything
          failed_items: []
          total_affected_items: !anyint
          total_failed_items: !anyint

  - name: Try to show the rules by requirement mitre, limit and offset
    request:
      verify: False
      <<: *mitre_rules_request
      params:
        limit: 1
        offset: 0
    response:
      status_code: 200
      json:
        data:
          affected_items: !anything
          failed_items: []
          total_affected_items: !anyint
          total_failed_items: !anyint

  - name: Try to show the rules by requirement mitre, limit = 0
    request:
      verify: False
      <<: *mitre_rules_request
      params:
        limit: 0
    response:
      status_code: 400

  - name: Filter sort
    request:
      verify: False
      <<: *mitre_rules_request
      params:
        sort: "-"
    response:
      status_code: 200
      json:
        data:
          affected_items: !anything
          failed_items: []
          total_affected_items: !anyint
          total_failed_items: !anyint

  - name: Filter search
    request:
      verify: False
      <<: *mitre_rules_request
      params:
        search: 10
    response:
      status_code: 200
      json:
        data:
          affected_items: !anything
          failed_items: []
          total_affected_items: !anyint
          total_failed_items: !anyint

  - name: Invalid filter
    request:
      verify: False
      <<: *mitre_rules_request
      params:
        noexist: True
    response:
      status_code: 400

---
test_name: GET /rules/groups

stages:

  - name: Try to show the rules groups
    request: &groups_rules_request
      verify: False
      url: "{protocol:s}://{host:s}:{port:d}/{version:s}/rules/groups"
      method: GET
      headers:
        Authorization: "Bearer {test_login_token}"
    response:
      status_code: 200
      json:
        data:
          affected_items: !anything
          failed_items: []
          total_affected_items: !anyint
          total_failed_items: !anyint

  - name: Try to show the groups of rules, limit and offset
    request:
      verify: False
      <<: *groups_rules_request
      params:
        offset: 0
        limit: 1
    response:
      status_code: 200
      json:
        data:
          affected_items: !anything
          failed_items: []
          total_affected_items: !anyint
          total_failed_items: !anyint

  - name: Try to show the groups of rules, limit = 0
    request:
      verify: False
      <<: *groups_rules_request
      params:
        limit: 0
    response:
      status_code: 400

  - name: Filter sort
    request:
      verify: False
      <<: *groups_rules_request
      params:
        sort: "-"
    response:
      status_code: 200
      json:
        data:
          affected_items: !anything
          failed_items: []
          total_affected_items: !anyint
          total_failed_items: !anyint

  - name: Filter search
    request:
      verify: False
      <<: *groups_rules_request
      params:
        search: web
    response:
      status_code: 200
      json:
        data:
          affected_items: !anything
          failed_items: []
          total_affected_items: !anyint
          total_failed_items: !anyint

  - name: Invalid filter
    request:
      verify: False
      <<: *groups_rules_request
      params:
        noexist: nothing
    response:
      status_code: 400

---
test_name: GET /rules/files

stages:

  - name: Get the rules files
    request: &files_rules_request
      verify: False
      url: "{protocol:s}://{host:s}:{port:d}/{version:s}/rules/files"
      method: GET
      headers:
        Authorization: "Bearer {test_login_token}"
    response:
      status_code: 200
      json:
        data:
          affected_items: !anything
          failed_items: []
          total_affected_items: !anyint
          total_failed_items: !anyint
      save:
        json:
          affected_items: data.affected_items

  - name: Get the rules files, limit = 1, offset = 0
    request:
      verify: False
      <<: *files_rules_request
      params:
        limit: 1
        offset: 0
    response:
      status_code: 200
      json:
        data:
          affected_items: !anything
          failed_items: []
          total_affected_items: !anyint
          total_failed_items: !anyint

  - name: Get the rules files, limit = 0
    request:
      verify: False
      <<: *files_rules_request
      params:
        limit: 0
    response:
      status_code: 400

  - name: Filter sort
    request:
      verify: False
      <<: *files_rules_request
      params:
        sort: "-filename"
    response:
      verify_response_with:
        - function: tavern_utils:test_sort_response
          extra_kwargs:
            affected_items: "{affected_items}"

  - name: Invalid filter
    request:
      verify: False
      <<: *files_rules_request
      params:
        noexist: True
    response:
      status_code: 400

  - name: Invalid filter - Extra field
    request:
      verify: False
      <<: *files_rules_request
      params:
        status: enabled
        noexist: True
    response:
      status_code: 400

  - name: Filter status
    request:
      verify: False
      <<: *files_rules_request
      params:
        status: enabled
    response:
      status_code: 200
      json:
        data:
          affected_items: !anything
          failed_items: []
          total_affected_items: !anyint
          total_failed_items: !anyint

---
test_name: GET /rules/files/{filename}/download

stages:

  - name: Download rule
    request:
      verify: False
      url: "{protocol:s}://{host:s}:{port:d}/{version:s}/rules/files/0350-amazon_rules.xml/download"
      headers:
        Authorization: "Bearer {test_login_token}"
    response:
      status_code: 200
      headers:
        content-type: "application/xml; charset=utf-8"

---
test_name: GET /rules?rule_ids

stages:

  - name: Try to show a rule with a existent id
    request: &id_rules_request
      verify: False
      url: "{protocol:s}://{host:s}:{port:d}/{version:s}/rules"
      method: GET
      headers:
        Authorization: "Bearer {test_login_token}"
      params:
        rule_ids: 1
    response:
      status_code: 200
      json:
        data:
          affected_items:
            - <<: *rules_response
          failed_items: []
          total_affected_items: !anyint
          total_failed_items: 0

  - name: Try to show a rule with two existent ids
    request:
      verify: False
      <<: *id_rules_request
      params:
        rule_ids: 200,201
    response:
      status_code: 200
      json:
        data:
          affected_items:
            - <<: *rules_response
            - <<: *rules_response
          failed_items: []
          total_affected_items: !anyint
          total_failed_items: 0

  - name: Try to show a rule with a existent id and no existent one
    request:
      verify: False
      <<: *id_rules_request
      params:
        rule_ids: 200,99999999
    response:
      status_code: 200
      json:
        data:
          affected_items:
            - <<: *rules_response
          failed_items:
            - error:
                code: 1208
              id:
                - 99999999
          total_affected_items: !anyint
          total_failed_items: 1
<<<<<<< HEAD
=======
        message: !anystr
>>>>>>> 5d83b509

  - name: Try to show a rule with a existent id but with a wrong file in file filter
    request:
      verify: False
      <<: *id_rules_request
      params:
        rule_ids: 200
        filename: 0025-sendmail_rules.xml
    response:
      status_code: 200
      json:
        data:
          affected_items: []
          failed_items: []
          total_affected_items: 0
          total_failed_items: 0
<<<<<<< HEAD
=======
        message: !anystr
>>>>>>> 5d83b509

  - name: Try to show a rule with a existent id, limit = 0
    request:
      verify: False
      <<: *id_rules_request
      params:
        limit: 0
        rule_ids: 1
    response:
      status_code: 400

  - name: Filter sort
    request:
      verify: False
      <<: *id_rules_request
      params:
        sort: -filename
        rule_ids: 1
    response:
      status_code: 200
      json:
        data:
          affected_items:
            - <<: *rules_response
          failed_items: []
          total_affected_items: !anyint
          total_failed_items: 0

  - name: Filter search error
    request:
      verify: False
      <<: *id_rules_request
      params:
        search: error
        rule_ids: 200
    response:
      status_code: 200
      json:
        data:
          affected_items: []
          failed_items: []
          total_affected_items: 0
          total_failed_items: 0

  - name: Invalid filter
    request:
      verify: False
      <<: *id_rules_request
      params:
        noexist: True
        rule_ids: 201
    response:
      status_code: 400

  - name: No rule
    request:
      verify: False
      url: "{protocol:s}://{host:s}:{port:d}/{version:s}/rules"
      method: GET
      headers:
        Authorization: "Bearer {test_login_token}"
      params:
        rule_ids: 9999999999
    response:
      status_code: 200
      json:
        data:
          affected_items: []
          failed_items:
            - error:
                code: 1208
              id:
                - 9999999999
          total_affected_items: 0
<<<<<<< HEAD
          total_failed_items: 1
=======
          total_failed_items: 1
        message: !anystr
>>>>>>> 5d83b509
<|MERGE_RESOLUTION|>--- conflicted
+++ resolved
@@ -723,10 +723,6 @@
           failed_items: []
           total_affected_items: !anyint
           total_failed_items: 0
-<<<<<<< HEAD
-=======
-        message: !anystr
->>>>>>> 5d83b509
 
   - name: Try to show the rules by requirement pci_dss, limit and offset
     request:
@@ -744,10 +740,6 @@
           failed_items: []
           total_affected_items: !anyint
           total_failed_items: 0
-<<<<<<< HEAD
-=======
-        message: !anystr
->>>>>>> 5d83b509
 
   - name: Try to show the rules by requirement pci_dss, limit = 0
     request:
@@ -772,10 +764,6 @@
           failed_items: []
           total_affected_items: !anyint
           total_failed_items: 0
-<<<<<<< HEAD
-=======
-        message: !anystr
->>>>>>> 5d83b509
       save:
         json:
           affected_items: data.affected_items
@@ -840,10 +828,6 @@
           failed_items: []
           total_affected_items: !anyint
           total_failed_items: 0
-<<<<<<< HEAD
-=======
-        message: !anystr
->>>>>>> 5d83b509
 
   - name: Try to show the rules by requirement gdpr, limit and offset
     request:
@@ -861,10 +845,6 @@
           failed_items: []
           total_affected_items: !anyint
           total_failed_items: 0
-<<<<<<< HEAD
-=======
-        message: !anystr
->>>>>>> 5d83b509
 
   - name: Try to show the rules by requirement gdpr, limit = 0
     request:
@@ -889,10 +869,6 @@
           failed_items: []
           total_affected_items: !anyint
           total_failed_items: 0
-<<<<<<< HEAD
-=======
-        message: !anystr
->>>>>>> 5d83b509
       save:
         json:
           affected_items: data.affected_items
@@ -969,10 +945,6 @@
           failed_items: []
           total_affected_items: !anyint
           total_failed_items: 0
-<<<<<<< HEAD
-=======
-        message: !anystr
->>>>>>> 5d83b509
 
   - name: Try to show the rules by requirement gpg13, limit = 0
     request:
@@ -995,10 +967,6 @@
           failed_items: []
           total_affected_items: !anyint
           total_failed_items: !anyint
-<<<<<<< HEAD
-=======
-        message: !anystr
->>>>>>> 5d83b509
       save:
         json:
           affected_items: data.affected_items
@@ -1017,10 +985,6 @@
           failed_items: []
           total_affected_items: !anyint
           total_failed_items: 0
-<<<<<<< HEAD
-=======
-        message: !anystr
->>>>>>> 5d83b509
       save:
         json:
           affected_items: data.affected_items
@@ -1657,10 +1621,6 @@
                 - 99999999
           total_affected_items: !anyint
           total_failed_items: 1
-<<<<<<< HEAD
-=======
-        message: !anystr
->>>>>>> 5d83b509
 
   - name: Try to show a rule with a existent id but with a wrong file in file filter
     request:
@@ -1677,10 +1637,6 @@
           failed_items: []
           total_affected_items: 0
           total_failed_items: 0
-<<<<<<< HEAD
-=======
-        message: !anystr
->>>>>>> 5d83b509
 
   - name: Try to show a rule with a existent id, limit = 0
     request:
@@ -1755,9 +1711,4 @@
               id:
                 - 9999999999
           total_affected_items: 0
-<<<<<<< HEAD
-          total_failed_items: 1
-=======
-          total_failed_items: 1
-        message: !anystr
->>>>>>> 5d83b509
+          total_failed_items: 1