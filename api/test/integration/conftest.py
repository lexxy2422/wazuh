# Copyright (C) 2015, Wazuh Inc.
# Created by Wazuh, Inc. <info@wazuh.com>.
# This program is a free software; you can redistribute it and/or modify it under the terms of GPLv2


import contextlib
import json
import os
import re
import shutil
import subprocess
import time
from base64 import b64encode

import _pytest.fixtures
import pytest
import requests
import urllib3
import yaml
from py.xml import html

current_path = os.path.dirname(os.path.abspath(__file__))
env_path = os.path.join(current_path, 'env')
common_file = os.path.join(current_path, 'common.yaml')
test_logs_path = os.path.join(current_path, '_test_results', 'logs')
docker_log_path = os.path.join(test_logs_path, 'docker.log')
results = dict()

with open(common_file, 'r') as stream:
    common = yaml.safe_load(stream)['variables']
login_url = f"{common['protocol']}://{common['host']}:{common['port']}/{common['login_endpoint']}"
basic_auth = f"{common['user']}:{common['pass']}".encode()
login_headers = {'Content-Type': 'application/json',
                 'Authorization': f'Basic {b64encode(basic_auth).decode()}'}
environment_status = None
env_cluster_nodes = ['master', 'worker1', 'worker2']
agent_names = ['agent1', 'agent2', 'agent3', 'agent4', 'agent5', 'agent6', 'agent7', 'agent8']

standalone_env_mode = 'standalone'
cluster_env_mode = 'cluster'


def pytest_addoption(parser):
    parser.addoption('--nobuild', action='store_false', help='Do not run docker compose build.')
    parser.addoption('--build-managers-only', action='store_true', help='Build only the managers images.')


def pytest_collection_modifyitems(items: list):
    """Pytest hook used to add standalone and cluster marks to tests having none of them.

    Parameters
    ----------
    items : list[pytest.Item]
        List of pytest items collected in the pytest session.
    """
    for item in items:
        test_name = item.nodeid.split('::')[0]
        if 'rbac' not in test_name and not {standalone_env_mode, cluster_env_mode} & {m.name for m in item.own_markers}:
            item.add_marker(standalone_env_mode)
            item.add_marker(cluster_env_mode)


def get_token_login_api():
    """Get the API token for the test

    Returns
    -------
    str
        API token
    """
    response = requests.post(login_url, headers=login_headers, verify=False)
    if response.status_code == 200:
        return json.loads(response.content.decode())['data']['token']
    else:
        raise Exception(f"Error obtaining login token: {response.json()}")


@pytest.hookimpl(optionalhook=True)
def pytest_tavern_beta_before_every_test_run(test_dict, variables):
    """Disable HTTPS verification warnings."""
    urllib3.disable_warnings()
    variables["test_login_token"] = get_token_login_api()


<<<<<<< HEAD
def build_and_up(env_mode: str, interval: int = 10, interval_build_env: int = 10,
                 build: bool = True, build_managers_only: bool = False) -> dict:
=======
def build_and_up(env_mode: str, interval: int = 10, build: bool = True):
>>>>>>> e3d76ea9
    """Build all Docker environments needed for the current test.

    Parameters
    ----------
    env_mode : str
        Indicates the environment to be used in the process.
    interval : int
        Time interval between every build.
    build : bool
        Flag to indicate if images need to be built.
<<<<<<< HEAD
    build_managers_only : bool
        Whether to build only the manager images.

    Returns
    -------
    dict
        Dict with healthchecks parameters.
=======
>>>>>>> e3d76ea9
    """
    # Get current branch or tag
    with open('../../../.git/HEAD', 'r') as f:
        ref = f.readline().strip()

    if ref.startswith("ref:"):
        current_branch = ref.split("refs/heads/")[1]
    else:
        current_branch = ref.split("/")[-1]

    if build:
        # Ping the current branch tarball used to build the manager image.
        response = requests.get(f"https://github.com/wazuh/wazuh/tarball/{current_branch}")
        if response.status_code == 404:
            pytest.fail("Current branch tarball doesn't exist")
        elif not response.ok:
            pytest.fail(f"Couldn't obtain branch tarball: {response.reason}")

    os.chdir(env_path)
    max_retries = 3
    retries = 0

    with open(docker_log_path, mode='w') as f_docker:
<<<<<<< HEAD
        while values_build_env['retries'] < values_build_env['max_retries']:
            if build and not build_managers_only:
                current_process = subprocess.Popen(["docker", "compose", "--profile", env_mode,
                    "build", "--build-arg", f"WAZUH_BRANCH={current_branch}", 
                    "--build-arg", f"ENV_MODE={env_mode}",
                    "--no-cache"],
                    stdout=f_docker, stderr=subprocess.STDOUT, universal_newlines=True)
                current_process.wait()
            if build and build_managers_only:
                current_process = subprocess.Popen(["docker", "compose", "build",
                    "--profile", "managers", "--build-arg", f"WAZUH_BRANCH={current_branch}",
                    "--build-arg", f"ENV_MODE={env_mode}"],
                    stdout=f_docker, stderr=subprocess.STDOUT, universal_newlines=True)
                current_process.wait()
            current_process = subprocess.Popen(
=======
        while retries < max_retries:
            if build:
                build_process = subprocess.Popen(["docker", "compose", "--profile", env_mode,
                    "build", "--build-arg", f"WAZUH_BRANCH={current_branch}",
                    "--build-arg", f"ENV_MODE={env_mode}", "--no-cache"],
                    stdout=f_docker, stderr=subprocess.STDOUT, universal_newlines=True)
                build_process.wait()
            up_process = subprocess.Popen(
>>>>>>> e3d76ea9
                ["docker", "compose", "--profile", env_mode, "up", "-d"],
                env=dict(os.environ, ENV_MODE=env_mode),
                stdout=f_docker, stderr=subprocess.STDOUT, universal_newlines=True)
            up_process.wait()

            if up_process.returncode == 0:
                break

            time.sleep(interval)
            retries += 1

    os.chdir(current_path)


def down_env(env_mode: str):
    """Stop and remove all Docker containers."""
    os.chdir(env_path)
    with open(docker_log_path, mode='a') as f_docker:
        current_process = subprocess.Popen(["docker", "compose", "--profile", env_mode, "down"],
                                           stdout=f_docker, stderr=subprocess.STDOUT, universal_newlines=True)
        current_process.wait()
    os.chdir(current_path)


def check_health(node_type: str = 'manager', agents: list = None,
                 only_check_master_health: bool = False):
    """Check the Wazuh nodes health.

    Parameters
    ----------
    node_type : str
        Can be agent, manager or haproxy-lb.
    agents : list
        List of active agents for the current test
        (only needed if the agents need a custom healthcheck).
    only_check_master_health : bool
        Indicates whether the only node which health needs to be checked is master or not.

    Returns
    -------
    bool
        True if all healthchecks passed, False otherwise.
    """
    if node_type == 'manager':
        nodes_to_check = ['master'] if only_check_master_health else env_cluster_nodes
        for node in nodes_to_check:
            health = subprocess.check_output(
                f"docker inspect env-wazuh-{node}-1 -f '{{{{json .State.Health.Status}}}}'",
                shell=True)
            if not health.startswith(b'"healthy"'):
                return False
    elif node_type == 'agent':
        for agent in agents:
            health = subprocess.check_output(
                f"docker inspect env-wazuh-agent{agent}-1 -f '{{{{json .State.Health.Status}}}}'",
                shell=True)
            if not health.startswith(b'"healthy"'):
                return False
    elif node_type == 'haproxy-lb':
        health = subprocess.check_output(
            "docker inspect env-haproxy-lb-1 -f '{{json .State.Health.Status}}'", shell=True)
        if not health.startswith(b'"healthy"'):
            return False
    else:
        raise ValueError(f"Invalid node_type value: '{node_type}'.")

    return True


def general_procedure(module: str):
    """Copy the configurations files of the specified module to temporal folder.
    The temporal folder will be processed in the environments' entrypoints.

    Parameters
    ----------
    module : str
        Name of the tested module.
    """
    base_content = os.path.join(env_path, 'configurations', 'base')
    module_content = os.path.join(env_path, 'configurations', module)
    tmp_content = os.path.join(env_path, 'configurations', 'tmp')
    with contextlib.suppress(FileNotFoundError):
        shutil.copytree(base_content, tmp_content, dirs_exist_ok=True)
    with contextlib.suppress(FileNotFoundError):
        shutil.copytree(module_content, tmp_content, dirs_exist_ok=True)


def change_rbac_mode(rbac_mode: str = 'white'):
    """Modify security.yaml in base folder to change RBAC mode for the current test.

    Parameters
    ----------
    rbac_mode : str
        RBAC Mode: Black (by default: all allowed), White (by default: all denied)
    """
    with open(os.path.join(env_path, 'configurations', 'base', 'manager', 'config', 'api', 'configuration', 'security',
                           'security.yaml'), 'r+') as rbac_conf:
        content = rbac_conf.read()
        rbac_conf.seek(0)
        rbac_conf.write(re.sub(r'rbac_mode: (white|black)', f'rbac_mode: {rbac_mode}', content))


def enable_white_mode():
    """Set white mode for non-rbac integration tests
    """
    with open(os.path.join(env_path, 'configurations', 'base', 'manager', 'config', 'api', 'configuration', 'security',
                           'security.yaml'), '+r') as rbac_conf:
        content = rbac_conf.read()
        rbac_conf.seek(0)
        rbac_conf.write(re.sub(r'rbac_mode: (white|black)', 'rbac_mode: white', content))


def clean_tmp_folder():
    """Remove temporal folder used te configure the environment and set RBAC mode to Black.
    """
    shutil.rmtree(os.path.join(env_path, 'configurations', 'tmp', 'manager'), ignore_errors=True)
    shutil.rmtree(os.path.join(env_path, 'configurations', 'tmp', 'agent'), ignore_errors=True)


def generate_rbac_pair(index: int, permission: dict):
    """Generate a policy and the relationship between it and the testing role.

    Parameters
    ----------
    index : int
        Integer that is used to define a policy and a relationship id that are not used in the database
    permission : dict
        Dict containing the policy information

    Returns
    -------
    list
        List with two SQL sentences, the first creates the policy and the second links it with the testing role
    """
    role_policy_pair = [
        f'INSERT INTO policies VALUES({1000 + index},\'testing{index}\',\'{json.dumps(permission)}\','
        f'\'1970-01-01 00:00:00\');\n',
        f'INSERT INTO roles_policies VALUES({1000 + index},99,{1000 + index},{index},\'1970-01-01 00:00:00\');\n'
    ]

    return role_policy_pair


def rbac_custom_config_generator(module: str, rbac_mode: str):
    """Create a custom SQL script for RBAC integrated tests.
    This is achieved by reading the permissions information in the RBAC folder of the specific module.

    Parameters
    ----------
    module : str
        Name of the tested module
    rbac_mode : str
        RBAC Mode: Black (by default: all allowed), White (by default: all denied)
    """
    custom_rbac_path = os.path.join(env_path, 'configurations', 'tmp', 'manager', 'configuration_files',
                                    'custom_rbac_schema.sql')

    try:
        with open(os.path.join(env_path, 'configurations', 'rbac', module,
                               f'{rbac_mode}_config.yaml')) as configuration_sentences:
            list_custom_policy = yaml.safe_load(configuration_sentences.read())
    except FileNotFoundError:
        return

    sql_sentences = []
    sql_sentences.append('PRAGMA foreign_keys=OFF;\n')
    sql_sentences.append('BEGIN TRANSACTION;\n')
    sql_sentences.append('DELETE FROM user_roles WHERE user_id=99;\n')  # Current DB status: User 99 - Role 1 (Base)
    for index, permission in enumerate(list_custom_policy):
        sql_sentences.extend(generate_rbac_pair(index, permission))
    sql_sentences.append('INSERT INTO user_roles VALUES(99,99,99,0,\'1970-01-01 00:00:00\');')
    sql_sentences.append('COMMIT')

    os.makedirs(os.path.dirname(custom_rbac_path), exist_ok=True)
    with open(custom_rbac_path, 'w') as rbac_config:
        rbac_config.writelines(sql_sentences)


def save_logs(test_name: str):
    """Save API, cluster and Wazuh logs from every cluster node and Wazuh logs from every agent if tests fail.
    Save haproxy-lb log.

    Examples:
    "test_{test_name}-{node/agent}-{log}" -> "test_decoder-worker1-api.log"
    "test_{test_name}-{node/agent}-{log}" -> "test_decoder-agent4-ossec.log"

    Parameters
    ----------
    test_name : str
        Name of the test.
    """
    logs_path = '/var/ossec/logs'

    # Save cluster nodes' logs
    logs = ['api.log', 'cluster.log', 'ossec.log']
    for node in env_cluster_nodes:
        for log in logs:
            try:
                subprocess.check_output(
                    f"docker cp env-wazuh-{node}-1:{os.path.join(logs_path, log)} "
                    f"{os.path.join(test_logs_path, f'test_{test_name}-{node}-{log}')}",
                    shell=True)
            except subprocess.CalledProcessError:
                continue

    # Save agents' logs
    for agent in agent_names:
        try:
            subprocess.check_output(
                f"docker cp env-wazuh-{agent}-1:{os.path.join(logs_path, 'ossec.log')} "
                f"{os.path.join(test_logs_path, f'test_{test_name}-{agent}-ossec.log')}",
                shell=True)
        except subprocess.CalledProcessError:
            continue

    # Save haproxy-lb log
    with open(os.path.join(test_logs_path, f'test_{test_name}-haproxy-lb.log'), mode='w') as f_log:
        current_process = subprocess.Popen(
                ["docker", "logs", "env-haproxy-lb-1"],
                stdout=f_log, stderr=subprocess.STDOUT, universal_newlines=True)
        current_process.wait()


@pytest.fixture(scope='session', autouse=True)
def api_test(request: _pytest.fixtures.SubRequest):
    """This function is responsible for setting up the Docker environment necessary for every test.
    This function will be executed with all the integrated API tests.

    Parameters
    ----------
    request : _pytest.fixtures.SubRequest
        Object that contains information about the current test
    """

    def clean_up_env(env_mode: str):
        """Clean temporary folder, save environment logs and status; and stop and remove all Docker containers."""
        clean_tmp_folder()
        if request.session.testsfailed > 0:
            save_logs(f"{rbac_mode}_{module.split('.')[0]}" if rbac_mode else f"{module.split('.')[0]}")

        # Get the environment current status
        global environment_status
        environment_status = get_health()
        down_env(env_mode)

    # Get the value of the mark indicating the test mode. This value will vary between 'cluster' or 'standalone'
    mode = request.node.config.getoption("-m")
    env_mode = standalone_env_mode if mode == 'standalone' else cluster_env_mode
    os.makedirs(test_logs_path, exist_ok=True)

    # Add clean_up_env as fixture finalizer
    request.addfinalizer(lambda: clean_up_env(env_mode))

    test_filename = request.node.config.args[0].split('_')
    if 'rbac' in test_filename:
        rbac_mode = test_filename[2]
        module = test_filename[3]
    else:
        rbac_mode = None
        module = test_filename[1]

    clean_tmp_folder()

    if rbac_mode:
        change_rbac_mode(rbac_mode)
        rbac_custom_config_generator(module, rbac_mode)
    else:
        enable_white_mode()

    general_procedure(module)
    build_and_up(build=request.config.getoption('--nobuild'), env_mode=env_mode)

    max_retries = 30
    retries = 0

    while retries < max_retries:
        managers_health = check_health(only_check_master_health=env_mode == standalone_env_mode)
        agents_health = check_health(node_type='agent', agents=list(range(1, 9)))
        nginx_health = check_health(node_type='nginx-lb')

    while values['retries'] < values['max_retries']:
        managers_health = check_health(interval=values['interval'],
                                       only_check_master_health=env_mode == standalone_env_mode)
        agents_health = check_health(interval=values['interval'], node_type='agent', agents=list(range(1, 9)))
        haproxy_health = check_health(interval=values['interval'], node_type='haproxy-lb')
        # Check if entrypoint was successful
        try:
            error_message = subprocess.check_output(["docker", "exec", "-t", "env-wazuh-master-1", "sh", "-c",
                                                     "cat /entrypoint_error"]).decode().strip()
            pytest.fail(error_message)
        except subprocess.CalledProcessError:
            pass

        if managers_health and agents_health and haproxy_health:
            time.sleep(values['interval'])
            return

        retries += 1
        time.sleep(10)


def get_health():
    """Get the current status of the integration environment

    Returns
    -------
    str
        Current status
    """
    health = "\nEnvironment final status\n"
    health += subprocess.check_output(
        "docker ps --format 'table {{.Names}}\t{{.RunningFor}}\t{{.Status}}'"
        " --filter name=^env-wazuh",
        shell=True).decode()
    health += '\n'

    return health


# HTML report
class HTMLStyle(html):
    class body(html.body):
        style = html.Style(background_color='#F0F0EE')

    class table(html.table):
        style = html.Style(border='2px solid #005E8C', margin='16px 0px', color='#005E8C',
                           font_size='15px')

    class colored_td(html.td):
        style = html.Style(color='#005E8C', padding='5px', border='2px solid #005E8C', text_align='left',
                           white_space='pre-wrap', font_size='14px')

    class td(html.td):
        style = html.Style(padding='5px', border='2px solid #005E8C', text_align='left',
                           white_space='pre-wrap', font_size='14px')

    class th(html.th):
        style = html.Style(color='#0094ce', padding='5px', border='2px solid #005E8C', text_align='left',
                           font_weight='bold', font_size='15px')

    class h1(html.h1):
        style = html.Style(color='#0094ce')

    class h2(html.h2):
        style = html.Style(color='#0094ce')

    class h3(html.h3):
        style = html.Style(color='#0094ce')


@pytest.hookimpl(optionalhook=True)
def pytest_html_results_table_header(cells):
    cells.insert(2, html.th('Stages'))
    # Remove links
    cells.pop()


@pytest.hookimpl(optionalhook=True)
def pytest_html_results_table_row(report, cells):
    try:
        # Replace the original full name for the test case name
        cells[1] = HTMLStyle.colored_td(report.test_name)
        # Insert test stages
        cells.insert(2, HTMLStyle.colored_td(report.stages))
        # Replace duration with the colored_td style
        cells[3] = HTMLStyle.colored_td(cells[3][0])
        # Remove link rows
        cells.pop()
    except AttributeError:
        pass


@pytest.hookimpl(hookwrapper=True)
def pytest_runtest_makereport(item, call):
    # Define HTML style
    pytest_html = item.config.pluginmanager.getplugin('html')
    pytest_html.html.body = HTMLStyle.body
    pytest_html.html.table = HTMLStyle.table
    pytest_html.html.th = HTMLStyle.th
    pytest_html.html.td = HTMLStyle.td
    pytest_html.html.h1 = HTMLStyle.h1
    pytest_html.html.h2 = HTMLStyle.h2
    pytest_html.html.h3 = HTMLStyle.h3

    outcome = yield
    report = outcome.get_result()

    # Store the test case name
    report.test_name = item.spec['test_name']

    # Store the test case stages
    report.stages = []
    for stage in item.spec['stages']:
        report.stages.extend((stage['name'], html.br()))

    if report.location[0] not in results:
        results[report.location[0]] = {'passed': 0, 'failed': 0, 'skipped': 0, 'xfailed': 0, 'error': 0}

    if report.when == 'call':
        if report.longrepr is not None and report.longreprtext.split()[-1] == 'XFailed':
            results[report.location[0]]['xfailed'] += 1
        else:
            results[report.location[0]][report.outcome] += 1

    elif report.outcome == 'failed':
        results[report.location[0]]['error'] += 1

    if report.when == 'setup' and \
            report.longrepr and ('api_test did not yield a value' in report.longrepr.reprcrash.message or
                                 'StopIteration' in report.longrepr.reprcrash.message):
        report.sections.append(('Environment section', environment_status))


@pytest.hookimpl(optionalhook=True)
def pytest_html_results_summary(prefix, summary, postfix):
    postfix.extend([HTMLStyle.table(
        html.thead(
            html.tr([
                HTMLStyle.th("Tests"),
                HTMLStyle.th("Success"),
                HTMLStyle.th("Failed"),
                HTMLStyle.th("XFail"),
                HTMLStyle.th("Error")]
            ),
        ),
        [html.tbody(
            html.tr([
                HTMLStyle.td(k),
                HTMLStyle.td(v['passed']),
                HTMLStyle.td(v['failed']),
                HTMLStyle.td(v['xfailed']),
                HTMLStyle.td(v['error']),
            ])
        ) for k, v in results.items()])])


@pytest.fixture(scope='function', autouse=True)
def big_events_payload() -> list:
    """Return a payload with a number of events larger than the maximum allowed.

    Returns
    -------
    list
        Events payload.
    """
    return [f"Event {i}" for i in range(101)]


@pytest.fixture(scope='function', autouse=True)
def max_size_event() -> str:
    """Return an event with the max size allowed.

    Returns
    -------
    str
        The max size event.
    """
    return " ".join(str(i) for i in range(12772))


@pytest.fixture(scope='function', autouse=True)
def large_event() -> str:
    """Return an event with the size larger than the maximum allowed.

    Returns
    -------
    str
        The larger event.
    """
    return " ".join(str(i) for i in range(12773))<|MERGE_RESOLUTION|>--- conflicted
+++ resolved
@@ -82,12 +82,7 @@
     variables["test_login_token"] = get_token_login_api()
 
 
-<<<<<<< HEAD
-def build_and_up(env_mode: str, interval: int = 10, interval_build_env: int = 10,
-                 build: bool = True, build_managers_only: bool = False) -> dict:
-=======
 def build_and_up(env_mode: str, interval: int = 10, build: bool = True):
->>>>>>> e3d76ea9
     """Build all Docker environments needed for the current test.
 
     Parameters
@@ -98,16 +93,6 @@
         Time interval between every build.
     build : bool
         Flag to indicate if images need to be built.
-<<<<<<< HEAD
-    build_managers_only : bool
-        Whether to build only the manager images.
-
-    Returns
-    -------
-    dict
-        Dict with healthchecks parameters.
-=======
->>>>>>> e3d76ea9
     """
     # Get current branch or tag
     with open('../../../.git/HEAD', 'r') as f:
@@ -131,23 +116,6 @@
     retries = 0
 
     with open(docker_log_path, mode='w') as f_docker:
-<<<<<<< HEAD
-        while values_build_env['retries'] < values_build_env['max_retries']:
-            if build and not build_managers_only:
-                current_process = subprocess.Popen(["docker", "compose", "--profile", env_mode,
-                    "build", "--build-arg", f"WAZUH_BRANCH={current_branch}", 
-                    "--build-arg", f"ENV_MODE={env_mode}",
-                    "--no-cache"],
-                    stdout=f_docker, stderr=subprocess.STDOUT, universal_newlines=True)
-                current_process.wait()
-            if build and build_managers_only:
-                current_process = subprocess.Popen(["docker", "compose", "build",
-                    "--profile", "managers", "--build-arg", f"WAZUH_BRANCH={current_branch}",
-                    "--build-arg", f"ENV_MODE={env_mode}"],
-                    stdout=f_docker, stderr=subprocess.STDOUT, universal_newlines=True)
-                current_process.wait()
-            current_process = subprocess.Popen(
-=======
         while retries < max_retries:
             if build:
                 build_process = subprocess.Popen(["docker", "compose", "--profile", env_mode,
@@ -156,7 +124,6 @@
                     stdout=f_docker, stderr=subprocess.STDOUT, universal_newlines=True)
                 build_process.wait()
             up_process = subprocess.Popen(
->>>>>>> e3d76ea9
                 ["docker", "compose", "--profile", env_mode, "up", "-d"],
                 env=dict(os.environ, ENV_MODE=env_mode),
                 stdout=f_docker, stderr=subprocess.STDOUT, universal_newlines=True)
