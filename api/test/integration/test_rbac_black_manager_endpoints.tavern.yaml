--- conflicted
+++ resolved
@@ -13,13 +13,8 @@
       method: GET
       headers:
         Authorization: "Bearer {test_login_token}"
-<<<<<<< HEAD
-    response: &permission_denied
-      status_code: 403
-=======
     response: &permission_allowed
       status_code: 200
->>>>>>> 5d83b509
       json:
         data:
           affected_items: !anything
@@ -38,11 +33,7 @@
       headers:
         Authorization: "Bearer {test_login_token}"
     response:
-<<<<<<< HEAD
-      <<: *permission_denied
-=======
-      <<: *permission_allowed
->>>>>>> 5d83b509
+      <<: *permission_allowed
 
 ---
 test_name: GET /manager/configuration/{component}/{configuration}
@@ -57,11 +48,7 @@
       headers:
         Authorization: "Bearer {test_login_token}"
     response:
-<<<<<<< HEAD
-      <<: *permission_denied
-=======
-      <<: *permission_allowed
->>>>>>> 5d83b509
+      <<: *permission_allowed
 
 ---
 test_name: DELETE /manager/files
@@ -89,15 +76,10 @@
         Authorization: "Bearer {test_login_token}"
       params:
         path: 'etc/rules/local_rules.xml'
-<<<<<<< HEAD
-    response:
-      <<: *permission_denied
-=======
     response: &permission_denied
-      status_code: 400
+      status_code: 403
       json:
         code: 4000
->>>>>>> 5d83b509
 
 ---
 test_name: GET /manager/files
@@ -171,11 +153,7 @@
       headers:
         Authorization: "Bearer {test_login_token}"
     response:
-<<<<<<< HEAD
-      <<: *permission_denied
-=======
-      <<: *permission_allowed
->>>>>>> 5d83b509
+      <<: *permission_allowed
 
 ---
 test_name: GET /manager/logs
@@ -190,11 +168,7 @@
       headers:
         Authorization: "Bearer {test_login_token}"
     response:
-<<<<<<< HEAD
-      <<: *permission_denied
-=======
-      <<: *permission_allowed
->>>>>>> 5d83b509
+      <<: *permission_allowed
 
 ---
 test_name: GET /manager/logs/summary
@@ -209,11 +183,7 @@
       headers:
         Authorization: "Bearer {test_login_token}"
     response:
-<<<<<<< HEAD
-      <<: *permission_denied
-=======
-      <<: *permission_allowed
->>>>>>> 5d83b509
+      <<: *permission_allowed
 
 ---
 test_name: PUT /manager/restart
@@ -228,12 +198,8 @@
       headers:
         Authorization: "Bearer {test_login_token}"
     response:
-<<<<<<< HEAD
-      <<: *permission_denied
-=======
-      <<: *permission_allowed
-    delay_after: 45
->>>>>>> 5d83b509
+      <<: *permission_allowed
+    delay_after: !float "{restart_delay}"
 
 ---
 test_name: GET /manager/stats
@@ -248,13 +214,9 @@
       headers:
         Authorization: "Bearer {test_login_token}"
     response:
-<<<<<<< HEAD
-      <<: *permission_denied
-=======
       status_code: 400
       json:
         code: 1308 # stats file does not exist
->>>>>>> 5d83b509
 
 ---
 test_name: GET /manager/stats/analysisd
@@ -269,11 +231,7 @@
       headers:
         Authorization: "Bearer {test_login_token}"
     response:
-<<<<<<< HEAD
-      <<: *permission_denied
-=======
-      status_code: 200
->>>>>>> 5d83b509
+      status_code: 200
 
 ---
 test_name: GET /manager/stats/hourly
@@ -288,11 +246,7 @@
       headers:
         Authorization: "Bearer {test_login_token}"
     response:
-<<<<<<< HEAD
-      <<: *permission_denied
-=======
-      status_code: 200
->>>>>>> 5d83b509
+      status_code: 200
 
 ---
 test_name: GET /manager/stats/remoted
@@ -307,11 +261,7 @@
       headers:
         Authorization: "Bearer {test_login_token}"
     response:
-<<<<<<< HEAD
-      <<: *permission_denied
-=======
-      status_code: 200
->>>>>>> 5d83b509
+      status_code: 200
 
 ---
 test_name: GET /manager/stats/weekly
@@ -326,11 +276,7 @@
       headers:
         Authorization: "Bearer {test_login_token}"
     response:
-<<<<<<< HEAD
-      <<: *permission_denied
-=======
-      status_code: 200
->>>>>>> 5d83b509
+      status_code: 200
 
 ---
 test_name: GET /manager/status
@@ -345,11 +291,7 @@
       headers:
         Authorization: "Bearer {test_login_token}"
     response:
-<<<<<<< HEAD
-      <<: *permission_denied
-=======
-      <<: *permission_allowed
->>>>>>> 5d83b509
+      <<: *permission_allowed
 
 
 ---
