--- conflicted
+++ resolved
@@ -10,7 +10,6 @@
                     "test_agent_GET_endpoints.tavern.yaml",
                     "test_agent_POST_endpoints.tavern.yaml",
                     "test_agent_PUT_endpoints.tavern.yaml",
-<<<<<<< HEAD
                     "test_cluster_endpoints.tavern.yaml",
                     "test_experimental_endpoints.tavern.yaml",
                     "test_security_DELETE_endpoints.tavern.yaml",
@@ -18,10 +17,6 @@
                     "test_security_POST_endpoints.tavern.yaml",
                     "test_security_PUT_endpoints.tavern.yaml",
                     "test_webhook_endpoints.tavern.yaml"
-
-=======
-                    "test_cluster_endpoints.tavern.yaml"
->>>>>>> e0f76940
                 ]
             },
             {
@@ -87,7 +82,6 @@
                     "test_agent_GET_endpoints.tavern.yaml",
                     "test_agent_POST_endpoints.tavern.yaml",
                     "test_agent_PUT_endpoints.tavern.yaml",
-<<<<<<< HEAD
                     "test_cluster_endpoints.tavern.yaml",
                     "test_experimental_endpoints.tavern.yaml",
                     "test_security_DELETE_endpoints.tavern.yaml",
@@ -95,9 +89,6 @@
                     "test_security_POST_endpoints.tavern.yaml",
                     "test_security_PUT_endpoints.tavern.yaml",
                     "test_webhook_endpoints.tavern.yaml"
-=======
-                    "test_cluster_endpoints.tavern.yaml"
->>>>>>> e0f76940
                 ]
             },
             {
@@ -957,7 +948,6 @@
                     "test_agent_GET_endpoints.tavern.yaml",
                     "test_agent_POST_endpoints.tavern.yaml",
                     "test_agent_PUT_endpoints.tavern.yaml",
-<<<<<<< HEAD
                     "test_cluster_endpoints.tavern.yaml",
                     "test_experimental_endpoints.tavern.yaml",
                     "test_security_DELETE_endpoints.tavern.yaml",
@@ -965,9 +955,6 @@
                     "test_security_POST_endpoints.tavern.yaml",
                     "test_security_PUT_endpoints.tavern.yaml",
                     "test_webhook_endpoints.tavern.yaml"
-=======
-                    "test_cluster_endpoints.tavern.yaml"
->>>>>>> e0f76940
                 ]
             },
             {
@@ -1129,7 +1116,6 @@
                     "test_agent_GET_endpoints.tavern.yaml",
                     "test_agent_POST_endpoints.tavern.yaml",
                     "test_agent_PUT_endpoints.tavern.yaml",
-<<<<<<< HEAD
                     "test_cluster_endpoints.tavern.yaml",
                     "test_experimental_endpoints.tavern.yaml",
                     "test_security_DELETE_endpoints.tavern.yaml",
@@ -1137,9 +1123,6 @@
                     "test_security_POST_endpoints.tavern.yaml",
                     "test_security_PUT_endpoints.tavern.yaml",
                     "test_webhook_endpoints.tavern.yaml"
-=======
-                    "test_cluster_endpoints.tavern.yaml"
->>>>>>> e0f76940
                 ]
             }
         ]
