--- conflicted
+++ resolved
@@ -134,13 +134,7 @@
 - Fix Remoted connection failed warning in TCP mode due to timeout. ([#958](https://github.com/wazuh/wazuh/pull/958))
 - Fix option 'rule_id' in syslog client. ([#979](https://github.com/wazuh/wazuh/pull/979))
 
-<<<<<<< HEAD
-
-
-## [v3.3.1]
-=======
 ## [v3.3.1] 2018-06-18
->>>>>>> 5ee8eb62
 
 ### Added
 
