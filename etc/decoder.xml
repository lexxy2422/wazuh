<!-- @(#) $Id: decoder.xml,v 1.166 2010/06/15 12:52:01 dcid Exp $
  -  OSSEC log decoder.
  -  Author: Daniel B. Cid
  -  License: http://www.ossec.net/en/licensing.html
  -->
        

<!--
   - Allowed fields:
   - location - where the log came from (only on FTS)
   - srcuser  - extracts the source username
   - dstuser  - extracts the destination (target) username
   - user     - an alias to dstuser (only one of the two can be used)
   - srcip    - source ip
   - dstip    - dst ip
   - srcport  - source port
   - dstport  - destination port
   - protocol - protocol
   - id       - event id 
   - url      - url of the event
   - action   - event action (deny, drop, accept, etc)
   - status   - event status (success, failure, etc)
   - extra_data     - Any extra data
  -->


<!-- Pam decoder.
  -  Will extract username and srcip whenever is possible.
  - Examples:
  - su(pam_unix)[23164]: authentication failure; logname= uid=1342 euid=0 tty= ruser=dcid rhost=  user=osaudit
  - su(pam_unix)[2298]: authentication failure; logname= uid=1342 euid=0 tty= ruser=dcid rhost=  user=root
  - vsftpd(pam_unix)[25073]: authentication failure; logname= uid=0 euid=0 tty= ruser= rhost=211.100.27.101
  - vsftpd(pam_unix)[25073]: check pass; user unknown
  - sshd(pam_unix)[16660]: authentication failure; logname= uid=0 euid=0 tty=NODEVssh ruser= rhost=202.110.184.100  user=root
  - su(pam_unix)[14592]: session opened for user news by (uid=0)
  - su(pam_unix)[14592]: session closed for user news
  - sshd(pam_unix)[13025]: authentication failure; logname= uid=0 euid=0 tty=NODEVssh ruser= rhost=210.70.129.207  user=nobody
  - sshd(pam_unix)[18987]: authentication failure; logname= uid=0 euid=0 tty=NODEVssh ruser= rhost=languedoc-2-81-56-82-49.fbx.proxad.net  user=root
  - sshd(pam_unix)[17365]: session opened for user test by (uid=508)
  - sshd(pam_unix)[1345]: authentication failure; logname= uid=0 euid=0 tty=NODEVssh ruser= rhost=222.237.79.237  user=root
  - sshd(pam_unix)[15794]: 2 more authentication failures; logname= uid=0
  euid=0 tty=ssh ruser= rhost=10.0.3.1  user=root
  - Nov 17 21:41:22 localhost su[8060]: (pam_unix) session opened for user root by (uid=0)
  - Nov 11 22:46:29 localhost vsftpd: pam_unix(vsftpd:auth): authentication failure; logname= uid=0 euid=0 tty= ruser= rhost=1.2.3.4
  - Sep 28 15:28:58 server login: pam_unix(login:session): session opened for user carl by LOGIN(uid=0)
  - Sep 28 15:35:18 server sshd[123]: pam_unix(sshd:session): session opened for user carl by (uid=0)
  -->
<decoder name="pam">
  <program_name>(pam_unix)$</program_name>
</decoder>

<decoder name="pam">
  <program_name></program_name>
  <prematch>^pam_unix|^\(pam_unix\)</prematch>
</decoder>

<decoder name="pam-user">
  <parent>pam</parent>
  <prematch>^session \w+ </prematch>
  <regex offset="after_prematch">^for user (\S+)</regex>
  <order>user</order>
</decoder>  

<!--XXXX<decoder name="pam-user2">
  <parent>pam</parent>
  <prematch>^session \S+ </prematch>
  <regex>for user (\S+)</regex>
  <order>user</order>
</decoder>
-->

<decoder name="pam-host-user">
  <parent>pam</parent>
  <prematch>rhost=\S+\s+user=\S+</prematch>
  <regex>rhost=(\S+)\s+user=(\S+)</regex>
  <order>srcip, user</order>
</decoder>

<decoder name="pam-host">
  <parent>pam</parent>
  <prematch> rhost</prematch>
  <regex offset="after_prematch">^=(\S+)</regex>
  <order>srcip</order>
</decoder>

  
<!-- SSH decoder.
  -  Will extract username and srcip from the logs.
  -  Only add to the FTS if the login was successful
  -  If the login failed, just extract the username/srcip for correlation
  -  Examples:
  -  sshd[8813]: Accepted password for root from 192.168.10.1 port 1066 ssh2
  -  sshd[2404]: Accepted password for root from 192.168.11.1 port 2011 ssh2
  -  sshd[21405]: Accepted password for root from 192.1.1.1 port 6023 ssh2
  -  sshd[21487]: Failed password for root from 192.168.1.1 port 1045 ssh2
  -  sshd[8813]: Failed none for root from 192.168.10.161 port 1066 ssh2
  -  sshd[12675]: Failed password for invalid user lala11 from x.x.x.x ..
  -  sshd[12914]: Failed password for invalid user lala6 from ...
  -  sshd[8267]: Failed password for illegal user test from 62.67.45.4 port 39141 ssh2
  -  sshd[11259]: Invalid user abc from 127.0.0.1
  -  "" Failed keyboard-interactive for root from 192.1.1.1 port 1066 ssh2    
  -  sshd[23857]: [ID 702911 auth.notice] User xxx, coming from zzzz,
  -  authenticated. 
  -  sshd[23578]: reverse mapping checking getaddrinfo for pib4.catv-bauer.at failed - POSSIBLE BREAKIN ATTEMPT!
  -  sshd[61834]: reverse mapping checking getaddrinfo for sv.tvcm.ch
  -  failed - POSSIBLE BREAKIN ATTEMPT!
  -  sshd[3251]: User root not allowed because listed in DenyUsers
  -  [Time 2006.12.28 15:53:55 UTC] [Facility auth] [Sender sshd] [PID 483] [Message error: PAM: Authentication failure for username from 192.168.0.2] [Level 3] [UID -2] [GID -2] [Host Hostname]
  -  [Time 2006.11.02 11:41:44 UTC] [Facility auth] [Sender sshd] [PID 800] [Message refused connect from 51.124.44.34] [Level 4] [UID -2] [GID -2] [Host test2-emac]
  -  Apr 23 07:03:53 machinename sshd[29961]: User root from 12.3.4.5
  not allowed because not listed in AllowUsers
  -  sshd[9815]: scanned from 127.0.0.1 with SSH-1.99-AKASSH_Version_Mapper1.  Don't panic.
  -  Sep  4 23:58:33 junction sshd[9351]: fatal: Write failed: Broken pipe
  -  Sep 18 14:58:47 ix sshd[11816]: error: Could not load host key: /etc/ssh/ssh_host_ecdsa_key
  -  Sep 23 10:32:25 server sshd[25209]: pam_ldap: error trying to bind as user "uid=user123,ou=People,dc=domain,dc=com" (Invalid credentials)
  -  Aug 10 08:38:40 junction sshd[20013]: error: connect_to 192.168.179 port 8080: failed
  -  Jun  9 00:00:01 ix sshd[9815]: scanned from 127.0.0.1 with SSH-1.99-AKASSH_Version_Mapper1.  Don't panic.
  -  Jan 26 11:57:26 ix sshd[14879]: error: connect to ix.example.com port 7777 failed: Connection refused
  -  Oct  8 10:07:27 y sshd[7644]: debug1: attempt 2 failures 2
  -  Oct  8 08:58:37 y sshd[6956]: fatal: PAM: pam_setcred(): Authentication service cannot retrieve user credentials
  -  Oct  8 08:48:33 y sshd[6856]: error: Bind to port 22 on 0.0.0.0 failed: Address already in use.
  -  Oct  8 11:18:26 172.16.51.132 sshd[7618]: error: PAM: Module is unknown for ddp from 172.16.51.1
  -  Jun 19 20:56:00 tiny sshd[11605]: fatal: Write failed: Host is down
  -  Jun 11 06:32:17 gorilla sshd[28293]: fatal: buffer_get_bignum2: buffer error
  -  Jun 11 06:32:17 gorilla sshd[28293]: error: buffer_get_bignum2_ret: negative numbers not supported
  -  Apr 14 19:28:21 gorilla sshd[31274]: Connection closed by 192.168.1.33
  -  Jun 22 12:01:13 junction sshd[11283]: Received disconnect from 212.14.228.46: 11: Bye Bye
  -  Nov  9 07:40:25 ginaz sshd[5973]: error: setsockopt SO_KEEPALIVE: Connection reset by peer
  -  Nov  2 12:08:27 192.168.17.7 sshd[9665]: fatal: Cannot bind any address.
  -  Nov  2 12:11:40 192.168.17.7 sshd[9814]: pam_loginuid(sshd:session): set_loginuid failed opening loginuid
  -  Nov  6 09:53:38 hagal sshd[697]: error: accept: Software caused connection abort
  -  Nov  9 11:36:55 ecaz sshd[26967]: pam_succeed_if(sshd:auth): error retrieving information about user _z9xxbBW
  -->

<decoder name="sshd">
  <program_name>^sshd</program_name>
</decoder>

<decoder name="sshd-success">
  <parent>sshd</parent>
  <prematch>^Accepted</prematch>
  <regex offset="after_prematch">^ \S+ for (\S+) from (\S+) port </regex>
  <order>user, srcip</order>
  <fts>name, user, location</fts>
</decoder>

<decoder name="ssh-denied">
  <parent>sshd</parent>
  <prematch>^User \S+ from </prematch>
  <regex offset="after_parent">^User (\S+) from (\S+) </regex>
  <order>user, srcip</order>
</decoder>

<decoder name="sshd-success-solaris">
  <parent>sshd</parent>
  <prematch>^User </prematch>
  <regex offset="after_prematch">^(\S+), coming from (\S+), </regex>
  <order>user, srcip</order>
  <fts>name, user, location</fts>
</decoder>

<decoder name="ssh-invfailed">
  <parent>sshd</parent>
  <prematch>^Failed \S+ for invalid user|^Failed \S+ for illegal user</prematch>
  <regex offset="after_prematch">from (\S+) port \d+ \w+$</regex>
  <order>srcip</order>
</decoder>

<decoder name="ssh-failed">
  <parent>sshd</parent>
  <prematch>^Failed \S+ </prematch>
  <regex offset="after_prematch">^for (\S+) from (\S+) port \d+ \w+$</regex>
  <order>user, srcip</order>
</decoder>

<decoder name="ssh-error">
  <parent>sshd</parent>
  <prematch>^error: PAM: Authentication \w+ </prematch>
  <regex offset="after_prematch">^for (\S+) from (\S+)$</regex>
  <order>user, srcip</order>
</decoder>

<decoder name="ssh-reverse-mapping">
  <parent>sshd</parent>
  <prematch>^reverse mapping checking </prematch>
  <regex offset="after_prematch">^\w+ for \S+ [(\S+)] |^\w+ for (\S+) </regex>
  <order>srcip</order>
</decoder>       

<decoder name="ssh-invalid-user">
  <parent>sshd</parent>
  <prematch>^Invalid user|^Illegal user</prematch>
  <regex offset="after_prematch"> from (\S+)$</regex>
  <order>srcip</order>
</decoder>

<decoder name="ssh-scan">
  <parent>sshd</parent>
  <prematch>^scanned from</prematch>
  <regex offset="after_prematch"> (\S+) </regex>
  <order>srcip</order>
</decoder>

<decoder name="ssh-scan2">
  <parent>sshd</parent>
  <prematch>^Did not receive identification|^Bad protocol version</prematch>
  <regex offset="after_prematch"> from (\S+)$</regex>
  <order>srcip</order>
</decoder>

<decoder name="ssh-osx-refuse">
  <parent>sshd</parent>
  <prematch>^refused connect </prematch>
  <regex offset="after_prematch">^from (\S+)$</regex>
  <order>srcip</order>
</decoder>

<decoder name="ssh-closed">
  <parent>sshd</parent>
  <prematch>^Connection closed </prematch>
  <regex offset="after_prematch">^by (\S+)$</regex>
  <order>srcip</order>
</decoder>

<decoder name="ssh-disconnect">
  <parent>sshd</parent>
  <prematch>^Received disconnect </prematch>
  <regex offset="after_prematch">^from (\S+):</regex>
  <order>srcip</order>
</decoder>

<!--XXX
<decoder name="ssh-pam">
  <parent>sshd</parent>
  <prematch>PAM: Module</prematch>
  <regex>for (\S+) from (\S+)$</regex>
  <order>user, srcip</order>
</decoder>

<decoder name="ssh-connect-to">
  <parent>sshd</parent>
  <prematch>connect_to</prematch>
  <regex>connect_to: (\S+) port (\d+):</regex>
  <order>dstip,dstport</order>
</decoder>
-->

<decoder name="sshd-ldap">
  <parent>sshd</parent>
  <prematch>^pam_ldap: </prematch>
  <regex>user "uid=(\S+),ou=\w+,dc=\w+,dc=\w+"</regex>
  <order>user</order>
</decoder>


<!-- Dropbear rules -->
<decoder name="dropbear">
  <program_name>^dropbear</program_name>
</decoder>

<decoder name="dropbear-from">
  <parent>dropbear</parent>
  <regex>for '(\S+)' from (\S+):\d+$</regex>
  <order>dstuser,srcip</order>
</decoder>



<!--
 - Telnet decoder
 - Will extract the srcip
 - Examples:
 - May 31 12:33:44 queen telnetd[9876]: warning: can't verify hostname: 
   gethostbyname(131.1.satis-tl.ru) failed
 - May 29 21:12:18 queen telnetd[6474]: refused connect from 81.215.42.27
 - Jun  1 23:02:07 queen telnetd[62948]: connect from external.example.net
 - Jun  1 23:02:07 queen telnetd[62948]: ttloop:  read: A connection with a remote socket was reset by that socket.
 - Jun  2 09:54:28 valhalla in.telnetd[19723]: [ID 927837 local2.info] connect from external.example.net
 - Jun  2 09:54:28 valhalla telnetd[19723]: [ID 485252 daemon.info] ttloop:  peer died: Error 0
 -->
<decoder name="telnetd">
  <program_name>^telnetd|^in.telnetd</program_name>
</decoder>

<decoder name="telnetd-ip">
  <parent>telnetd</parent>
  <regex>from (\d+.\d+.\d+.\d+)$</regex>
  <order>srcip</order>
</decoder>



<!--
 - rshd decoder
 - Example message:
 - Dec 17 10:49:23 hostname rshd[347339]: Connection from 10.217.223.31 on illegal port
 -->
<decoder name="rshd">
  <program_name>^rshd$</program_name>
</decoder>
                          
<decoder name="rshd-illegal-connection">
  <parent>rshd</parent>
  <regex>^Connection from (\S+) on illegal port$</regex>
  <order>srcip</order>
</decoder>



<!--
 - cimserver decoder
 - Example messages:
 - Dec 18 18:06:28 hostname cimserver[18575]: PGS17200: Authentication failed for user jones_b.
 - Dec 18 18:06:29 hostname cimserver[18575]: PGS17200: Authentication failed for user domain\jones_b.
 -->
<decoder name="cimserver">
  <program_name>^cimserver$</program_name>
</decoder>

<decoder name="cimserver-failed-authentication">
  <parent>cimserver</parent>
  <prematch>^\w+: Authentication failed for user </prematch>
  <regex offset="after_prematch">^(\S+).$</regex>
  <order>user</order>
</decoder>



<!--
 - Samba decoder.
 - Will extraxt the username/srcip
 - Examples:
 - smbd[832]: Denied connection from (192.168.3.23)
 - smbd[832]: Connection denied from 0.0.0.0
 - smbd[17535]: Permission denied\-\- user not allowed to delete, 
   pause, or resume print job. User name: ahmet. Printer name: prnq1.
  -->

<decoder name="smbd">
  <program_name>^smbd</program_name>
</decoder>

<decoder name="smbd-user">
  <parent>smbd</parent>
  <prematch>User name:</prematch>
  <regex offset="after_prematch">^ (\S+).</regex>
  <order>user</order>
</decoder>

<decoder name="smbd-ip">
  <parent>smbd</parent>
  <regex> from \((\d+.\d+.\d+.\d+)\)</regex>
  <order>srcip</order>
</decoder>

<decoder name="smbd-from">
  <parent>smbd</parent>
  <prematch> from (\S+)$</prematch>
  <regex> from (\S+)$</regex>
  <order>srcip</order>
</decoder>

<decoder name="smbd-client">
  <parent>smbd</parent>
  <prematch>to client \S+.</prematch>
  <regex>to client (\S+). </regex>
  <order>srcip</order>
</decoder>

<decoder name="nmbd">
  <program_name>^nmbd</program_name>
</decoder>


<!-- Sudo decoder.
  -  Will extract the username
  -  Examples:
  -  Apr 27 15:22:23 niban sudo:     dcid : TTY=pts/4 ; PWD=/home/dcid ; USER=root ; COMMAND=/usr/bin/tail /var/log/snort/alert.fast
  -  Apr 27 15:25:08 niban sudo:     dcid : TTY=pts/4 ; PWD=/home/dcid ; USER=root ; COMMAND=/usr/bin/tail /var/log/snort/alert.fast
  -  Apr 14 10:59:01 enigma sudo:     dcid : TTY=ttyp3 ; PWD=/home/dcid/ossec-hids.0.1a/src/analysisd ; USER=root ; COMMAND=/bin/cp -pr ../../bin/addagent ../../bin/osaudit-logaudit ../../bin/ossec-execd ../../bin/ossec-logcollector ../../bin/ossec-maild ../../bin/ossec-remoted /var/ossec/bin
  -  Apr 19 14:52:02 enigma sudo:     dcid : TTY=ttyp3 ; PWD=/var/www/alex ; USER=root ; COMMAND=/sbin/chown dcid.dcid .
  -->
<decoder name="sudo">
  <program_name>^sudo</program_name>
  <regex>^\s+(\S+)\s:</regex>
  <order>user</order>
  <fts>name,user,location</fts>
  <ftscomment>First time user executed the sudo command</ftscomment>
</decoder>  


<!-- Su decoder.
  -  Will extract the username.
  -  Examples:
  -  su[2921936]: failed: ttyq4 changing from ldap to root
  -  su[234]: BAD SU ger to fwmaster on /dev/ttyp0
  -  su(pam_unix)[23164]: authentication failure; logname= uid=1342 euid=0 tty= ruser=dcid rhost=  user=osaudit
  -  su(pam_unix)[2298]: authentication failure; logname= uid=1342 euid=0 tty= ruser=dcid rhost=  user=root
  -  Jul  5 12:17:38 lili su[2702]: - pts/5 ab-dc-root
  -  Jul  5 12:13:15 lili su[2614]: - pts/6 dcid-root
  -  su[29149]: + pts/5 dcid:root
  -  SU 07/23 01:24 + pts/4 lcid-root
  -  Apr 22 17:51:51 enigma su: dcid to root on /dev/ttyp1
  - 'su root' failed for chapman on /dev/pts/1
  -->
<decoder name="su">
  <program_name>^su$</program_name>
</decoder>

<decoder name="su-detail">
  <parent>su</parent>  
  <prematch>^'su </prematch>
  <regex>^'su (\S+)' \S+ for (\S+) on \S+$</regex>
  <order>dstuser, srcuser</order>
  <fts>name, srcuser, location</fts>
</decoder>

<decoder name="su-ldap">
  <parent>su</parent>
  <prematch>pam_ldap</prematch>                                                                                                                                        
  <regex>user "uid=(\S+),</regex>
  <order>user</order>
</decoder>

<decoder name="su-detail2">
  <parent>su</parent>  
  <regex>^BAD SU (\S+) to (\S+) on|</regex>
  <regex>^failed: \S+ changing from (\S+) to (\S+)|</regex>
  <regex>^\S \S+ (\S+)\p(\S+)$|^(\S+) to (\S+) on </regex>
  <order>srcuser, dstuser</order>
  <fts>name, srcuser, location</fts>
</decoder>

<decoder name="su">
  <prematch>^SU \S+ \S+ </prematch>
  <regex offset="after_prematch">^\S \S+ (\S+)-(\S+)$</regex>
  <order>srcuser, dstuser</order>
  <fts>name, srcuser, location</fts>
</decoder>



<!-- ProFTPD decoder.
  - Will extract the username/srcip
  - Examples:
  - proftpd[26916]: hayaletgemi (85.101.218.135[85.101.218.135]) - ANON anonymous: Login successful.
  - proftpd[12564]: juf01 (pD9EE35B1.dip.t-dialin.net[217.238.53.177]) - USER jufu: Login successful
  - proftpd[30362] xx.yy.zz (aa.bb.cc[aa.bb.vv.dd]): USER backup: Login successful.
  - proftpd[2344]: refused connect from 192.168.1.2 (192.168.1.2)
  - proftpd[15181]: valhalla (crawl-66-249-66-80.googlebot.com[66.249.66.80]) - Connection from crawl-66-249-66-80.googlebot.com [66.249.66.80] denied.
  -->
<decoder name="proftpd">  
  <program_name>^proftpd</program_name>
</decoder>

<decoder name="proftpd-success">
  <parent>proftpd</parent>  
  <prematch>: Login successful</prematch>
  <regex>^\S+ \(\S+[(\S+)]\)\s*\S \w+ (\S+): </regex>
  <regex>Login successful</regex>
  <order>srcip, user</order>
  <fts>name, user, srcip, location</fts>
</decoder>

<decoder name="proftpd-ip">
  <parent>proftpd</parent>
  <regex>^\S+ \(\S+[(\S+)]\)</regex>
  <order>srcip</order>
</decoder>



<!-- Pure-FTPd decoder.
  - Will extract the username/srcip whenever possible.
  - Samples by Peter Ahlert <peter@ifup.de> (thanks!)
  - Examples:
  - pure-ftpd-wrapper[926]: connect from 1.1.0.1 (1.1.0.1)
  - pure-ftpd: (?@1.1.0.1) [INFO] New connection from 1.1.0.1
  - pure-ftpd: (abcde@1.1.0.1) [INFO] Can't change directory to /.test: Permission denied
  - pure-ftpd: (abcde@1.1.0.1) [INFO] Logout.
  - pure-ftpd: (?@59.150.14.54) [WARNING] Authentication failed for user [newuser]
  -->
<decoder name="pure-ftpd">
  <program_name>^pure-ftpd</program_name>
</decoder>

<decoder name="pure-ftpd-login">
  <parent>pure-ftpd</parent>
  <prematch>^\S+ [INFO] \S+ is now logged in</prematch>
  <regex>^\(?@(\S+)\) [INFO] (\S+) is now logged in</regex>
  <order>srcip, user</order>
  <fts>name, user, srcip, location</fts>
</decoder>

<decoder name="pure-ftpd-generic">
  <parent>pure-ftpd</parent>
  <regex>^\((\S+)@(\S+)\) [</regex>
  <order>user,srcip</order>
</decoder>  



<!-- vsftpd decoder.
  - Will extract the srcip.
  - Examples:
  - Sun Jun  4 22:08:04 2006 [pid 21612] CONNECT: Client "192.168.2.10"
  - Sun Jun  4 22:08:39 2006 [pid 21611] [dcid] OK LOGIN: Client "192.168.2.10"
  - Sun Jun  4 22:09:22 2006 [pid 21622] CONNECT: Client "192.168.2.10"
  - Sun Jun  4 22:09:24 2006 [pid 21621] [lalal] FAIL LOGIN: Client "192.168.2.10"
  - Sat Jun  3 07:51:42 2006 [pid 25073] [Administrator] FAIL LOGIN: Client
  "211.100.27.101"
  - Sun Aug 27 16:28:20 2006 [pid 13962] [xx] OK UPLOAD: Client "1.2.3.4", "/a.php", 8338 bytes, 18.77Kbyte/sec
  - Jul 13 12:31:20 www vsftpd: Sun Jul 13 10:31:20 2008 [pid 27528] [anonymous] FAIL LOGIN: Client "84.140.234.76"
  -->
<decoder name="vsftpd">
  <prematch>^\w\w\w \w\w\w\s+\d+ \S+ \d+ [pid \d+] </prematch>
  <regex offset="after_prematch">Client "(\d+.\d+.\d+.\d+)"$</regex>
  <order>srcip</order>
</decoder>

<decoder name="vsftpd">
  <program_name>^vsftpd</program_name>
  <prematch>^\w\w\w \w\w\w\s+\d+ \S+ \d+ [pid \d+] </prematch>
  <regex offset="after_prematch">Client "(\d+.\d+.\d+.\d+)"$</regex>
  <order>srcip</order>
</decoder>



<!-- FTPD decoder - Solaris, MacOS and Wu-ftpd).
  - Examples:
  - ftpd[811166]: refused connect from 88.225.42.182
  - in.ftpd[18561]: [ID 484914 daemon.notice] gethostbyaddr: nameservices.net. != 216.117.134.168
  - ftpd[31918]: FTPD: EXPORT file local , remote
  - Dec 21 12:21:20 hostname ftpd[323115]: login jones_b from client.example.org failed.
  -->
<decoder name="ftpd">
  <program_name>^ftpd|^in.ftpd</program_name>
</decoder>

<decoder name="ftpd-mac-failure">
  <parent>ftpd</parent>
  <prematch>^Failed authentication from: \S+ |</prematch>
  <prematch>^repeated login failures from </prematch>
  <!--<regex offset="after_prematch">(\S+)</regex>-->
  <regex offset="after_prematch">^\S+ [(\d+.\d+.\d+.\d+)]$|^(\S+)</regex>
  <order>srcip</order>
</decoder>

<decoder name="ftpd-refused">
  <parent>ftpd</parent>
  <prematch>^FTP LOGIN REFUSED </prematch>
  <regex offset="after_prematch">[(\d+.\d+.\d+.\d+)]$</regex>
  <order>srcip</order>
</decoder>

<decoder name="ftpd-ip">
  <parent>ftpd</parent>
  <regex>from (\d+.\d+.\d+.\d+)$</regex>
  <order>srcip</order>
</decoder>

<decoder name="ftpd-tru64">
  <parent>ftpd</parent>
  <prematch>^login \S+ from \S+ failed.</prematch>
  <regex>^login (\S+) from (\S+) failed.$</regex>
  <order>user, srcip</order>
</decoder>



<!-- Arpwatch decoder.
  - Will extract srcip/mac for "new station" messages.
  - Examples:
  - arpwatch: new station 192.168.1.103 0:11:43:5e:5d:80 eth0
  - arpwatch: bogon 172.16.150.149 0:2:b3:d6:e5:68 eth0
  - arpwatch: new station 192.168.2.10 0:c0:4f:78:32:be
  - arpwatch: pcap open re0: /dev/bpf0: Permission denied
  - arpwatch: reused old ethernet address 192.168.17.248 0:e:3b:a:cb:67 (0:1e:8c:72:b0:d0)
  -->
<decoder name="arpwatch">
  <program_name>^arpwatch</program_name>
</decoder>

<decoder name="arpwatch-new">
  <parent>arpwatch</parent>
  <prematch>^new station |^bogon </prematch>
  <regex offset="after_prematch">^(\d+.\d+.\d+.\d+) (\S+)</regex>
  <order>srcip, extra_data</order>
  <fts>name, srcip, extra_data</fts>
</decoder>



<!-- MySQL decoder.
  - Examples:
  - MySQL log: 060516 22:38:46 mysqld started
  - MySQL log: 060516 22:38:46 mysqld ended
  - MySQL log: 070823 21:23:08 2 Query       INSERT INTO signature(id, rule_id, level, description) VALUES (NULL, '18103','5','Windows error event.') ON DUPLICATE KEY UPDATE level='5'
  - 070824 11:33:51       6 Connect     Access denied for user 'roota'@'localhost' (using password: YES)
  -->
<decoder name="mysql_log">
  <prematch>^MySQL log:</prematch>
</decoder>



<!-- PostgreSQL decoder.
  - Examples:
  - [2007-08-31 18:37:09.454 ADT] 192.168.2.99: LOG:  connection authorized: user=ossec_user database=ossecdb
  - [2007-08-31 18:37:15.525 ADT] 192.168.2.99: ERROR:  relation "alert2" does not exist
  -->
<decoder name="postgresql_log">
  <prematch>^[\d\d\d\d-\d\d-\d\d \S+ \w+] </prematch>
  <regex offset="after_prematch">^\S+ (\w+): </regex>
  <order>status</order>
</decoder>  



<!-- Imapd decoder.
  - Will extract the username/srcip
  - Examples:
  - imapd[26888]: Login failed user=babadosfashion auth=babadosfashion host=bahiana.resenet.com.br [200.255.5.8]
  - imapd[21040]: Login failed user=root domain=(null) auth=root host=host29-141.poo
    l8249.interbusiness.it [82.49.141.29]
  - imapd[27113]: Authenticated user=badyy host=a.resenet.com.br [1.2.3.4]
  - imapd[27113]: Logout user=badyy host=a.resenet.com.br [1.2.3.4]  
  -->
<decoder name="imapd">
  <program_name>^imapd</program_name>
  <regex offset="after_prematch">user=(\S+) \.+ [(\d+.\d+.\d+.\d+)]$</regex>    
  <order>user,srcip</order>
</decoder>



<!-- Vpopmail decoder. (by Ceg Ryan <cegryan ( at ) gmail.com>)
  - Examples:
  - vpopmail[32485]: vchkpw-pop3: password fail abc@xxx.com:x.x.x.x
  - vpopmail[32485]: vchkpw-2110 password fail abc@xxx.com:x.x.x.x
  -                  vchkpw-pop3: password fail (pass: 'test') user@my_domain:1.2.3.4
  - vpopmail[2100]: vchkpw-pop3: vpopmail user not found abc@xxx.com:x.x.x.x
  - vpopmail[4162]: vchkpw-pop3: vpopmail user not found support@:69.3.64.3
  -->
<decoder name="vpopmail">
  <program_name>^vpopmail</program_name>
</decoder>

<decoder name="vpopmail-fail">
  <parent>vpopmail</parent>
  <prematch>^vchkpw-\S+: password fail</prematch>
  <regex offset="after_prematch"> (\S+)@\S+:(\d+.\d+.\d+.\d+)$</regex>
  <order>user, srcip</order>
</decoder>

<decoder name="vpopmail-notfound">
  <parent>vpopmail</parent>
  <prematch>^vchkpw-\S+: vpopmail user not </prematch>
  <regex offset="after_prematch">^found (\S+):(\d+.\d+.\d+.\d+)$</regex>
  <order>user, srcip</order>
</decoder>

<decoder name="vpopmail-empty">
  <parent>vpopmail</parent>
  <prematch>^vchkpw-\S+: null password </prematch>
  <regex offset="after_prematch">^given (\S+):(\d+.\d+.\d+.\d+)$</regex>
  <order>user, srcip</order>
</decoder>

<decoder name="vpopmail-success">
  <parent>vpopmail</parent>
  <prematch>^vchkpw-\S+: \(\S+\) login </prematch>
  <regex offset="after_prematch">^success (\S+):(\d+.\d+.\d+.\d+)$</regex>
  <order>user, srcip</order>
</decoder>



<!-- VM-POP3 - Virtual Mail Pop3
  - Examples:
  -->
<decoder name="vm-pop3d">
  <program_name>^vm-pop3d</program_name>
</decoder>

<decoder name="vm-pop3d-fail">
  <parent>vm-pop3d</parent>
  <prematch>^User '</prematch>
  <regex offset="after_prematch">^(\S+)' - \w+ auth, </regex>
  <regex>from=(\d+.\d+.\d+.\d+)$</regex>
  <order>user, srcip</order>
</decoder>



<!-- Courier decoder
  - Examples:
  - pop3d-ssl: LOGIN FAILED, ip=[::ffff:192.168.0.200]
  - courierpop3login: LOGIN, user=web10_mauricio, ip=[::ffff:192.168.0.100]
  - courierpop3login: LOGIN FAILED, ip=[::ffff:192.168.0.188]
  - imaplogin: DISCONNECTED, ip=[::ffff:127.0.0.1], time=0
  - Nov 24 18:18:28 gandalf pop3d: LOGIN FAILED, ip=[::ffff:1.2.3.4]
  -->
<decoder name="courier">
  <program_name>^pop3d|^courierpop3login|^imaplogin</program_name>
</decoder>

<decoder name="courier-login">
  <parent>courier</parent>
  <prematch>^LOGIN, </prematch>
  <regex offset="after_prematch">^user=(\S+), ip=[(\S+\d)]$</regex>
  <order>user, srcip</order>
</decoder>

<decoder name="courier-generic">
  <parent>courier</parent>
  <regex>, ip=[(\S+\d)]$</regex>
  <order>srcip</order>
</decoder>



<!-- Dovecot Decoder
  - Will extract username, srcip and dstip when available.
  - Jun 17 10:15:24 hostname dovecot: Dovecot v1.2.rc3 starting up (core dumps disabled)
  - Jun 17 10:15:24 hostname dovecot: Fatal: auth(default): Support not compiled in for passdb driver 'ldap'
  - Jun 17 10:15:24 hostname dovecot: Fatal: Auth process died too early - shutting down
  - dovecot: Jun 23 15:04:05 Info: imap-login: Login: user=<username>, method=PLAIN, rip=1.2.3.4, lip=1.2.3.5 Authentication Failure:
  - Jan 11 03:42:09 hostname dovecot: auth-worker(default): sql(user@example.com,1.2.3.4): Password mismatch
  - dovecot: Jan 07 14:46:28 Warn: auth(default): userdb(username,::ffff:127.0.0.1): user not found from userdb
  - dovecot: Mar 13 15:25:07 Info: auth(default): pam(user@example.com,::ffff:1.2.3.4): pam_authenticate() failed: User not known to the underlying authentication module
  - dovecot: Mar 13 15:25:07 Info: auth(default): passwd-file(user@example.com,::ffff:1.2.3.4): unknown user
  - Jan 11 03:45:09 hostname dovecot: auth-worker(default): sql(username,1.2.3.4): unknown user 
  - Jan 11 03:42:09 hostname dovecot: auth(default): pam(user@example.com,1.2.3.4): pam_authenticate() failed: User not known to the underlying authentication module
  - Jul  4 17:30:51 hostname dovecot[2992]: pop3-login: Disconnected: rip=1.2.3.4, lip=1.2.3.5
  - dovecot: Jun 23 15:04:06 Info: IMAP(username): Disconnected: Logged out bytes=59/566
  - dovecot: May 31 09:43:57 Info: pop3-login: Aborted login (1 authentication attempts): user=<username>, method=PLAIN, rip=::ffff:1.2.3.4, lip=::ffff:1.2.3.5, secured
  - Jan 30 09:37:55 hostname dovecot: pop3-login: Aborted login: user=<username>, method=PLAIN, rip=::ffff:1.2.3.4, lip=::ffff:1.2.3.5
-->

<decoder name="dovecot">
  <program_name>^dovecot</program_name>
</decoder>

<decoder name="dovecot-success">
  <parent>dovecot</parent>
  <prematch offset="after_parent">^\w\w\w\w-login: Login: </prematch>
  <regex offset="after_prematch">^user=\p(\S+)\p, method=\S+, rip=\S*(\d+.\d+.\d+.\d+), lip=\S*(\d+.\d+.\d+.\d+), (\S*)$</regex>
  <order>user, srcip, dstip, protocol</order>
</decoder>

<decoder name="dovecot-aborted">
  <parent>dovecot</parent>
  <prematch offset="after_parent">^\w\w\w\w-login: Aborted login</prematch>
  <regex offset="after_prematch">: user=\p(\S+)\p, method=\S+, rip=::ffff:(\d+.\d+.\d+.\d+), lip=::ffff:(\d+.\d+.\d+.\d+)$</regex>
  <order>user, srcip, dstip</order>
</decoder> 

<decoder name="dovecot-fail">
  <parent>dovecot</parent>
  <prematch offset="after_parent">^auth\(default\)|auth-worker\(default\)</prematch>
  <regex offset="after_prematch">^: \S+\((\S+),(\d+.\d+.\d+.\d+)\)</regex>
  <order>user, srcip</order>
</decoder>

<decoder name="dovecot-disconnect">
  <parent>dovecot</parent>
  <prematch offset="after_parent">^\w\w\w\w-login: Disconnected: </prematch>
  <regex offset="after_prematch">^rip=(\S+), lip=(\d+.\d+.\d+.\d+)</regex>
  <order>srcip, dstip</order>
</decoder>



<!-- Named decoder.
  - Will extract the srcip
  - Examples:
  -  valhalla named[7885]: client 192.168.1.231#1142: update 'hayaletgemi.edu/IN' denied
  - named[12637]: client 1.2.3.4#32769: query (cache) 'somedomain.com/MX/IN' denied
  -  Oct 22 10:12:33 junction named[31687]: /etc/blocked.slave:9892: syntax error near ';'
  -  Oct 22 10:12:33 junction named[31687]: reloading configuration failed: unexpected token
 -->           
<decoder name="named">
  <program_name>^named</program_name>
</decoder>

<decoder name="named-query">
  <parent>named</parent>
  <prematch>: query: </prematch>
  <regex>client (\S+)#\d+: query: (\S+) IN </regex>
  <order>srcip,url</order>
</decoder>


<decoder name="named_client">
  <parent>named</parent>  
  <prematch>^client </prematch>
  <regex offset="after_prematch">^(\d+.\d+.\d+.\d+)#</regex>
  <order>srcip</order>
</decoder>

<decoder name="named_from">
  <parent>named</parent>  
  <regex offset="after_parent"> from [(\d+.\d+.\d+.\d+)]</regex>
  <order>srcip</order>
</decoder>

<decoder name="named-master">
  <parent>named</parent>
  <prematch> for master</prematch>
  <regex>for master (\d+.\d+.\d+.\d+):(\d+) \S+ \(source (\d+.\d+.\d+.\d+)#d+\)$</regex>
  <order>dstip,dstport,srcip</order>
</decoder>


<!-- Postfix  decoder.
  - Will extract the srcip
  - Examples: 
  - postfix/smtpd[32297]: NOQUEUE: reject: RCPT from unknown[213.255.237.245]: 554 
    <ce101@ce.metu.edu.tr>: Relay access denied; from=<kryonomm@yahoo.com> 
    to=<e10445@jubiipost.dk> proto=SMTP helo=<SM01.net>
  - postfix/smtpd[27712]: NOQUEUE: reject: MAIL from localhost[127.0.0.1]: 452 Insufficient system storage
 -->

<decoder name="postfix">
  <program_name>^postfix</program_name>
</decoder>

<decoder name="postfix-reject">
  <use_own_name>true</use_own_name>
  <parent>postfix</parent>  
  <prematch>^NOQUEUE: reject: \w\w\w\w from </prematch>
  <regex offset="after_prematch">[(\d+.\d+.\d+.\d+)]: (\d+) </regex>
  <order>srcip,id</order>
</decoder>

<decoder name="postfix-sasl">
  <parent>postfix</parent>  
  <prematch>^warning: \S+: SASL </prematch>
  <regex>^warning: \S+[(\d+.\d+.\d+.\d+)]:</regex>
  <order>srcip</order>
</decoder>


<!-- Sendmail decoder.
  - Will extract the srcip
  - Examples: 
  - sendmail[15806618]: k1SN9pkK15806618: ruleset=check_mail, arg1=<rtreter@qffff.com>, 
  - relay=dsl.static81215198185.ttnet.net.tr [81.215.198.185] (may be forged), reject=553 5.1.8 
  - <rtreter@qffff.com>... Domain of sender address rtreter@qffff.com does not exist
  - sm-msp-queue[13484]: k5TKj6L5012934: to=root, ctladdr=root (0/0), delay=00:04:00, xdelay=00:00:00, mailer=relay, pri=120112, relay=[127.0.0.1], dsn=4.0.0, stat=Deferred: Connection refused by [127.0.0.1]
  - sendmail[7735]: [ID 801593 mail.notice] k856Hah0007735: ruleset=check_rcpt, arg1=<sc@sd.com>, relay=[216.22.33.7], reject=553 5.3.0 <sc@sd.com>... Spammer 216.22.33.7 usergl@displaytoward.net rejected by RBL:http://www.spamhaus.org/
  - sm-mta[23868]: k9BEQK0c023868: rejecting commands
  from [200.121.73.169] [200.121.73.169] due to pre-greeting traffic
  - sendmail[7818]: j6KKHo2d007818: rejecting commands from sv.e103gng.com [66.62.19.10] due to pre-greeting traffic
 -->
<decoder name="sendmail-reject">
  <program_name>^sendmail|^sm-mta|^sm-msp-queue</program_name>
</decoder>  

<decoder name="sendmail-pre-greeting">
  <parent>sendmail-reject</parent>
  <prematch>^\S+: rejecting commands from</prematch>
  <regex offset="after_prematch">^ \S+ [(\d+.\d+.\d+.\d+)]</regex>
  <order>srcip</order>
</decoder>

<decoder name="sendmail-reject-nodns">
  <parent>sendmail-reject</parent>
  <prematch>relay=[</prematch>
  <regex offset="after_prematch">^(\d+.\d+.\d+.\d+)]</regex>
  <order>srcip</order>
</decoder>

<decoder name="sendmail-reject-dns">
  <parent>sendmail-reject</parent>
  <prematch>relay=\S+ [</prematch>
  <regex offset="after_prematch">^(\d+.\d+.\d+.\d+)]</regex>
  <order>srcip</order>
</decoder>




<!-- SMF-SAV Sendmail Milter decoder.
  - Will extract the srcip
  - Examples:
  - smf-sav[513]: [ID 987462 mail.notice] sender check failed: <xkyjywqvophshu@mypersonalemail.com>, 125.133.22.112, [125.133.22.112], [00:00:01]
  - smf-sav[513]: [ID 407019 mail.info] sender check succeeded (cached): <asterisk-users-bounces@lists.digium.com>, 216.207.245.17, lists.digium.com
  - smf-sav[513]: [ID 987894 mail.notice] sender check tempfailed: <31363****-org@targetedpages.com>, 69.8.190.101, smtp101.tramailer.info, [00:00:05]
  - smf-sav[1883]: sender check tempfailed (cached): <k@vooC7b>, 87.103.236.97, [87.103.236.97]
  - smf-sav[1883]: sender check failed (cached): <clahaiclahai@email.iis.com.br
   >, 91.146.176.140, pool176-140.cable.tolna.net
  -->
<decoder name="smf-sav-reject">
  <program_name>^smf-sav</program_name>
  <prematch>^sender check failed|</prematch>
  <prematch>^sender check tempfailed</prematch>
  <regex offset="after_prematch">^ \(cached\): \S+, (\d+.\d+.\d+.\d+),|</regex>
  <regex>^: \S+, (\d+.\d+.\d+.\d+),</regex>
  <order>srcip</order>
</decoder>



<!-- Mail scanner
  - Will extract the srcip/action
  - Examples:
  - MailScanner[24112]: Message k7B9Mc6b015925 from 
  68.171.145.34 (nilsenator@hotmail.com) to yyyyy.no is spam, SpamAssassin
  - May  3 16:28:40 jarjar MailScanner[4732]: Message k436SX2M005191 from  
  111.222.111.222 (david@our.domain.org) to our.domain.org is spam
  , SpamAssassin
  - MailScanner[5317]: Message k436dCIW005370 from  
  111.222.111.222 (david@our.domain.org) to another.domain.org is not s
  pam, SpamAssassin
  - MailScanner[29107]: Message j0EMandY027564 from xxx.xxx.xxx.xxx(xxxxx@xxxxx.ie) to xxxxx.ie is not spam
  -->
<decoder name="mailscanner">
  <program_name>^MailScanner</program_name>
</decoder>

<decoder name="mailscanner-ip">
  <parent>mailscanner</parent>
  <prematch>^Message \S+ from </prematch>
  <regex offset="after_prematch">^(\d+.\d+.\d+.\d+) \S+ to \S+ is (\w+)</regex>
  <order>srcip, action</order>
</decoder>


<!-- OpenBSD smtpd decoders -->

<decoder name="smtpd">
  <program_name>smtpd</program_name>
</decoder>

<decoder name="smtpd-client">
  <parent>smtpd</parent>
  <prematch offset="after_parent">^client</prematch>
  <regex>^client (\S+) </regex>
  <order>srcip</order>
</decoder>

<decoder name="smtpd-relay">
  <parent>smtpd</parent>
  <prematch>relay=</prematch>
  <regex>relay=\S+ [(\S+)], </regex>
  <order>srcip</order>
</decoder>



<!-- Iptables decoder.
  - Will extract the srcip, dstip, srcport, dstport, protocol
  - Examples:
  - kernel: FIREWALL_OUT IN= OUT=eth0
    SRC=192.168.6.57 DST=216.161.248.225 LEN=40 TOS=0x00 PREC=0x00 TTL=64
    ID=18547 DF PROTO=TCP SPT=46388 DPT=37628 WINDOW=6930 RES=0x00 ACK RST
    URGn=0
  - kernel: IPTABLE IN=eth0 OUT= MAC=ff:ff:ff:ff:ff:ff:00:03:93:db:2e:b4:08:00 
    SRC=10.4.11.40 DST=255.255.255.255 LEN=180 TOS=0x00 PREC=0x00 TTL=64 
    ID=4753 PROTO=UDP SPT=49320 DPT=2222 LEN=160
  - kernel: [4475569.016000] IN= OUT=lo SRC=192.168.2.11 DST=192.168.2.11 
    LEN=52 TOS=0x10 PREC=0x00 TTL=64 ID=49546 DF PROTO=TCP SPT=43068 
    DPT=22 WINDOW=8192 RES=0x00 ACK URGP=0     
  - Aug 17 10:03:37 myhostname kernel: SFW2-INext-DROP-DEFLT IN=eth0 OUT= MAC=00:08:02:da:c8:51:00:0f:f7:74:31:8a:08:00 SRC=1.2.3.36 DST=1.2.3.194 LEN=28 TOS=0x00 PREC=0x00 TTL=44 ID=60200 PROTO=ICMP TYPE=8 CODE=0 ID=10466 SEQ=21229   
  -->
<decoder name="iptables">
   <program_name>^kernel</program_name>
</decoder>
     
<decoder name="iptables-1">
   <parent>iptables</parent>
   <type>firewall</type>
   <prematch>^[\d+.\d+] \S+ IN=</prematch>
   
   <regex>^[\d+.\d+] (\S+) \.+ SRC=(\S+) DST=(\S+)</regex>
   <regex> \.+ PROTO=(\w+) </regex>
   <order>action,srcip,dstip,protocol</order>
</decoder>

<decoder name="iptables-1">
   <parent>iptables</parent>
   <type>firewall</type>
   <regex offset="after_regex">^SPT=(\d+) DPT=(\d+) </regex>
   <order>srcport,dstport</order>
</decoder>

<decoder name="iptables-2">
   <parent>iptables</parent>
   <type>firewall</type>
   <prematch>^\S+ IN=</prematch>
   
   <regex>^(\S+) \.+ SRC=(\S+) DST=(\S+) \.+ </regex>
   <regex>PROTO=(\w+) </regex>
   <order>action,srcip,dstip,protocol</order>
</decoder>

<decoder name="iptables-2">
   <parent>iptables</parent>
   <type>firewall</type>
   <regex offset="after_regex">^SPT=(\d+) DPT=(\d+) </regex>
   <order>srcport,dstport</order>
</decoder>

<decoder name="iptables-shorewall">
   <parent>iptables</parent>
   <type>firewall</type>
   <prematch>^Shorewall:\S+:</prematch>
   
   <regex offset="after_prematch">^(\S+):\.+ SRC=(\S+) DST=(\S+) \.+ </regex>
   <regex>PROTO=(\w+) </regex>
   <order>action,srcip,dstip,protocol</order>
</decoder>

<decoder name="iptables-shorewall">
   <parent>iptables</parent>
   <type>firewall</type>
   <regex offset="after_regex">^SPT=(\d+) DPT=(\d+) </regex>
   <order>srcport,dstport</order>
</decoder>   

<decoder name="iptables-shorewall2">
  <parent>iptables</parent>
  <type>firewall</type>
  <prematch>^\p\S+\p Shorewall:\S+:</prematch>
  <regex offset="after_prematch">^(\S+):\.+ SRC=(\S+) DST=(\S+) \.+ </regex>
  <regex>PROTO=(\w+) </regex>
  <order>action,srcip,dstip,protocol</order>
</decoder>


<!-- Solaris IPFilter decoder.
  - Will extract the action, srcip, srcport, dstip, dstport
  - Examples:
  - ipmon[11523]: [ID 702911 local0.warning] 09:30:39.300795 3x ce0 @0:1
    b 10.4.0.25,43873 -> 10.4.122.243,22 PR tcp len 20 100 -AP IN
  - ipmon[11523]: [ID 702911 local0.warning] 09:31:53.285032 hme0 @0:1
    b 10.4.122.243,138 -> 255.255.255.255,138 PR udp len 20 229 IN mbcast
  - ipmon[11523]: [ID 702911 local0.notice] 09:30:40.398290 ce0 @0:14
    p 10.4.122.243,123 -> 10.4.122.16,123 PR udp len 20 76 K-S OUT
  -->
<decoder name="ipfilter">
   <type>firewall</type>
   <program_name>^ipmon</program_name>
   <regex> (\w) (\d+.\d+.\d+.\d+),(\d+) -> </regex>
   <regex>(\d+.\d+.\d+.\d+),(\d+) PR (\w+) </regex>
   <order>action,srcip,srcport,dstip,dstport,protocol</order>
</decoder>
  

<!-- AIX IPSec decoder.
  - Will extract the action,srcip,dstip,protocol,srcport,dstport
  - Examples:
  - ipsec_logd: #:3 R:p  I:10.0.0.99 S:10.0.0.82 D:10.0.0.99 
    P:tcp/ack SP:50349 DP:22 R:l I:en0 F:n T:0 L:88
  - ipsec_logd: #:1 R:p  O:10.0.0.99. S:10.0.0.99 D:10.0.0.25 
    P:udp SP:2063 DP:53 R:l I:en0 F:n T:0 L:81 
 -->
<decoder name="aix-ipsec">
   <type>firewall</type>
   <program_name>^ipsec_logd</program_name>
   <regex> R:(\w)  \w:\S+ S:(\d+.\d+.\d+.\d+) </regex>
   <regex>D:(\d+.\d+.\d+.\d+) P:(\S+) SP:(\d+) DP:(\d+) </regex>
   <order>action,srcip,dstip,protocol,srcport,dstport</order>
</decoder>



<!-- OpenBSD pf decoder (as a plugin - compiled).
  - Will extract the action,srcip,dstip,protocol,srcport,dstport
  - Examples:
  - Mar 30 15:33:26 enigma pf: Mar 30 15:32:33.483712 rule 2/(match) pass in on xl0: 140.211.166.3.6667 > 192.168.2.10.16290: P 7408:7677(269) ack 1773 win 2520 <nop,nop,timestamp 3960674784 2860123562> (DF)
  - Mar 30 15:47:05.522341 rule 4/(match) block in on lo0: 127.0.0.1.48784 > 127.0.0.1.23: S 1381529123:1381529123(0) win 16384 <mss 33184,nop,nop,sackOK,nop,wscale 0,[|tcp]> (DF) [tos 0x10]
  - Mar 30 15:54:22.171929 rule 3/(match) pass out on xl0: 192.168.2.10.1514 > 192.168.2.190.1030:  udp 73
  - Mar 30 15:54:22.174412 rule 3/(match) pass out on xl0: 192.168.2.10.1514 > 192.168.2.190.1030:  udp 89
  
  -->
<decoder name="pf">
   <type>firewall</type>
   <program_name>^pf$</program_name>
   <plugin_decoder>PF_Decoder</plugin_decoder>
</decoder>

  

<!-- SonicWall decoder.
  - Will extract action, srcip, dstip, protocol, srcport and dstport
  - Examples:
  - Jan  3 13:45:36 192.168.5.1 id=firewall sn=000SERIAL time="2007-01-03 14:48:06" fw=1.1.1.1 pri=6 c=262144 m=98 msg="Connection Opened" n=23419 src=2.2.2.2:36701:WAN dst=1.1.1.1:50000:WAN proto=tcp/50000
  - Jan  3 13:45:36 192.168.5.1 id=firewall sn=000SERIAL time="2007-01-03 14:48:07" fw=1.1.1.1 pri=1 c=32 m=30 msg="Administrator login denied due to bad credentials" n=7 src=2.2.2.2:36701:WAN dst=1.1.1.1:50000:WAN
  - id=firewall sn=00301E0526B1 time="2004-04-01 10:39:35"
  fw=67.32.44.2 pri=5 c=64 m=36 msg="TCP connection dropped" n=2686 src=67.101.200.27:4507:WAN dst=67.32.44.2:445:LAN rule=0
  -->
<decoder name="sonicwall">
  <type>firewall</type>
  <prematch>^id=\w+ sn=\w+ time=\S+ \S+ fw=\S+ pri=\d </prematch>
  <plugin_decoder>SonicWall_Decoder</plugin_decoder>
</decoder>



<!-- Netscreen Firewall decoder.
  - Will extract the action,srcip,dstip,protocol,srcport,dstport
  - Examples:
  - Jan  1 10:02:11 xx ns5gt: NetScreen device_id=ns5gt  [No Name]system-notification-00257(traffic): start_time="2006-01-01 10:09:38" duration=0 policy_id=310101 service=tcp/port:1526 proto=6 src zone=Null dst zone=self action=Deny sent=0 rcvd=38 src=10.1.2.3 dst=10.1.1.1 src_port=51350 dst_port=1426
  - <13>Mar 16 15:27:56 192.168.2.1 ns5gt: NetScreen device_id=ns5gt  [No Name]system-notification-00257(traffic): start_time=\"2004-03-16 16:31:22\" duration=0 policy_id=310001 service=tcp/port:120 proto=6 src zone=Null dst zone=self action=Deny sent=0 rcvd=60 src=10.1.1.1 dst=10.1.2.1 src_port=32047 dst_port=22
  - Jun  2 11:24:16 fire00 sav00: NetScreen device_id=sav00  [Root]system-critical-00436: Large ICMP packet! From 210.232.20.7 to 148.100.114.126, proto 1 (zone Untrust, int ethernet1/2). Occurred 1 times. (2006-06-02 11:24:16)
  -  NetScreen device_id=ns5gt [Root]system-critical-00027: Multiple login failures occurred for user netscreen from IP address 1.2.3.4:1567 (2004-10-07)
  - 
  - ** Program name for netscreen is empty, since it is the hostname.
  -->
<decoder name="netscreenfw">
  <program_name />
  <prematch>^NetScreen device_id</prematch>
</decoder>  

<decoder name="netscreenfw-traffic">
  <parent>netscreenfw</parent>
  <type>firewall</type>
  
  <prematch offset="after_parent">system-notification-00257</prematch>
  <prematch>\(traffic\): </prematch>
  
  <regex offset="after_prematch"> proto=(\w+) \.+action=(\w+) </regex>
  <regex>\.+src=(\S+) dst=(\S+) src_port=(\d+) dst_port=(\d+)</regex>
  <order>protocol, action, srcip, dstip, srcport, dstport</order>
</decoder>

<decoder name="netscreenfw-critical">
  <parent>netscreenfw</parent>
  <prematch offset="after_parent">system-critical-\.+ from |</prematch>
  <prematch>system-alert-\.+ from </prematch>
  
  <regex offset="after_parent">system-(\w+)-(\d+): \.+ </regex>
  <regex>from\.+(\d+.\d+.\d+.\d+)</regex>
  <order>action, id, srcip</order>
</decoder>

<decoder name="netscreenfw-admin">
  <parent>netscreenfw</parent>
  <regex offset="after_parent">system-(\w+)-(\d+):</regex>
  <order>action, id</order>  
</decoder>


<!-- Pix decoder.
  - Will extract the srcip, srcport, dstip and dstport whenever possible.
  - Examples:
  - %PIX-6-106015: Deny TCP (no connection) from 161.58.238.151/110 to a.b.c.d/3782 flags RST ACK
  - %PIX-2-106001: Inbound TCP connection denied from 165.139.46.7/3854 to 165.189.27.70/139 flags
  - %PIX-3-106010: Deny inbound tcp src outside:213.98.79.233/2620 dst dmz:213.98.254.145/135
  - %PIX-3-106011: Deny inbound (No xlate) udp src outside:192.168.2.1/137
  dst outside:192.168.2.14/137
  - %PIX-3-106011: Deny inbound (No xlate) tcp src inside:10.100.7.43/80 dst 
  inside:10.100.4.71/2285
  - %PIX-3-710003: TCP access denied by ACL from 216.39.220.130/54065 to outside:62.192.113.98/ssh
  - %PIX-7-710001: TCP access requested from X.X.X.X/1292 to outside:Y.Y.Y.Y/ssh
  - %PIX-7-710002: UDP access permitted from 33.33.33.4/943 to inside:33.33.33.15/snmp
  - %PIX-7-710005: UDP request discarded from <public IP of 525>/4500 to outside:192.168.69.137/4500
  - %PIX-2-106002   protocol Connection denied by outbound list acl_ID src inside_address dest outside_address
  - %PIX-2-106002: udp connection denied by outbound list 30 src 216.53.120.62 138 dest 169.132.10.82 138
  -  %PIX-4-106023: Deny tcp src inside:111.11.11.1/2143 dst YYY:172.11.1.11/139 by access-group "inside_inbound"
  - %PIX-4-400013 IDS:2003 ICMP redirect from 10.4.1.2 to 10.2.1.1 on interface dmz
  - %PIX-2-106006: Deny inbound UDP from ***/20031 to ***/20031 on  
  interface vpn
  - %PIX-7-710002: TCP access permitted from 10.0.0.1/60749 to db:10.0.0.2/ssh
  - %PIX-6-305012: Teardown dynamic UDP translation from inside:1.1.1.1/12 to outside:1.2.1.2/11 duration 0:00:11.
  - %PIX-3-305005: No translation group found for icmp src outside:x.x.x.x dst inside:x.x.x.x (type 3, code 0)
  - %ASA-2-106001: Inbound TCP connection denied from 1.2.3.4/1234 to 213.207.99.248/445 flags SYN on interface outside (Message repeated 2 times)
  - %PIX-6-605005: Login permitted from 192.168.1.2/2953 to inside:192.168.1.1/telnet for user ""
  - %PIX-6-605004: Login denied from 192.168.2.10/32597 to outside:192.168.2.14/ssh for user "root"
  - %PIX-6-305011: Built dynamic UDP translation from inside:192.168.1.2/1026 to outside:192.168.2.14/1163
  - %PIX-6-305011: Built dynamic TCP translation from inside:192.168.1.3/54946 to outside:192.168.2.14/1033
  - %PIX-6-302015: Built outbound UDP connection 156 for outside:192.168.2.10/1514 (192.168.2.10/1514) to inside:192.168.1.2/1026 (192.168.2.14/1163)
  -->
<decoder name="pix">
  <prematch>^%PIX-|^\w\w\w \d\d \d\d\d\d \d\d:\d\d:\d\d: %PIX-|</prematch>
  <prematch>^%ASA-|^\w\w\w \d\d \d\d\d\d \d\d:\d\d:\d\d: %ASA-|</prematch>
  <prematch>^%FWSM-|^\w\w\w \d\d \d\d\d\d \d\d:\d\d:\d\d: %FWSM-</prematch>
</decoder>

<decoder name="pix-fw1">
  <parent>pix</parent>
  <type>firewall</type>
  <prematch offset="after_parent">^2-106001</prematch>
  <regex offset="after_parent">^(\S+): \w+ (\w+) \S+ (\S+) from </regex>
  <regex>(\S+)/(\S+) to (\S+)/(\S+)</regex>
  <order>id, protocol, action, srcip, srcport, dstip, dstport</order>
</decoder>

<decoder name="pix-fw2">
  <parent>pix</parent>
  <type>firewall</type>
  <prematch offset="after_parent">^3-710003|^7-710002|^7-710005</prematch>
  <regex offset="after_parent">^(\S+): (\S+) \w+ (\w+)\.+from </regex>
  <regex>(\S+)/(\S+) to \w+:(\S+)/(\S+)</regex>
  <order>id, protocol, action, srcip, srcport, dstip, dstport</order>
</decoder>

<decoder name="pix-fw3">
  <parent>pix</parent>
  <type>firewall</type>
  <prematch offset="after_parent">^4-106023</prematch>
  <regex offset="after_parent">^(\S+): (\w+) (\w+) src \w+:</regex>
  <regex>(\S+)/(\S+) dst \w+:(\S+)/(\S+)</regex>
  <order>id, action, protocol, srcip, srcport, dstip, dstport</order>
</decoder>

<decoder name="pix-fw4">
  <parent>pix</parent>
  <type>firewall</type>
  <prematch offset="after_parent">^4-106019</prematch>
  <regex offset="after_parent">^(\S+): IP packet from (\S+) to </regex>
  <regex>(\S+), protocol (\w+) (\w+) </regex>
  <order>id, srcip, dstip, protocol, action</order>
</decoder>

<decoder name="pix-fw5">
  <parent>pix</parent>
  <type>firewall</type>
  <prematch offset="after_parent">^2-106006|^2-106007</prematch>
  <regex offset="after_parent">^(\S+): (\w+) \S+ (\w+) from </regex>
  <regex>(\d+.\d+.\d+.\d+)/(\d+) to (\d+.\d+.\d+.\d+)/(\d+) </regex>
  <order>id, action, protocol, srcip, srcport, dstip, dstport</order>
</decoder>

<decoder name="pix-fw6">
  <parent>pix</parent>
  <type>firewall</type>
  <prematch offset="after_parent">^6-106015</prematch>
  <regex offset="after_parent">^(\S+): (\w+) (\w+) \S+ \S+ (\S+) from </regex>
  <regex>(\S+)/(\S+) to (\S+)/(\S+)</regex>
  <order>id, action, protocol, srcip, srcport, dstip, dstport</order>
</decoder>

<decoder name="pix-fw7">
  <parent>pix</parent>
  <type>firewall</type>
  <prematch offset="after_parent">^6-305012</prematch>
  <regex offset="after_parent">^(\S+): (\w+) \w+ (\w+) translation </regex>
  <regex>from \w+:(\S+)/(\d+) to \w+:(\S+)/(\d+) </regex>
  <order>id, action, protocol, srcip, srcport, dstip, dstport</order>
</decoder>

<decoder name="pix-fw8">
  <parent>pix</parent>
  <type>firewall</type>
  <prematch offset="after_parent">^3-106011|^3-106010</prematch>
  <regex offset="after_parent">^(\S+): (\w+) \.+ (\w+) src </regex>
  <regex>\w+:(\S+)/(\d+) dst \w+:(\S+)/(\d+)</regex>
  <order>id, action, protocol, srcip, srcport, dstip, dstport</order>
</decoder>

<decoder name="pix-url-success">
  <parent>pix</parent>
  <prematch offset="after_parent">^5-304001: </prematch>
  <regex offset="after_parent">^(\S+): (\d+.\d+.\d+.\d+) Accessed URL </regex>
  <regex>(\d+.\d+.\d+.\d+):(http\w*://\.+)|</regex>
  <regex>^(\S+): (\d+.\d+.\d+.\d+) Accessed URL (\d+.\d+.\d+.\d+):</regex>
  <order>id, srcip, dstip, url</order>
</decoder>

<decoder name="pix-url-deny">
  <parent>pix</parent>
  <prematch offset="after_parent">^5-304002: </prematch>
  <regex offset="after_parent">^(\S+): Access (denied) URL (http\w*://\.+) </regex>
  <regex>SRC (\d+.\d+.\d+.\d+) DEST (\d+.\d+.\d+.\d+) on interface</regex>  
  <order>id, action, url, srcip, dstip</order>
</decoder>

<decoder name="pix-attacks">
  <parent>pix</parent>
  <prematch offset="after_parent">^2-106012: |^2-106017: |</prematch>
  <prematch>^2-106020|^1-106021|^1-106022|</prematch>
  <prematch>^4-4000</prematch>
  <regex offset="after_parent">^(\S+): \.+ from (\d+.\d+.\d+.\d+) </regex>
  <order>id, srcip</order>
</decoder>

<decoder name="pix-srcip">
  <parent>pix</parent>
  <prematch offset="after_parent">^6-605004|^6-308001|^6-605005</prematch>
  <regex offset="after_parent">^(\S+): \.+ (\d+.\d+.\d+.\d+)</regex>
  <order>id, srcip</order>
</decoder>

<decoder name="pix-generic">
  <parent>pix</parent>
  <regex offset="after_parent">^(\S+): </regex>
  <order>id</order>
</decoder>



<!-- Cisco VPN Concentrator
  - Will exatract srcip and username.
  - Examples:
  -
  - Jan 8 09:10:37 vpn.example.com 11504 01/08/2007 09:10:37.780 SEV=3 AUTH/5 RPT=124 192.168.0.1 Authentication rejected: Reason = Unspecified handle = 805, server = auth.example.com, user = testuser, domain = <not specified>
  11504 01/08/2007 09:10:37.780 SEV=3
  -->
<decoder name="cisco-vpn-concentrator">
  <prematch>^\d+ \d\d/\d\d/\d\d\d\d \S+ SEV=\d </prematch>
  <regex offset="after_prematch">^(\S+) RPT=\d+ (\d+.\d+.\d+.\d+) </regex>
  <order>id, srcip</order>
</decoder> 



<!-- Snort decoder.
  - Will extract the id, srcip and dstip
  - Examples:
  - snort: [1:469:3] ICMP PING NMAP [Classification: Attempted Information 
    Leak] [Priority: 2]: {ICMP} 10.4.12.26 -> 10.4.10.231
  - snort: [1:1420:11] SNMP trap tcp [Classification: Attempted Information 
    Leak] [Priority: 2]: {TCP} 10.4.12.26:37020 -> 10.4.10.231:162
  - [**] [1:1054:7] WEB-MISC weblogic/tomcat .jsp view source attempt [**]
    [Classification: Web Application Attack]
    [Priority: 1]  10.4.12.26:34041 -> 66.179.53.37:80
  - [**] [1:1421:11] SNMP AgentX/tcp request [**]
    [Classification: Attempted Information Leak] [Priority: 2]
    10.4.3.20:626 -> 10.4.10.161:705              
  - [**] [1:1882:10] ATTACK-RESPONSES id check returned userid [**]
    [Classification: Potentially Bad Traffic] [Priority: 2]
    {UDP} 192.168.20.32 -> 192.168.20.2  
  -->

<decoder name="snort">
  <program_name>^snort</program_name>
</decoder>

<decoder name="snort">
  <type>ids</type>
  <prematch>^[**] [\d+:\d+:\d+] </prematch>
</decoder>
  
<decoder name="snort2">
   <parent>snort</parent>
   <type>ids</type>
   <prematch>^[**] |^[\d+:\d+:\d+] </prematch>
   <regex>^[**] [(\d+:\d+:\d+)] \.+ (\d+.\d+.\d+.\d+)\p*\d* -> </regex>
   <regex>(\d+.\d+.\d+.\d+)|^[(\d+:\d+:\d+)] \.+ </regex>
   <regex>(\d+.\d+.\d+.\d+)\p*\d* -> (\d+.\d+.\d+.\d+)</regex>
   <order>id,srcip,dstip</order>
   <fts>name,id,srcip,dstip</fts>
</decoder>



<!-- OpenBSD isakmpd decoders -->

<decoder name="isakmpd">
  <program_name>^isakmpd</program_name>
</decoder>

<decoder name="isakmpd-from">
  <parent>isakmpd</parent>
  <prematch>message from </prematch>
  <regex>from (\S+) port (\d+)</regex>
  <order>srcip,srcport</order>
</decoder>

<decoder name="isakmpd-peer">
  <parent>isakmpd</parent>
  <prematch>from peer</prematch>
  <regex>from peer (\S+):(\d+)$</regex>
  <order>srcip,srcport</order>
</decoder>



<!-- Suhosin decoder.
  - Will extract the attack name and srcip.
  - Examples:
  - suhosin[76366]: ALERT - canary mismatch on efree() - heap overflow detected (attacker '200.139.164.149', file 'xyz')
  - suhosin[24239]: ALERT - configured request variable value length limit exceeded - dropped variable 'introtext' (attacker '192.168.1.2', file '/var/www/site/administrator/index2.php')
  - suhosin[32150]: ALERT - configured POST variable limit exceeded - dropped variable 'setting[sg_allow_delete_empty_group]' (attacker '32.104.x.y', file '/home/htdocs/admincp/options.php') 
  -->
<decoder name="suhosin">
  <program_name>^suhosin</program_name>
  <type>ids</type>
  <regex>^ALERT - (\.+) \(attacker '(\d+.\d+.\d+.\d+)', </regex>
  <order>id, srcip</order>
  <fts>name, location, id</fts>
</decoder>



<!-- Dragon Decoder
  - Will extract srcip, dstip and id
  - Examples:
  - 2007-02-24 00:07:30|xx-ids|MS:MDTC-DOS|1.2.3.4|5.6.7.8|123|456|I||6|tcp,xx
  -
  -->
<decoder name="dragon-nids">
   <type>ids</type>
   <prematch>^\d\d\d\d-\d\d-\d\d \d\d:\d\d:\d\d\|</prematch>
   <regex offset="after_prematch">^\S+\|(\S+)\|</regex>
   <regex>(\d+.\d+.\d+.\d+)\|(\d+.\d+.\d+.\d+)\|</regex>
   <order>id, srcip, dstip</order>
   <fts>name, id, srcip, dstip</fts>
</decoder>
                        
   
   
<!-- Horde decoder
  - Will extract: username and srcip.
  - Examples:
  - [notice] [imp] Login success for raphaelv@xx [100.121.170.41] to {a.b.c:143} [on line 92 of "/home/webmail/horde/imp/redirect.php"]
  - [error] [imp] FAILED LOGIN 210.179.154.213 to xxx:143[imap] as mala1
  -->
<decoder name="horde_imp">
  <prematch>^[\w+] [imp] |^[\w+] [horde] </prematch>
</decoder>  

<decoder name="horde_imp_success">
  <parent>horde_imp</parent>
  <prematch offset="after_parent">^Login success </prematch>
  <regex offset="after_prematch">^for (\S+) [(\d+.\d+.\d+.\d+)] </regex>
  <order>user, srcip</order>
</decoder>

<decoder name="horde_imp_failed">
  <parent>horde_imp</parent>
  <prematch offset="after_parent">^FAILED LOGIN</prematch>
  <regex offset="after_prematch">^ (\d+.\d+.\d+.\d+) to \S+ as (\S+) </regex>
  <order>srcip, user</order> 
</decoder>



<!-- Wordpress decoder.
  -  It needs the WPsyslog2 plugin.
  - Examples:
  - WPsyslog[14382]: [127.0.0.1 na] Info: User authentication failed. User name: lala
  - WPsyslog[14382]: [127.0.0.1 na] Info: User logged in. User name: admin (admin).
  -->
<decoder name="wordpress">
  <program_name>^WPsyslog</program_name>
  <prematch>^[</prematch>
  <regex offset="after_prematch">^(\d+.\d+.\d+.\d+) </regex>
  <order>srcip</order>
</decoder>



<!-- Roundcube decoder
 - Will extract username and src IP from the logs, when available.
   Examples:
 - Apr 10 22:45:20 hostname roundcube: [10-Apr-2009 22:45:20 -0500] IMAP
   Error: Authentication for username failed (LOGIN): "a001 NO Authentication
   failed." (POST /roundcube/?_task=&_action=login)
 - Apr 10 23:01:23 hostname roundcube: [10-Apr-2009 23:01:23 -0500]:
   Successful login for username (id 1) from 127.0.0.1
-->
<decoder name="roundcube">
  <program_name>^roundcube</program_name>
  <prematch>^[\d\d-\w\w\w-\d\d\d\d \d\d:\d\d:\d\d \S+]</prematch>
</decoder>

<decoder name="roundcube-success">
  <parent>roundcube</parent>
  <prematch>^: Successful login for </prematch>
  <regex offset="after_prematch">^(\S+) \(id \d+\) from (\d+.\d+.\d+.\d+)$</regex>
  <order>user, srcip</order>
</decoder>

<decoder name="roundcube-denied">
  <parent>roundcube</parent>
  <prematch>^ \w+ Error: Authentication </prematch>
  <regex offset="after_prematch">^for (\.+) failed</regex>
  <order>user</order>
</decoder>



<!-- Apache decoder.
  - Will extract the srcip
  - Examples:
  - [error] [client 80.230.208.105] Directory index forbidden by rule: /home/
  - [error] [client 64.94.163.159] Client sent malformed Host header
  - [error] [client 66.31.142.16] File does not exist: /var/www/html/default.ida
  - [notice] Apache configured  
  - httpd[18660]: [error] [client 12.34.56.78] File does not exist: /usr/local/htdocs/cache
  - httpd[23745]: [error] [client 12.34.56.78] PHP Notice:
  -->
<decoder name="apache-errorlog">
  <program_name>^httpd</program_name>
</decoder>  

<decoder name="apache-errorlog">
  <prematch>^[warn] |^[notice] |^[error] </prematch>
</decoder>  

<decoder name="apache-errorlog-ip">
  <parent>apache-errorlog</parent>
  
  <prematch offset="after_parent">^[client</prematch>
  <regex offset="after_prematch">^ (\d+.\d+.\d+.\d+)] </regex>
  <order>srcip</order>
</decoder> 




<!-- Nginx error log decoder.
  - Will extract the srcip.
  - Examples:
  - 2009/09/15 20:55:40 [error] 63858#0: *3663 open() "/srv/www/ossec.net/robots.txt" failed (2: No such file or directory), client: 1.2.3.4, server: ossec.net, request: "GET /robots.txt HTTP/1.1", host: "www.ossec.net"
  - 2009/09/15 19:51:07 [error] 37992#0: accept() failed (53: Software caused connection abort)
  -->
<decoder name="nginx-errorlog">
  <prematch>^20\d\d/\d\d/\d\d \d\d:\d\d:\d\d [</prematch>
</decoder>

<decoder name="nginx-errorlog-ip">
  <parent>nginx-errorlog</parent>
  <prematch offset="after_parent">, client: \S+, server: \S+, request: "\S+ </prematch>
  <regex offset="after_parent">, client: (\d+.\d+.\d+.\d+), </regex> 
  <order>srcip</order>
</decoder>




<!-- NCSA common log decoder (used by apache, Lotus Domino and IIS NCSA).
  -  Will extract the srcip, url and id.
  -  Every web access log must use "web-log" as their
  -  type if they want to be matched against the web rules.
  - Examples:
  -  63.91.167.39 - - [03/Aug/2001:21:56:18 -0700] "GET /default.ida?NNNN
  -  206.78.62.16 - - [06/Aug/2001:08:57:08 -0700] "GET /default.ida?XX
  -  5.211.112.6 - - [04/Feb/2003:16:17:30 -0500] "GET /mod_ssl:error: 
  -  192.168.2.190 - - [18/Jan/2006:13:10:06 -0500] "GET /xxx.html HTTP/1.1"
     200 1732
  -  1.1.1.1 - username [18/Jan/2006:13:10:06 -0500] "GET /xxx.html HTTP/1.1"   
  -  123.4.5.6 aa.xx.com - [05/Nov/2006:00:46:56 -0500] "GET / HTTP/1.1" 302 -
  - ::ffff:202.194.15.192 190.7.138.180 - [18/Oct/2010:10:48:55 -0500] "GET //php-my-admin/config/config.inc.php?p=phpinfo(); HTTP/1.1" 404 345 "-"  "Mozilla/4.0 (compatible; MSIE 6.0; Windows 98)"
  -->
<decoder name="web-accesslog">
  <type>web-log</type>
  <prematch>^\d+.\d+.\d+.\d+ |^::ffff:\d+.\d+.\d+.\d+ </prematch>
  <regex>^(\d+.\d+.\d+.\d+) \S+ \S+ [\S+ \S\d+] </regex>
  <regex>"\w+ (\S+) HTTP\S+ (\d+) </regex>
  <order>srcip, url, id</order>
</decoder>


<!-- Windows date format.
  -  Pre match for windows date format. Used on Windows firewall,
  -  IIS, etc.
  -  Examples:
  -  2006-07-23 04:40:02 xxx
  -->
<decoder name="windows-date-format">
  <prematch>^\d\d\d\d-\d\d-\d\d \d\d:\d\d:\d\d </prematch>
</decoder>
 


<!-- Windows firewall decoder.
  - Will extract action, protocol, srcip, dstip, srcport and dstport.
  - Examples:
  - 2006-09-18 22:25:30 OPEN TCP 11.12.72.10 12.252.71.6 3311 445 - - - - - - - - -
  - 2006-09-18 22:26:23 DROP UDP 11.152.183.14 239.255.255.250 65299 1900 310 - - - - - - - RECEIVE
  - 2006-09-18 22:26:23 DROP UDP 11.152.183.14 239.255.255.250 65299 1900 310 - - - - - - - RECEIVE
  - 2006-09-18 22:26:23 DROP UDP 11.152.183.14 239.255.255.250 65298 1900 319 - - - - - - - RECEIVE
  -->
<decoder name="windows-firewall">
  <parent>windows-date-format</parent>
  <type>firewall</type>
  <use_own_name>true</use_own_name>
  <prematch offset="after_parent">^OPEN|^CLOSE|^DROP</prematch>
  <regex offset="after_parent">^(\w+) (\w+) </regex>
  <regex>(\S+) (\S+) (\d+) (\d+) </regex>
  <order>action, protocol, srcip, dstip, srcport, dstport</order>
</decoder>
 
 
<!-- IIS 5 WWW W3C log format.
  - #Fields: date time c-ip cs-username s-sitename s-computername s-ip s-port cs-method cs-uri-stem cs-uri-query sc-status cs-host cs(User-Agent) cs(Referer)
  - Examples:
  - 2006-07-23 04:40:02 1.2.3.4 - W3SVC3 CIN1WEB03 1.2.3.4 443 GET /Default.asp - 200 hiden.com Mozilla/4.0+(compatible;+MSIE+6.0;+Windows+NT+5.1;+Avant+Browser;+Avant+Browser;+.NET+CLR+1.1.4322;+.NET+CLR+2.0.50727) -
  -->
<decoder name="web-accesslog-iis5">
  <parent>windows-date-format</parent>
  <type>web-log</type>
  <use_own_name>true</use_own_name>
  <prematch offset="after_parent">^\d+.\d+.\d+.\d+ \S+ W3SVC</prematch>
  <regex offset="after_parent">^(\d+.\d+.\d+.\d+) \S+ \S+ \S+ \S+ </regex>
  <regex>\d+ \S+ (\S+ \S+) (\d+) </regex>
  <order>srcip,url,id</order>
</decoder>


<!-- IIS6 WWW W3C log format.
  - #Fields: date time s-sitename s-computername s-ip cs-method cs-uri-stem
  cs-uri-query s-port cs-username c-ip cs-version cs(User-Agent)
  cs(Cookie) cs(Referer) cs-host sc-status sc-substatus sc-win32-status
  sc-bytes cs-bytes time-taken
  - Examples:
  - 2007-01-22 05:00:11 W3SVC1 HOSTNAME 1.1.1.1 POST /SimpleAuthWebService/SimpleAuth.asmx - 80 - 2.2.2.2 HTTP/1.1 Windows-Update-Agent - - hostname 200 0 0 1467 841 31
  -->
<decoder name="web-accesslog-iis6">
  <parent>windows-date-format</parent>
  <type>web-log</type>
  <use_own_name>true</use_own_name>
  <prematch offset="after_parent">^W3SVC\d+ \S+ \S+ \S+ </prematch>
  <regex offset="after_prematch">^(\S+ \S+) \d+ \S+ (\d+.\d+.\d+.\d+) </regex>
  <regex>\S+ \S+ \S+ \S+ \S+ (\d+) </regex>
  <order>url, srcip, id</order>
</decoder>


<!-- IIS 5 W3C FTP log format.
  - Examples:
  - #Fields: date time c-ip cs-username s-sitename s-computername s-ip s-port cs-method cs-uri-stem cs-uri-query sc-status sc-win32-status sc-bytes cs-bytes time-taken cs-version cs-host cs(User-Agent) cs(Cookie) cs(Referer)
  - 2006-07-23 17:57:59 192.168.3.64 Administrator MSFTPSVC1 HAIJO2 192.168.1.12 21 [144]USER Administrator - 331 0 0 0 0 FTP - - - -
  - 2006-07-23 17:57:59 192.168.3.64 Administrator MSFTPSVC1 HAIJO2 192.168.1.12 21 [144]PASS - - 230 0 0 0 16 FTP - - - -
  -->
<decoder name="msftp">
  <parent>windows-date-format</parent>
  <use_own_name>true</use_own_name>
  <prematch offset="after_parent">^\d+.\d+.\d+.\d+ \S+ MSFTPSVC</prematch>
  <regex offset="after_parent">^(\d+.\d+.\d+.\d+) (\S+) \S+ \S+ \S+ </regex>
  <regex>\d+ [\d+](\S+) \S+ \S+ (\d+) </regex>
  <order>srcip,user,action,id</order>
</decoder>  



<!-- IIS 5 W3C SMTP log format (Exchange).
  - Examples:
  - #Fields: date time c-ip cs-username s-sitename s-computername s-ip s-port cs-method cs-uri-stem cs-uri-query sc-status sc-win32-status sc-bytes cs-bytes time-taken cs-version cs-host cs(User-Agent) cs(Cookie) cs(Referer)
  - 2006-10-09 14:04:46 69.217.186.117 - SMTPSVC1 MEE-PDC 192.168.X.X 0 xxxx -
  > +hupylaw.hupy.local 500 0 32 23 0 SMTP - - - -
  -->
<decoder name="msexchange">
  <parent>windows-date-format</parent>
  <use_own_name>true</use_own_name>
  <prematch offset="after_parent">^\d+.\d+.\d+.\d+ \S+ SMTPSVC</prematch>
  <regex offset="after_parent">^(\d+.\d+.\d+.\d+) \S+ \S+ \S+ \S+ </regex>
  <regex>\d+ (\S+) \S+ \S+ (\d+) </regex>
  <order>srcip, action, id</order>
</decoder>



<!-- Racoon VPN.
  - Extract id (error or info) and ip address whenever possible.
  - 2006-08-08 01:42:09: ERROR: couldn't find the pskey for 222.155.15.88.
  - 
  -->
<decoder name="racoon">
  <prematch>^\d\d\d\d-\d\d-\d\d \d\d:\d\d:\d\d: </prematch>
</decoder>

<decoder name="racoon-failed">
  <parent>racoon</parent>
  <use_own_name>true</use_own_name>
    
  <prematch offset="after_parent">^ERROR: couldn't find the pskey </prematch>
  <regex offset="after_prematch">^for (\d+.\d+.\d+.\d+)</regex>
  <order>srcip</order>
</decoder>

<decoder name="racoon-action">
  <parent>racoon</parent>
  <regex offset="after_parent">^(\w+): </regex>
  <order>action</order>
</decoder>

            

<!-- Squid access log decoder.
  - Will extract the srcip.
  - Author: Ahmet Ozturk
  - Examples:
  - 1140701044.525   1231 192.168.1.201 TCP_DENIED/400 1536
    GET ahmet - NONE/- text/html
  - 1140701230.827    781 192.168.1.210 TCP_DENIED/407 1785
    GET http://www.ossec.net oahmet NONE/- text/html
  -->
<decoder name="squid-accesslog">
  <type>squid</type>
  <prematch>^\d+ \d+.\d+.\d+.\d+ </prematch>
  <regex>^\d+ (\d+.\d+.\d+.\d+) (\w+)/(\d+) \d+ \w+ (\S+) </regex>
  <order>srcip,action,id,url</order>
</decoder>  


<!-- Windows decoder
  - Will extract extra_data (as win source),action (as win category), id,
  - username and computer name (as system_name).
  - Examples:
  - WinEvtLog: Application: INFORMATION(0x00000064): ESENT: 
    (no user)(no domain): 
  - WinEvtLog: Security: AUDIT_FAILURE(0x000002A9): Security: 
    SYSTEM: NT AUTHORITY: The logon to account: xyz    by: 
    MICROSOFT_AUTHENTICATION_PACKAGE_V1_0    from workstation: la    failed. 
    The error code was: 3221225572
  - WinEvtLog: Security: AUDIT_FAILURE(0x00000211): Security: 
    SYSTEM: NT AUTHORITY: Logon Failure:      Reason:     Unknown user 
    name or bad password       User Name:  ab      Domain:     cd      
    Logon Type: 2       Logon Process:  User32          Authentication 
    Package: Negotiate       Workstation Name:   ad
  - WinEvtLog: Security: AUDIT_SUCCESS(538): Security: lac: OSSEC-HM: OSSEC-HM: User Logoff:        User Name:      lac     Domain:         OSSEC-HM        Logon ID:               (0x0,0x7C966E)          Logon Type:     2  
  -->
<decoder name="windows">
  <type>windows</type>
  <prematch>^WinEvtLog: </prematch>
  <regex offset="after_prematch">^\.+: (\w+)\((\d+)\): (\.+): </regex>
  <regex>(\.+): \.+: (\S+): </regex>
  <order>status, id, extra_data, user, system_name</order>
  <fts>name, location, user, system_name</fts>
</decoder>    


<!-- Windows decoder -NTsyslog format
  - Will extract extra_data (as win source),action (as win category), id,
  - username and computer name (as url).
  - Examples:
  - security[failure] 577 IBM17M\Jeremy Lee  Privileged Service Called:  Server:Security  Service:-  Primary User Name:IBM17M$  Primary Domain:LEETHERNET  Primary Logon ID:(0x0,0x3E7)  Client User Name:Jeremy Lee  Client Domain:IBM17M  Client Logon ID:(0x0,0x1447F)  Privileges:SeSecurityPrivilege
  - security[success] 528 IBM17M\Jeremy Lee  Successful Logon:  User Name:Jeremy Lee  Domain:IBM17M  Logon ID:(0x0,0x3A2E471)  Logon Type:2  Logon Process:User32    Authentication Package:Negotiate  Workstation Name:IBM17M  Logon GUID: {00000000-0000-0000-0000-000000000000}
  -->
<decoder name="windows-ntsyslog">
  <type>windows</type>
  <prematch>^security[\w+] \d+ </prematch>
  <regex>^(\w+)[(\w+)] (\d+) </regex>
  <order>extra_data, status, id</order>
</decoder>


<!-- Windows decoder - Snare format. 
  - Will extract extra_data (as win source), action (as category), id,
  - username and computer name (as system_name).
  -
  - These logs must be tab-separated (as specified in the Snare format)
  -
  - Examples:
  - Aug 11 11:11:11 xx.org MSWinEventLog  1       System 59221    Thu Aug 11 01:11:11 2006        17      Windows Update Agent    Unknown User
  - Jan 16 05:52:15 hostname.xx.org MSWinEventLog 1
  Security        13049   Tue Jan 16 05:52:15 2007        680     Security
  SYSTEM  User    Success Audit   ACTUATE Account Logon
  Account Used for Logon by: MICROSOFT_AUTHENTICATION_PACKAGE_V1_0
  Account Name:     IUSR_HOSTNAME    Workstation:      ACTUATE
  12653
  - Jan 16 13:02:24 hostname.yy.org MSWinEventLog 1
  Application     14539   Tue Jan 16 13:02:24 2007        1704    SceCli
  Unknown User    N/A     Information     ACTUATE None      Security
  policy in the Group policy objects are applied successfully.    67
  - Jan 16 15:41:37 hostname.zz.org MSWinEventLog 1       System
  15059   Tue Jan 16 15:41:37 2007        10      Print   username User
  Information     HOSTNAME None            Document 76,
  /directory/directory/directory/directory/directory/date/Afilename owned
  by username was printed on hostname_duplex via port hostname_duplex.
  Size in bytes: 19543296; pages printed: 162        361
  -->
<decoder name="windows-snare">
  <type>windows</type>
  <prematch>^MSWinEventLog\t\d\t\.+\t\d+\t\w\w\S+ \w\w\w \d\d \d\d</prematch>
  <regex offset="after_prematch">^:\d\d:\d\d \d\d\d\d\t(\d+)\t(\.+)</regex>
  <regex>\t(\.+)\t\.+\t(\.+)\t(\.+)\t</regex>
  <order>id, extra_data, user, status, system_name</order>
  <fts>name, id, location, user, system_name</fts>
</decoder>


<!-- Symantec AV decoder.
  - Source: http://www.ossec.net/wiki/index.php/Symantec_Antivirus
  - Examples:
  - 24090D00000A,4,3,7,ACMELABS-SRV2,SYSTEM,,,,,,,16777216,"Update to computer ACMELABS-LU2K3 of virus definition file 81011r succeeded.",0,,0,,,,,0,,,,,,,,,,,,,(IP)-192.168.49.66,ACMELABSav,ACMELABS,,8.1.825
  - 24090D00000F,4,3,7,ACMELABS-SRV2,SYSTEM,,,,,,,16777216,"Update to computer ACMELABS-APPS-BOX4 of virus definition file 81011r succeeded.",0,,0,,,,,0,,,,,,,,,,,,,(IP)-192.168.49.66,ACMELABSav,ACMELABS,,8.1.825
  - 240801012128,5,1,720997,RBLWAP,SYSTEM,Trojan.Zlob,C:\WINDOWS\system32\ld100.tmp,5,4,4,256,570441764,"",0,,0,,0,4254,0,0,0,0,0,0,20060830.022,58100,2,4,0,acme-AVSRV,{579642AA-5A5E-46E1-8613-2289349D1F27},,(IP)-192.168.100.237,acmeav,acme,,8.1.825
  -->
<decoder name="symantec-av">
  <prematch>^\w\w\w\w\w\w\w\w\w\w\w\w,</prematch>
  <regex offset="after_prematch">^(\d+),\d+,\d+,(\S+),(\.+),</regex>
  <order>id, system_name, extra_data</order>
  <fts>name, location, id, system_name, extra_data</fts>
</decoder>


<!-- Symantec Web Security.
  - Source: http://www.ossec.net/wiki/index.php/Symantec_Websecurity
  - Examples:
  - 20070717,30517,1=3,41=SWS-3.0.1.86/vendor-config,100=Version 3.0.6,3=7,2=29
  - 20070717,73556,1=5,100=Logoff due to timeout.,11=1.2.3.4,10=usera,3=1,2=2
    20070717,73559,1=5,11=2.3.4.5,10=userb,3=2,2=1
  -->
<decoder name="symantec-websecurity">
  <prematch>^\d\d\d\d\d\d\d\d,\d\d\d+,</prematch>
  <plugin_decoder>SymantecWS_Decoder</plugin_decoder>
</decoder>



<!-- Trend Micro OSCE (Office Scan) decoder.
  - 20090716<;>948<;>TROJ_Generic.DIT<;>25<;>3<;>0<;>C:\Documents and Settings\Administrator\Desktop\HyperSnap 6.02.01_EN\HprSnap6Man.chm<;>
  - 20090716<;>950<;>WORM_DOWNAD.A<;>1<;>3<;>0<;>C:\Documents and Settings\DCS_VM-ICRC-WFBS6\Local Settings\Temporary Internet Files\Content.IE5\9JK3DN67\sitb[1].jpg<;>
  - 20090716<;>951<;>WORM_DOWNAD.A<;>1<;>3<;>0<;>C:\Documents and Settings\Default User\Local Settings\Temporary Internet Files\Content.IE5\9JK3DN67\sitb[1].jpg<;>
  - Date<;>Time<;>Virus name<;>Scan result<;>Scan type<;>Seen<;>Filename<;>
  - We are only extracting the scan result right now.
  -->
<decoder name="trend-osce">
  <prematch>^20\d\d\d\d\d\d\<;></prematch>
  <regex offset="after_prematch">^\d+\<;>\S+\<;>(\d+)\<;</regex>
  <order>id</order>
</decoder>



<!-- ossec decoder.
  - Deals with ossec internal messages.
  -->
<decoder name="ossec">
  <prematch>^ossec: </prematch>
  <type>ossec</type>
</decoder>  

<decoder name="ossec-agent">
  <parent>ossec</parent>
  <type>ossec</type>
  <prematch offset="after_parent">^Agent started:</prematch>
  <regex offset="after_prematch">^ '(\S+)'</regex>
  <order>extra_data</order>
  <fts>name, location, extra_data</fts>
</decoder>

<decoder name="ossec-alert1">
   <parent>ossec</parent>
   <prematch>^ossec: Alert Level:</prematch>
   <plugin_decoder>OSSECAlert_Decoder</plugin_decoder>
</decoder>

<decoder name="ossec-alert">
  <program_name>^ossec$</program_name>
  <plugin_decoder>OSSECAlert_Decoder</plugin_decoder>
</decoder>  

<!-- decoder for active responses as logged by an OSSEC agent or server 
- Examples
Sat May  7 03:17:27 CDT 2011 /var/ossec/active-response/bin/host-deny.sh add - 172.16.0.1 1304756247.60385 31151
Sat May  7 03:17:27 CDT 2011 /var/ossec/active-response/bin/firewall-drop.sh add - 172.16.0.1 1304756247.60385 31151
Sat May  7 03:27:57 CDT 2011 /var/ossec/active-response/bin/host-deny.sh delete - 172.16.0.1 1304756247.60385 31151
Sat May  7 03:27:57 CDT 2011 /var/ossec/active-response/bin/firewall-drop.sh delete - 172.16.0.1 1304756247.60385 31151
-->

<decoder name="ar_log"> 
<<<<<<< HEAD
        <prematch>^\w\w\w \S+\s+\d+ \d\d:\d\d:\d\d \S+ \d+ /\.+/active-response</prematch>
        <regex offset="after_prematch">/bin/(\S+) (\S+) - (\S+) (\d+.\d+) (\d+)</regex> 
        <order>action, status, srcip, id, extra_data</order> 
=======
    <prematch>^\w\w\w \w+\s+\d+ \d\d:\d\d:\d\d \w+ \d+ /\S+/active-response</prematch>
    <prematch>^Mon|^Tue|^Wed|^Thu|^Fri|^Sat|^Sun \S+\s+\d+ \d\d:\d\d:\d\d \S+ \d+ /\.+/active-response</prematch>
    <regex offset="after_prematch">/bin/(\S+) (\S+) - (\S+) (\d+.\d+) (\d+)</regex> 
    <order>action, status, srcip, id, extra_data</order> 
>>>>>>> 037a4a2d
</decoder>

<!-- Zeus decoder.
  - Will extract the severity and the srcip/username when available.
  - Examples:
  - [08/Aug/2006:22:32:12 +0100] WARN:admin:Authentication failure, url=/index.cgi, host=xx.yy.com, user=admin
  - [10/Dec/2006:16:59:26 +0000] INFO:Zeus Admin Server running
  -->
<decoder name="zeus">
  <prematch>^[\d\d/\w\w\w/\d\d\d\d:\d\d:\d\d:\d\d \S+] </prematch>
  <regex offset="after_prematch"> host=(\S+), </regex>
  <order>srcip</order>
</decoder>



<!-- Vmware ESX logs.
  - Will extract the severity and username/ip when availavle.
  - Examples:
  - [2008-03-09 22:43:35.924 'ha-eventmgr' 84503472 info] Event 2053 : User root@127.0.0.1 logged in
  - [2008-02-05 02:13:18.112 'ha-eventmgr' 95833272 info] Event xyz : User m@1.2.3.4 logged in
  -  [2008-08-26 11:06:16.359 'ha-eventmgr' 20532144 info] Event 285 : Failed login attempt for root@127.0.0.1
  - Aug 25 06:01:10 hostname vmware-hostd[1863]: Accepted password for user root from 127.0.0.1
  - Aug  7 11:05:34 localhost vmware-authd[9709]: login from 172.16.129.78 as 523b717c-4542-f5fc-c006-1644eb8f4330
  - Aug 26 11:42:29 localhost vmware-hostd[1863]: Rejected password for user blablabla from 127.0.0.1
  -->
<decoder name="vmware">
  <prematch>^[\d\d\d\d-\d\d-\d\d \d\d:\d\d:\d\d.\d\d\d '\S+' \d+ </prematch>
</decoder>  

<decoder name="vmware-extra">
  <parent>vmware</parent>
  <regex offset="after_parent">^(\w+)] \S+ \S+ </regex>
  <order>status</order>
</decoder>  

<decoder name="vmware-extra">
  <parent>vmware</parent>
  <regex offset="after_regex">^: User (\w+)@(\d+.\d+.\d+.\d+)</regex>
  <regex> logged |^: Failed login \w+ for (\w+)@(\d+.\d+.\d+.\d+)</regex>
  <order>user, srcip</order>
</decoder>  

<decoder name="vmware-syslog">
  <program_name>vmware</program_name>
</decoder>

<decoder name="vmware-success">
  <parent>vmware-syslog</parent>
  <prematch>^Accepted|^Rejected</prematch>
  <regex offset="after_prematch">^ \S+ for user (\S+) from (\S+)$</regex>
  <order>user, srcip</order>
</decoder>
          
<decoder name="vmware-login">
  <parent>vmware-syslog</parent>
  <prematch>^login from </prematch>
  <regex offset="after_prematch">^(\S+) as</regex>
  <order>srcip</order>
</decoder>



<!-- Solaris BSM
  - Examples:
  - Nov 21 15:12:56 unknown audit: [ID 905220 audit.notice] system booted
    text booting kernel
  - Nov 21 15:16:22 unknown audit: [ID 984917 audit.notice] login - telnet
    failed session 2740580090 by root as root:root from 1.254.168.192
  - failed session 2740580090 by root as root:root from 1.254.168.192
  - ok session 347344759 by 500959152 as root:root from 3.11.8.4 obj   
  -->
<decoder name="solaris_bsm">
  <program_name>^audit$</program_name>
</decoder>

<decoder name="solaris_bsm_session">
  <parent>solaris_bsm</parent>
  <prematch> \w+ session \d+ by </prematch>
  <regex> (\w+) session \d+ by</regex>
  <order>status</order>
</decoder>

<decoder name="solaris_bsm_session">
  <parent>solaris_bsm</parent>
  <regex offset="after_regex">^ \S+ as \S+:\S+ from (\S+)</regex>
  <order>srcip</order>
</decoder>



<!-- Asterisk logs
  - Examples:
  - Dec 16 18:02:04 asterisk1 asterisk[31774]: NOTICE[31787]:
  chan_sip.c:11242 in handle_request_register: Registration from
  '"503"<sip:503@192.168.1.107>' failed for '192.168.1.137' - Wrong
  password
  -->
<decoder name="asterisk">
  <program_name>^asterisk</program_name>
</decoder>

<decoder name="asterisk-hijacking">
  <parent>asterisk</parent>
  <prematch>^WARNING[\d+]: \S+ in \S+: Don't know </prematch>
  <regex offset="after_prematch">^\S+ how to respond via '(\w+/\d.\d/\w+)'</regex>
  <order>user</order>
</decoder>

<decoder name="asterisk-denied">
  <parent>asterisk</parent>
  <prematch>^NOTICE[\d+]: \S+ in \S+: Registration from </prematch>
  <regex offset="after_prematch">^\S+ failed for '(\d+.\d+.\d+.\d+)'</regex>
  <order>srcip</order>
</decoder>

<decoder name="asterisk-denied2">
  <parent>asterisk</parent>
  <prematch>Registration from </prematch>
  <regex offset="after_prematch">failed for '(\d+.\d+.\d+.\d+)'</regex>
  <order>srcip</order>
</decoder>

<decoder name="asterisk-iax-authentication-denied">
  <parent>asterisk</parent>
  <prematch>^NOTICE[\d+]: \S+ in \S+: Host </prematch>
  <regex offset="after_prematch">^(\d+.\d+.\d+.\d+) failed MD5 authentication for (\S+)</regex>
  <order>srcip, user</order>
</decoder>

<!-- Cisco IOS
  - Group for Cisco IOS messages.
  - We would need to support multiple formats, but currently we require
  - no service time stamp and no sequence-numbers.
  -
  - Aug 17 17:41:26 xyz.com 681: Aug 17 17:41:24.776 AEST: %SEC-6-IPACCESSLOGS: list 30 denied 124.254.75.141 1 packet
  - Aug 20 11:33:41 RouterName 696: %SYS-5-CONFIG_I: Configured from
  console by admin on vty0 (210.x.x.12)
  - 681: Aug 17 17:41:24.776 AEST: %SEC-6-IPACCESSLOGS:
  - 1348: .Jun 12 18:22:22 UTC: %SYS-5-CONFIG_I:
  - 1348: *Jun 12 18:22:22 UTC: %SYS-5-CONFIG_I:
  - 23: May  3 05:15:25.217 UTC: %SEC-6-IPACCESSLOGP:
  - Possible regex:
  "^%\w+-\d-\w+: |^\S\w\w+ \.\d \d\d:\S+ \w+: %\w+-\d-\w+:"
  -->
<decoder name="cisco-ios">
  <prematch>^%\w+-\d-\w+: </prematch>
</decoder>

<decoder name="cisco-ios">
  <program_name />
  <prematch>^%\w+-\d-\w+: </prematch>
</decoder>
  
  
<!-- Cisco IOS
  - Will extract the action, srcip, srcport, dstip and dstport
  - Samples:
  -
  - %SEC-6-IPACCESSLOGP: list 102 denied tcp 10.0.6.56(3067) -> 172.36.4.7(139), 1 packet
  - %SEC-6-IPACCESSLOGP: list 199 denied tcp 10.0.61.108(1477) -> 10.0.127.20(445), 1 packet
  -->
<decoder name="cisco-ios-acl">
  <parent>cisco-ios</parent>
  <type>firewall</type>
  <prematch>^%SEC-6-IPACCESSLOGP: </prematch>
  <regex offset="after_prematch">^list \S+ (\w+) (\w+) </regex>
  <regex>(\S+)\((\d+)\) -> (\S+)\((\d+)\),</regex>
  <order>action, protocol, srcip, srcport, dstip, dstport</order>
</decoder>


<!-- Cisco IOS IDS/IPS module 
  - Will extract the id, srcip, srcport, dstip and dstport
  - Sep  1 10:25:29 10.10.10.1 %IPS-4-SIGNATURE: Sig:3051 Subsig:1 Sev:4 TCP Connection Window Size DoS [192.168.100.11:51654 -> 10.10.10.10:4444]
  - Sep  1 10:25:29 10.10.10.1 %IPS-4-SIGNATURE: Sig:3051 Subsig:1 Sev:4 TCP Connection Window Size DoS [192.168.100.11:60797 -> 10.10.10.10:80]
  - Sep  1 10:25:29 10.10.10.1 %IPS-4-SIGNATURE: Sig:5123 Subsig:2 Sev:5 WWW IIS Internet Printing Overflow [192.168.100.11:60797 -> 10.10.10.10:80]
  -->
<decoder name="cisco-ios-ids">
  <parent>cisco-ios</parent>
  <type>ids</type>
  <prematch>^%IPS-4-SIGNATURE: </prematch>
  <regex offset="after_prematch">^Sig:(\d+) \.+[(\S+):(\d+) -> </regex>
  <regex>(\S+):(\d+)]</regex>
  <order>id, srcip, srcport, dstip, dstport</order>
  <fts>name, id, srcip, dstip</fts>
  <ftscomment>First time Cisco IOS IDS/IPS module rule fired.</ftscomment>
</decoder>


<!-- Cisco IOS
  - Extracts the ID of cisco ios messages.
  -->
<decoder name="cisco-ios-generic">
  <parent>cisco-ios</parent>
  <regex>^(%\w+-\d-\w+): </regex>
  <order>id</order>
</decoder>



<!-- Checkpoint via syslog decoder.
  - Does not currently handle all types of Checkpoint events.
  - Checkpoint NG(X)/FW-1 logs via (Linux) syslog
  - Ex. fw log -ftnp fw.log | logger -t Checkpoint
  -
  - fw log :
  -         -f select current log file
  -         -t tail file
  -         -n use ip instead of name
  -         -p use port number instead of name
  -
  -         -l add date before timestamp
  -            Use of -l changes log format slightly
  -
  -         -g without : and ; delimiters
  -            use of -g significantly changes log format
  -            this decoder is incompatible with -g
  -
  - logger :
  -         -t <tag> prepends "tag: " to log entry
  -        the tag here must match "program name" in the decoder
  -            
  - Examples:
  -
  - Checkpoint: 21Aug2007 12:00:00 accept 10.10.10.2 >eth0 rule: 100; rule_uid:
{00000000-0000-0000-0000-000000000000}; service_id: nbdatagram; src:
10.10.10.3; dst: 10.10.10.255; proto: udp; product: VPN-1 & FireWall-1;
service: 138; s_port: 138;
  -
  - Checkpoint: 13:00:00 accept 10.10.10.2 >eth0 rule: 101; rule_uid:
{00000000-0000-0000-0000-000000000000}; service_id: http; src: 10.10.10.3; dst:
10.1.2.3; proto: tcp; product: VPN-1 & FireWall-1; service: 80; s_port: 1111;
  -
  - Checkpoint: 21Aug2007 14:49:26 drop   10.10.10.1 >eth4 rule: 102; rule_uid:
{00000000-0000-0000-0000-000000000000}; ICMP: Echo Request; src: 10.10.10.2;
dst: 10.10.10.3; proto: icmp; ICMP Type: 8; ICMP Code: 0; product: VPN-1 &
FireWall-1;
  -
  - Checkpoint:  3Apr2008 15:02:15 monitor 10.10.10.3 >eth2 Attack Info: Line 
in HTTP request too long; attack: Malformed HTTP; src: 10.10.10.4; dst: 
10.10.10.5; proto: tcp; product: SmartDefense; service: 111; s_port: 222;
  -->

<!-- \s+\S+ \d\d:\d\d:\d\d (\w+) \d+.\d+.\d+.\d+ \p\S+ rule: -->
<decoder name="checkpoint-syslog">
  <program_name>^Checkpoint</program_name>
  <prematch>^\s+\S+ \d\d:\d\d:\d\d </prematch>
</decoder>

<decoder name="checkpoint-syslog-fw">
  <parent>checkpoint-syslog</parent>
  <type>firewall</type>
  <prematch offset="after_parent">^drop|^accept|^reject</prematch>
  <regex offset="after_parent">^(\w+)\s+\S+ \p\S+ rule:\.+</regex>
  <regex>src: (\d+.\d+.\d+.\d+); dst: (\d+.\d+.\d+.\d+); proto: (\S+);</regex>
  <order>action,srcip,dstip,protocol</order>
</decoder>  

<decoder name="checkpoint-syslog-fw">
  <parent>checkpoint-syslog</parent>
  <type>firewall</type>
  <regex offset="after_regex">service: (\d+); s_port: (\d+);</regex>
  <order>dstport,srcport</order>
</decoder>
            
<decoder name="checkpoint-syslog-ids">
  <parent>checkpoint-syslog</parent>
  <type>ids</type>
  <prematch offset="after_parent">^monitor|^drop</prematch>
  <regex offset="after_prematch">attack: (\.+); </regex>
  <regex>src: (\d+.\d+.\d+.\d+); dst: (\d+.\d+.\d+.\d+); </regex>
  <regex>proto: (\S+);</regex>
  <order>extra_data, srcip, dstip, protocol</order>
  <fts>name, extra_data, srcip, dstip</fts>
  <ftscomment>First time Checkpoint rule fired.</ftscomment>
</decoder>



<!-- Microsoft Windows 2003 ipv4, 2008 ipv4/ipv6 DHCP decoder for OSSEC
  -  Author: phishphreek@gmail.com
  -->
  
<!--
  -  Server 2008 DHCP IPv4 Decoder (must go first)
  -  ID,Date,Time,Description,IP Address,Host Name,MAC Address,User Name, TransactionID, QResult,Probationtime, CorrelationID.
  -  24,3/10/2009,0:00:46,Database Cleanup Begin,,,,
  -  0,3/10/2009,0:00:46,DNS Update Request,201.10.168.192,OPS03W034.,,
-->

<decoder name="ms-dhcp-ipv4">
  <prematch>^\d\d,\d+/\d+/\d\d\d\d,\d+:\d+:\d+,|</prematch>
  <prematch>^\d\d,\d+/\d+/\d\d,\d+:\d+:\d+,</prematch>
  <regex>^(\d\d),\d+/\d+/\d\d\d*,\d+:\d+:\d+,(\w+),(\d+.\d+.\d+.\d+)</regex>
  <order>id,extra_data,srcip</order>
</decoder>

<!--
  -  Server 2008 DHCP IPv6 Decoder (must go second)
  -  ID,Date,Time,Description,IPV6 Address,Host Name,Error Code, Duid Length, Duid Bytes(Hex),User Name.
-->
<decoder name="ms-dhcp-ipv6">
  <prematch>^\d\d\d\d\d,\d\d/\d\d/\d\d,\d\d:\d\d:\d\d,</prematch>
  <regex>^(\d\d\d\d\d),</regex>
  <order>id</order>
</decoder>


<!-- OpenBSD kernel messages -->
<decoder name="bsd_kernel">
  <program_name>^/bsd</program_name>
</decoder>

<decoder name="bsd_arp">
  <parent>bsd_kernel</parent>
  <prematch offset="after_parent">^arp </prematch>
  <regex offset="after_prematch"> for (\S+) by (\S+) on \S+</regex>
  <order>dstip, extra_data</order>
</decoder>


<!-- OpenBSD mountd decoder
- Apr 11 20:01:02 ix mountd[11618]: Refused mount RPC from host 192.168.17.10 port 45659
-->

<decoder name="mountd">
  <program_name>^mountd</program_name>
</decoder>

<decoder name="mountd-host">
  <parent>mountd</parent>
  <prematch>from host </prematch>
  <regex offset="after_prematch">(\S+) port \d+$</regex>
  <order>srcip</order>
</decoder>


<!-- bro-ids decoders
  - Aug 25 08:52:10 junction bro: no=PortScanSummary na=NOTICE_ALARM_ALWAYS es=bro sa=192.168.17.8 num=988 msg=192.168.17.8\\\\ scanned\\\\ a\\\\ total\\\\ of\\\\ 988\\\\ ports tag=@ef-24ad-af
  - Aug 26 12:34:27 junction bro: no=PortScan na=NOTICE_ALARM_ALWAYS es=bro sa=192.168.17.8 p=17/tcp num=250 msg=192.168.17.8\\ has\\ scanned\\ 250\\ ports\\ of\\ 192.168.17.17 tag=@11-68e9-5
  - junction bro: Starting incremental serialization...
  - junction bro: Finished incremental serialization.
  - ix bro: no=NoticeTally na=NOTICE_ALARM_ALWAYS es=bro num=307 msg=AckAboveHole\\ (307\\ times) tag=@81-2fd-1f9
  - ix bro: no=NoticeTally na=NOTICE_ALARM_ALWAYS es=bro num=7 msg=ContentGap\\ (7\\ times) tag=@81-2fd-1fa
  - ix bro: no=ResourceSummary na=NOTICE_ALARM_ALWAYS es=bro msg=elapsed\\ time\\ \\=\\ 376.0\\ msecs\\ 174.0\\ usecs,\\ total\\ CPU\\ \\=\\ 390.0\\ msecs,\\ maximum\\ memory\\ \\=\\ 0\\ KB,\\ peak\\ connections\\ \\=\\ 0,\\ peak\\ timers\\ \\=\\ 84,\\ peak\\ fragments\\ \\=\\ 0 tag=@69-1f25-1
  - junction bro: no=PortScanSummary na=NOTICE_ALARM_ALWAYS es=bro sa=192.168.17.8 num=988 msg=192.168.17.8\\\\ scanned\\\\ a\\\\ total\\\\ of\\\\ 988\\\\ ports tag=@ef-24ad-af
  - junction bro: no=ZoneTransfer na=NOTICE_ALARM_ALWAYS es=bro sa=192.168.1.9 sp=4175/tcp da=192.168.1.17 dp=53/tcp p=53/tcp msg=transfer\\ of\\example.com\\ requested\\ by\\ 192.168.1.9 tag=@61-3a46-d
  - ix bro: no=SensitivePortmapperAccess na=NOTICE_ALARM_ALWAYS es=bro sa=192.168.17.8 sp=2957/tcp da=192.168.17.9 dp=111/tcp p=111/tcp msg=rpc:\\ 192.168.17.8/2957\\ >\\ 192.168.17.9/portmap\\ pm_dump:\\ (done) tag=@46-764d-5d
  - junction bro: no=PortScan na=NOTICE_ALARM_ALWAYS es=bro sa=192.168.17.8 p=17/tcp num=250 msg=192.168.17.8\\ has\\ scanned\\ 250\\ ports\\ of\\ 192.168.17.17 tag=@11-68e9-5
-->

<decoder name="bro-ids">
  <program_name>^bro</program_name>
</decoder>

<decoder name="bro-portscan">
  <parent>bro-ids</parent>
  <prematch>no=PortscanSummary</prematch>
  <regex>sa=(\S+) num=(\d+) msg=</regex>
  <order>srcip,extra_data</order>
</decoder>

<decoder name="bro-portscan2">
  <parent>bro-ids</parent>
  <prematch>no=PortScan </prematch>
  <regex>sa=(\S+) p=(\d+)/(\S+) num=(\d+)</regex>
  <order>srcip,srcport,protocol,extra_data</order>
</decoder>

<decoder name="bro-typical">
  <parent>bro-ids</parent>
  <prematch>na=NOTICE</prematch>
  <regex>sa=(\S+) sp=(\d+)/(\S+) da=(\S+) dp=(\d+)/\S+</regex>
  <order>srcip,srcport,protocol,dstip,dstport</order>
</decoder>



<!-- nss ldap decoders
- Jun 26 08:19:25 servername sh: nss_ldap: reconnecting to LDAP server (sleeping 32 seconds)...
- Aug 16 10:58:12 client nscd: nss_ldap: failed to bind to LDAP server ldap://ldap.example.com: Can't contact LDAP server
-->
<!--
<decoder name="nss-ldap">
  <program_name>^sh$|^nscd$</program_name>
  <prematch>^nss_ldap</prematch>
</decoder>

<decoder name="ldap-server">
  <parent>nss-ldap</parent>
  <prematch> server </prematch>
  <regex offset="after_prematch">ldap://(\S+):</regex>
  <order>system_name</order>
</decoder>
-->



<!-- OpenBSD groupdel
  - May 28 09:15:43 ix groupdel[25984]: group deleted: name=_dbus
-->
<decoder name="groupdel">
  <program_name>groupdel</program_name>
  <regex>^group deleted: name=(\S+)$</regex>
  <order>extra_data</order>
</decoder>


<!-- Portsentry -->
<decoder name="portsentry">
  <program_name>^portsentry</program_name>
</decoder>

<decoder name="portsentry-attackalert">
  <parent>portsentry</parent>
  <prematch>attackalert: Connect from host: </prematch>
  <regex offset="after_prematch">(\S+)/\S+ to (\S+) port: (\d+)$</regex>
  <order>srcip,protocol,dstport</order>
</decoder>

<decoder name="portsentry-blocked">
  <parent>portsentry</parent>
  <prematch>is already blocked. Ignoring$</prematch>
  <regex>Host: (\S+) is</regex>
  <order>srcip</order>
</decoder>


<!-- Clamav and Freshclam decoder
  -  Nov  5 22:59:19 ix freshclam[32349]: Incremental update failed, trying to download daily.cvd
-->
<decoder name="clamd">
  <program_name>^clamd</program_name>
</decoder>

<decoder name="freshclam">
  <program_name>^freshclam</program_name>
</decoder>


<!-- OpenLDAP decoder.
  - Jan 11 09:26:57 hostname slapd2.4[20872]: conn=999999 fd=64 ACCEPT from IP=10.10.248.27:33957 (IP=10.10.241.77:389)
  -->
<decoder name="openldap">
   <program_name>^slapd</program_name>
   <regex>^conn=(\d+) </regex>
   <order>id</order>
</decoder>



<!-- NTP decoder 
  - gorilla ntpd[27379]: bad sensor nmea0
  - tiny ntpd[25875]: bad peer 192.168.1.233 (192.168.1.233)
  - gorilla ntpd[29719]: bind on 192.168.1.233 failed, skipping: Can't assign requested address
  - ix ntpd[8392]: bind on 192.168.17.9 failed, skipping: Address already in use
  - ix ntpd[11685]: bad peer from pool pool.ntp.org (64.73.32.135)
  - richese ntpd[3465]: bad peer ix (192.168.17.9)
  - ix ntpd[11685]: bad peer from pool pool.ntp.org (69.50.219.51)
  - ix ntpd[7045]: recvmsg 192.168.17.17: Connection refused
  - ix ntpd[29411]: 2 out of 3 peers valid
  - bridge ntpd[5877]: logconfig: illegal argument  - ignored
  - bridge ntpd[5902]: offset 0.000000 sec freq 0.000 ppm error 0.000011 poll 6
-->
<decoder name="ntpd">
  <program_name>^ntpd</program_name>
</decoder>

<decoder name="ntpd-bad-peer">
  <parent>ntpd</parent>
  <prematch offset="after_parent">^bad peer </prematch>
  <regex>^bad peer \S+ \p(\S+)\p$|^bad peer from pool \S+ \p(\S+)\p$</regex>
  <order>srcip</order>
</decoder>


<!-- Auditd
163
164   - Will extract action, id, status, extra_data, srcip
165   - Author and (c): Michael Starks, 2011
166   - Future enhancements should ensure that all log samples regress properly due to the complexity of these decoders
167   - Examples: 

<!-- CentOS 5.5 -->
type=USER_ACCT msg=audit(1310592861.936:1222): user pid=24675 uid=0 auid=501 ses=188 subj=system_u:system_r:unconfined_t:s0 msg='op=PAM:accounting acct="username" exe="/usr/bin/sudo" (hostname=?, addr=?, terminal=pts/5 res=success)'
type=CRED_ACQ msg=audit(1305666154.831:51859): user pid=21250 uid=0 auid=4294967295 subj=system_u:system_r:unconfined_t:s0-s0:c0.c1023 msg='PAM: setcred acct="username" : exe="/usr/sbin/sshd" (hostname=lala.example.com, addr=172.16.0.1, terminal=ssh res=success)'
type=CRED_ACQ msg=audit(1273182001.226:148635): user pid=29770 uid=0 auid=4294967295 subj=system_u:system_r:crond_t:s0-s0:c0.c1023 msg='PAM: setcred acct="root" : exe="/usr/sbin/crond" (hostname=?, addr=?, terminal=cron
type=USER_AUTH msg=audit(1305666163.690:51871): user pid=21269 uid=0 auid=500 subj=user_u:system_r:unconfined_t:s0 msg='PAM: authentication acct="root" : exe="/bin/su" (hostname=?, addr=?, terminal=pts/0 res=success)'
type=USER_ACCT msg=audit(1306939201.750:67934): user pid=4401 uid=0 auid=4294967295 subj=system_u:system_r:crond_t:s0-s0:c0.c1023 msg='PAM: accounting acct="root" : exe="/usr/sbin/crond" (hostname=?, addr=?, terminal=cron res=success)'
type=CRED_ACQ msg=audit(1306939201.751:67935): user pid=4401 uid=0 auid=4294967295 subj=system_u:system_r:crond_t:s0-s0:c0.c1023 msg='PAM: setcred acct="root" : exe="/usr/sbin/crond" (hostname=?, addr=?, terminal=cron res=success)'
type=USER_START msg=audit(1306939201.756:67937): user pid=4401 uid=0 auid=0 subj=system_u:system_r:crond_t:s0-s0:c0.c1023 msg='PAM: session open acct="root" : exe="/usr/sbin/crond" (hostname=?, addr=?, terminal=cron res=success)'
type=USER_CHAUTHTOK msg=audit(1304523288.952:37394): user pid=7258 uid=0 auid=500 subj=user_u:system_r:unconfined_t:s0 msg='op=change password id=505 exe="/usr/bin/passwd" (hostname=?, addr=?, terminal=pts/1 res=success)'

<!-- Unknown source -->
type=USER_ACCT msg=audit(1310592861.936:1222): user pid=24675 uid=0 auid=501 ses=188 subj=system_u:system_r:unconfined_t:s0 msg='op=PAM:accounting acct="username" exe="/usr/bin/sudo" (hostname=?, addr=?, terminal=pts/5 res=success)'

<!-- Ubuntu 10.04 LTS -->
type=SYSCALL msg=audit(1307045440.943:148): arch=c000003e syscall=59 success=yes exit=0 a0=de1fa8 a1=de23a8 a2=dc3008 a3=7fff1db3cc60 items=2 ppid=11719 pid=12140 auid=4294967295 uid=0 gid=0 euid=0 suid=0 fsuid=0 egid=0 sgid=0 fsgid=0 tty=pts8 ses=4294967295 comm="wget" exe="/tmp/wget" key="webserver-watch-tmp"
type=SYSCALL msg=audit(1307045820.403:151): arch=c000003e syscall=59 success=no exit=-13 a0=de24c8 a1=de2408 a2=dc3008 a3=7fff1db3cc60 items=1 ppid=11719 pid=12347 auid=4294967295 uid=0 gid=0 euid=0 suid=0 fsuid=0 egid=0 sgid=0 fsgid=0 tty=pts8 ses=4294967295 comm="bash" exe="/bin/bash" key=(null)
type=SYSCALL msg=audit(1306939143.715:67933): arch=40000003 syscall=94 success=yes exit=0 a0=5 a1=180 a2=8ebd360 a3=8ec4978 items=1 ppid=4383 pid=4388 auid=500 uid=0 gid=0 euid=0 suid=0 fsuid=0 egid=0 sgid=0 fsgid=0 tty=pts0 ses=8038 comm="less" exe="/usr/bin/less" subj=user_u:system_r:unconfined_t:s0 key="perm_mod"
type=USER_ROLE_CHANGE msg=audit(1280266360.845:51): user pid=1978 uid=0 auid=500 subj=system_u:system_r:local_login_t:s0-s0:c0.c1023 msg='pam: default-context=user_u:system_r:unconfined_t:s0 selected-context=user_u:system_r:unconfined_t:s0: exe="/bin/login" (hostname=?, addr=?, terminal=tty1 res=success)'
type=PATH msg=audit(1306967989.163:119): item=0 name="./ls" inode=261813 dev=fb:00 mode=0100755 ouid=0 ogid=0 rdev=00:00

<!-- Will not decode due to null name, that's OK -->
type=PATH msg=audit(1273924468.947:179534): item=0 name=(null) inode=424783 dev=fd:07 mode=0100640 ouid=0 ogid=502 rdev=00:00 obj=user_u:object_r:file_t:s0

-->

<decoder name="auditd">
  <prematch>^type=</prematch>
</decoder>

<!-- SELinux -->
  <decoder name="auditd-selinux">
    <parent>auditd</parent>
    <prematch offset="after_parent">^AVC </prematch>
    <regex offset="after_parent">^(AVC) msg=audit\(\d\d\d\d\d\d\d\d\d\d.\d\d\d:(\d+)\): avc:  (\S+)  { \.+ } for  pid=\d+ comm="(\S+)" path="\S+" dev=\S+ ino=\d+ scontext=\S+ tcontext=\S+ tclass=\S+$</regex>
    <order>action,id,status,extra_data</order>
  </decoder>

<!-- syscall -->
  <decoder name="auditd-syscall">
    <parent>auditd</parent>
    <prematch offset="after_parent">^SYSCALL </prematch>
    <regex offset="after_parent">^(SYSCALL) msg=audit\(\d\d\d\d\d\d\d\d\d\d.\d\d\d:(\d+)\): arch=\w+ syscall=\d+ success=(\S+) exit=\S+ a0=\w+ a1=\w+ a2=\w+ a3=\w+ items=\d+ ppid=\d+ pid=\d+ auid=\d+ uid=\d+ gid=\d+ euid=\d+ suid=\d+ fsuid=\d+ egid=\d+ sgid=\d+ fsgid=\d+ tty=\S+ ses=\d+ comm="\S+" exe="(\.+)"</regex>
    <order>action,id,status,extra_data</order>
  </decoder>

<!-- config -->
  <decoder name="auditd-config">
    <parent>auditd</parent>
    <prematch offset="after_parent">^CONFIG_CHANGE </prematch>
    <regex offset="after_parent">^(CONFIG_CHANGE) msg=audit\(\d\d\d\d\d\d\d\d\d\d.\d\d\d:(\d+)\): auid=\d+ ses=\d+ op="\.+" path="(\.+)" key="\S+" list=\d+ res=\d+$</regex>
    <order>action,id,extra_data</order>
  </decoder>

<!-- path (will only decode if name is not null)-->
  <decoder name="auditd-path">
    <parent>auditd</parent>
    <prematch offset="after_parent">^PATH </prematch>
    <regex offset="after_parent">^(PATH) msg=audit\(\d\d\d\d\d\d\d\d\d\d.\d\d\d:(\d+)\): item=\d+ name="(\.+)" inode=\d+ dev=\S+ mode=\d+ ouid=\d+ ogid=\d+ rdev=\S+</regex>
    <order>action,id,extra_data</order>
  </decoder>

<!-- user-related -->
  <decoder name="auditd-user">
    <parent>auditd</parent>
    <regex offset="after_parent">^(USER_\S+) msg=audit\(\d\d\d\d\d\d\d\d\d\d.\d\d\d:(\d+)\): user pid=\d+ uid=\d+ auid=\d+|</regex>
    <regex>^(CRED_\S+) msg=audit\(\d\d\d\d\d\d\d\d\d\d.\d\d\d:(\d+)\): user pid=\d+ uid=\d+ auid=\d+</regex>
    <order>action,id</order>
  </decoder>

  <decoder name="auditd-user">
    <parent>auditd</parent>
    <regex offset="after_regex"> acct="(\.+)" : exe="(\.+)" \(hostname=\S+, addr=(\S+), terminal=\S+$</regex>
    <order>user,extra_data,srcip</order>
  </decoder>

  <decoder name="auditd-user">
    <parent>auditd</parent>
    <regex offset="after_regex"> ses=\d+ subj=\S+ msg='\.+ acct="(\.+)" exe="(\.+)" hostname=\S+ addr=(\S+) terminal=\S+ res=(\S+)$</regex>
    <order>user,extra_data,srcip,status</order>
  </decoder>

   <decoder name="auditd-user">
    <parent>auditd</parent>
    <regex offset="after_regex"> subj=\S+ msg='\.+ acct="(\.+)" \p*\s*exe="(\.+)" \(hostname=\S+, addr=(\S+), terminal=\S+ res=(\S+)\)'$</regex>
    <order>user,extra_data,srcip,status</order>
  </decoder>

  <decoder name="auditd-user">
    <parent>auditd</parent>
    <regex offset="after_regex"> subj=\S+ msg='\.+ exe="(\.+)" \(hostname=\S+, addr=(\S+), terminal=\S+ res=(\S+)\)'$</regex>
    <order>extra_data,srcip,status</order>
  </decoder>

<!-- EOF --><|MERGE_RESOLUTION|>--- conflicted
+++ resolved
@@ -1849,16 +1849,10 @@
 -->
 
 <decoder name="ar_log"> 
-<<<<<<< HEAD
-        <prematch>^\w\w\w \S+\s+\d+ \d\d:\d\d:\d\d \S+ \d+ /\.+/active-response</prematch>
-        <regex offset="after_prematch">/bin/(\S+) (\S+) - (\S+) (\d+.\d+) (\d+)</regex> 
-        <order>action, status, srcip, id, extra_data</order> 
-=======
-    <prematch>^\w\w\w \w+\s+\d+ \d\d:\d\d:\d\d \w+ \d+ /\S+/active-response</prematch>
-    <prematch>^Mon|^Tue|^Wed|^Thu|^Fri|^Sat|^Sun \S+\s+\d+ \d\d:\d\d:\d\d \S+ \d+ /\.+/active-response</prematch>
-    <regex offset="after_prematch">/bin/(\S+) (\S+) - (\S+) (\d+.\d+) (\d+)</regex> 
-    <order>action, status, srcip, id, extra_data</order> 
->>>>>>> 037a4a2d
+  <prematch>^\w\w\w \w+\s+\d+ \d\d:\d\d:\d\d \w+ \d+ /\S+/active-response</prematch>
+  <prematch>^Mon|^Tue|^Wed|^Thu|^Fri|^Sat|^Sun \S+\s+\d+ \d\d:\d\d:\d\d \S+ \d+ /\.+/active-response</prematch>
+  <regex offset="after_prematch">/bin/(\S+) (\S+) - (\S+) (\d+.\d+) (\d+)</regex>
+  <order>action, status, srcip, id, extra_data</order>
 </decoder>
 
 <!-- Zeus decoder.
