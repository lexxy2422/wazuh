--- conflicted
+++ resolved
@@ -3016,12 +3016,8 @@
     const char *condition = ">";
     int keepalive = 10;
 
-<<<<<<< HEAD
-    const char *query_str = "global get-agents-by-keepalive condition > 10 start_id 0";
+    const char *query_str = "global get-agents-by-keepalive condition > 10 last_id 0";
     const char *response = "err";
-=======
-    const char *query_str = "global get-agents-by-keepalive condition > 10 last_id 0";
->>>>>>> 6a0bc6a6
 
     // Calling Wazuh DB
     expect_any(__wrap_wdbc_query_ex, sock);
@@ -3039,12 +3035,8 @@
     const char *condition = ">";
     int keepalive = 10;
 
-<<<<<<< HEAD
-    const char *query_str = "global get-agents-by-keepalive condition > 10 start_id 0";
+    const char *query_str = "global get-agents-by-keepalive condition > 10 last_id 0";
     const char *response = "err";
-=======
-    const char *query_str = "global get-agents-by-keepalive condition > 10 last_id 0";
->>>>>>> 6a0bc6a6
 
     // Calling Wazuh DB
     expect_any(__wrap_wdbc_query_ex, sock);
@@ -3100,32 +3092,24 @@
 /* Tests wdb_get_all_agents */
 
 void test_wdb_get_all_agents_wdbc_query_error(void **state) {
-<<<<<<< HEAD
-    const char *query_str = "global get-all-agents start_id 0";
+    const char *query_str = "global get-all-agents last_id 0";
     const char *response = "err";
-=======
+
+    // Calling Wazuh DB
+    expect_any(__wrap_wdbc_query_ex, sock);
+    expect_string(__wrap_wdbc_query_ex, query, query_str);
+    expect_value(__wrap_wdbc_query_ex, len, WDBOUTPUT_SIZE);
+    will_return(__wrap_wdbc_query_ex, response);
+    will_return(__wrap_wdbc_query_ex, OS_INVALID);
+
+    int *array = wdb_get_all_agents(false);
+
+    assert_null(array);
+}
+
+void test_wdb_get_all_agents_wdbc_parse_error(void **state) {
     const char *query_str = "global get-all-agents last_id 0";
->>>>>>> 6a0bc6a6
-
-    // Calling Wazuh DB
-    expect_any(__wrap_wdbc_query_ex, sock);
-    expect_string(__wrap_wdbc_query_ex, query, query_str);
-    expect_value(__wrap_wdbc_query_ex, len, WDBOUTPUT_SIZE);
-    will_return(__wrap_wdbc_query_ex, response);
-    will_return(__wrap_wdbc_query_ex, OS_INVALID);
-
-    int *array = wdb_get_all_agents(false);
-
-    assert_null(array);
-}
-
-void test_wdb_get_all_agents_wdbc_parse_error(void **state) {
-<<<<<<< HEAD
-    const char *query_str = "global get-all-agents start_id 0";
-    const char *response = "ok";
-=======
-    const char *query_str = "global get-all-agents last_id 0";
->>>>>>> 6a0bc6a6
+    const char *response = "err";
 
     // Calling Wazuh DB
     expect_any(__wrap_wdbc_query_ex, sock);
@@ -4584,7 +4568,7 @@
     int ret = OS_INVALID;
 
     //// Call to wdb_get_all_agents
-    const char *query_str = "global get-all-agents start_id 0";
+    const char *query_str = "global get-all-agents last_id 0";
 
     // Setting the payload
     set_payload = 1;
