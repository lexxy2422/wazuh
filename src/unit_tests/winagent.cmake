# WINAGENT NEEDS TO BE BUILT WITH WIN32 toolchain
# cmake ../ -DCMAKE_TOOLCHAIN_FILE=../Toolchain-win32.cmake -DTARGET=winagent

set(CMAKE_FIND_LIBRARY_SUFFIXES ".a;.dll")

if(NOT CMAKE_CROSSCOMPILING)
  message(FATAL_ERROR "Cross compiling tools not enabled. Try running cmake as: \n cmake ../ -DCMAKE_TOOLCHAIN_FILE=../Toolchain-win32.cmake")
endif()

# Setup the compiling toolchain
# Find the wazuh shared library
find_library(WAZUHEXT NAMES wazuhext HINTS "${SRC_FOLDER}")
set(uname "Win32")

if(NOT WAZUHEXT)
  message(FATAL_ERROR "WAZUHEXT is set to '${WAZUHEXT}', but did not find any file matching ${SRC_FOLDER}/${CMAKE_FIND_LIBRARY_PREFIXES}wazuhext${CMAKE_FIND_LIBRARY_SUFFIXES}")
  message(FATAL_ERROR "libwazuhext not found in ${SRC_FOLDER} Aborting...")
endif()

# Find the wazuh sysinfo library
find_library(SYSINFO NAMES sysinfo HINTS "${SRC_FOLDER}/data_provider/build/bin")
set(uname "Win32")

if(NOT SYSINFO)
  message(FATAL_ERROR "SYSINFO is set to '${SYSINFO}', but did not find any file matching ${SRC_FOLDER}/${CMAKE_FIND_LIBRARY_PREFIXES}sysinfo${CMAKE_FIND_LIBRARY_SUFFIXES}")
  message(FATAL_ERROR "libsysinfo not found in ${SRC_FOLDER}/data_provider/build/bin Aborting...")
endif()

# Win32 pthread library
find_library(PTHREAD NAMES libwinpthread-1.dll HINTS "${SRC_FOLDER}/win32")
if(NOT PTHREAD)
  message(FATAL_ERROR "libwinpthread-1.dll not found in ${SRC_FOLDER}/win32 Aborting...")
endif()

# Static cmocka
find_library(STATIC_CMOCKA NAMES libcmocka.a libcmocka-static.a HINTS "/usr/i686-w64-mingw32/sys-root/mingw/lib/" "/usr/i686-w64-mingw32/lib/")
if(NOT STATIC_CMOCKA)
  message(FATAL_ERROR "libcmocka.a not found in /usr/i686-w64-mingw32/sys-root/mingw/lib/ Aborting...")
endif()

# Add compiling flags
add_compile_options(-ggdb -O0 -g -coverage)
add_definitions(-DTEST_WINAGENT -DDEBUG -DENABLE_AUDIT -D_WIN32_WINNT=0x600)

# Add logcollector objects
file(GLOB logcollector_lib ${SRC_FOLDER}/logcollector/*.o)
list(FILTER logcollector_lib EXCLUDE REGEX ".*-event.o$")
list(APPEND obj_files ${logcollector_lib})

# Add monitord objects
file(GLOB monitord_lib ${SRC_FOLDER}/monitord/*.o)
list(REMOVE_ITEM monitord_lib ${SRC_FOLDER}/monitord/main.o)
list(APPEND obj_files ${monitord_lib})

# Add client-agent objects
file(GLOB client_agent_lib ${SRC_FOLDER}/client-agent/*.o)
list(REMOVE_ITEM client_agent_lib ${SRC_FOLDER}/client-agent/main.o)
list(APPEND obj_files ${client_agent_lib})

# Add execd objects
file(GLOB os_execd_lib ${SRC_FOLDER}/os_execd/*.o ${SRC_FOLDER}/active-response/*.o)
list(APPEND obj_files ${os_execd_lib})

# Add win32 objects
file(GLOB win32_files ${SRC_FOLDER}/win32/win_service.o ${SRC_FOLDER}/win32/win_utils.o)
list(APPEND obj_files ${win32_files})

add_library(DEPENDENCIES_O STATIC ${obj_files})
set_source_files_properties(
  ${obj_files}
  PROPERTIES
  EXTERNAL_OBJECT true
  GENERATED true
  )
set_target_properties(
  DEPENDENCIES_O
  PROPERTIES
  LINKER_LANGUAGE C
)

<<<<<<< HEAD
target_link_libraries(DEPENDENCIES_O ${WAZUHLIB} ${WAZUHEXT} ${PTHREAD} ${SYSINFO} ${STATIC_CMOCKA} wsock32 wevtapi shlwapi comctl32 advapi32 kernel32 psapi gdi32 iphlpapi ws2_32 crypt32)
=======
target_link_libraries(DEPENDENCIES_O ${WAZUHLIB} ${WAZUHEXT} ${PTHREAD} ${SYSINFO} ${STATIC_CMOCKA} SYSCHECK_O wsock32 wevtapi shlwapi comctl32 advapi32 kernel32 psapi gdi32 iphlpapi ws2_32 crypt32 wintrust)
>>>>>>> 89cdcf1b

# Set tests dependencies
# Use --start-group and --end-group to handle circular dependencies
set(TEST_DEPS -Wl,--start-group ${WAZUHLIB} ${WAZUHEXT} ${SYSINFO} DEPENDENCIES_O -Wl,--end-group ${PTHREAD} ${STATIC_CMOCKA} wsock32 wevtapi shlwapi comctl32 advapi32 kernel32 psapi gdi32 iphlpapi ws2_32 crypt32 -fprofile-arcs -ftest-coverage)
set(TEST_EVENT_DEPS -Wl,--start-group ${WAZUHLIB} ${WAZUHEXT} ${SYSINFO} DEPENDENCIES_O -Wl,--end-group ${PTHREAD} ${STATIC_CMOCKA} wsock32 wevtapi shlwapi comctl32 advapi32 kernel32 psapi gdi32 iphlpapi ws2_32 crypt32 -fprofile-arcs -ftest-coverage)

add_subdirectory(client-agent)
add_subdirectory(wazuh_modules)
add_subdirectory(os_execd)
add_subdirectory(win32)<|MERGE_RESOLUTION|>--- conflicted
+++ resolved
@@ -78,11 +78,7 @@
   LINKER_LANGUAGE C
 )
 
-<<<<<<< HEAD
-target_link_libraries(DEPENDENCIES_O ${WAZUHLIB} ${WAZUHEXT} ${PTHREAD} ${SYSINFO} ${STATIC_CMOCKA} wsock32 wevtapi shlwapi comctl32 advapi32 kernel32 psapi gdi32 iphlpapi ws2_32 crypt32)
-=======
-target_link_libraries(DEPENDENCIES_O ${WAZUHLIB} ${WAZUHEXT} ${PTHREAD} ${SYSINFO} ${STATIC_CMOCKA} SYSCHECK_O wsock32 wevtapi shlwapi comctl32 advapi32 kernel32 psapi gdi32 iphlpapi ws2_32 crypt32 wintrust)
->>>>>>> 89cdcf1b
+target_link_libraries(DEPENDENCIES_O ${WAZUHLIB} ${WAZUHEXT} ${PTHREAD} ${SYSINFO} ${STATIC_CMOCKA} wsock32 wevtapi shlwapi comctl32 advapi32 kernel32 psapi gdi32 iphlpapi ws2_32 crypt32 wintrust)
 
 # Set tests dependencies
 # Use --start-group and --end-group to handle circular dependencies
