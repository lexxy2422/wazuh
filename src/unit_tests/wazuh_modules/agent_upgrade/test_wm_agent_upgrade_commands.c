/*
 * Copyright (C) 2015-2020, Wazuh Inc.
 *
 * This program is free software; you can redistribute it
 * and/or modify it under the terms of the GNU General Public
 * License (version 2) as published by the FSF - Free Software
 * Foundation.
 */

#include <stdarg.h>
#include <stddef.h>
#include <setjmp.h>
#include <cmocka.h>
#include <stdio.h>

#include "../../wrappers/common.h"
#include "../../wrappers/wazuh/shared/debug_op_wrappers.h"
#include "../../wrappers/wazuh/wazuh_db/wdb_wrappers.h"
#include "../../wrappers/wazuh/wazuh_db/wdb_agent_wrappers.h"
#include "../../wrappers/wazuh/wazuh_modules/wm_agent_upgrade_wrappers.h"

#include "../../wazuh_modules/wmodules.h"
#include "../../wazuh_modules/agent_upgrade/manager/wm_agent_upgrade_manager.h"
#include "../../wazuh_modules/agent_upgrade/manager/wm_agent_upgrade_tasks.h"
#include "../../headers/shared.h"

int wm_agent_upgrade_analyze_agent(int agent_id, wm_agent_task *agent_task);
int wm_agent_upgrade_validate_agent_task(const wm_agent_task *agent_task);
int wm_agent_upgrade_create_upgrade_tasks(cJSON *data_array, wm_upgrade_command command);

// Setup / teardown

static int teardown_json(void **state) {
    cJSON *json = *state;
    cJSON_Delete(json);
    return 0;
}

static int setup_agent_task(void **state) {
    wm_agent_task *agent_task = NULL;
    agent_task = wm_agent_upgrade_init_agent_task();
    agent_task->agent_info = wm_agent_upgrade_init_agent_info();
    agent_task->task_info = wm_agent_upgrade_init_task_info();
    *state = (void *)agent_task;
    return 0;
}

static int teardown_agent_task(void **state) {
    wm_agent_task *agent_task = *state;
    wm_agent_upgrade_free_agent_task(agent_task);
    return 0;
}

static int setup_analyze_agent_task(void **state) {
    setup_hash_table(NULL);
    wm_agent_task *agent_task = NULL;
    agent_task = wm_agent_upgrade_init_agent_task();
    agent_task->task_info = wm_agent_upgrade_init_task_info();
    *state = (void *)agent_task;
    return 0;
}

static int teardown_analyze_agent_task(void **state) {
    teardown_hash_table();
    wm_agent_task *agent_task = *state;
    wm_agent_upgrade_free_agent_task(agent_task);
    return 0;
}

static int teardown_agent_status_task_string(void **state) {
    wm_upgrade_agent_status_task *task = state[0];
    char *string = state[1];
    wm_agent_upgrade_free_agent_status_task(task);
    os_free(string);
    return 0;
}

static int setup_process_hash_table(void **state) {
    setup_hash_table(wm_agent_upgrade_free_agent_task);
    return 0;
}

static int teardown_upgrade_custom_task_string(void **state) {
    teardown_hash_table();
    wm_upgrade_custom_task *task = state[0];
    char *string = state[1];
    wm_agent_upgrade_free_upgrade_custom_task(task);
    os_free(string);
    return 0;
}

static int teardown_upgrade_task_string(void **state) {
    teardown_hash_table();
    wm_upgrade_task *task = state[0];
    char *string = state[1];
    wm_agent_upgrade_free_upgrade_task(task);
    os_free(string);
    return 0;
}

// Tests

void test_wm_agent_upgrade_cancel_pending_upgrades(void **state)
{
    (void) state;

    cJSON *request = cJSON_CreateObject();
    cJSON *origin = cJSON_CreateObject();
    cJSON *parameters = cJSON_CreateObject();

    cJSON_AddStringToObject(origin, "module", "upgrade_module");
    cJSON_AddItemToObject(request, "origin", origin);
    cJSON_AddStringToObject(request, "command", "upgrade_cancel_tasks");
    cJSON_AddItemToObject(request, "parameters", parameters);

    cJSON *task_response = cJSON_CreateObject();

    cJSON_AddNumberToObject(task_response, "error", WM_UPGRADE_SUCCESS);
    cJSON_AddStringToObject(task_response, "message", upgrade_error_codes[WM_UPGRADE_SUCCESS]);

    // wm_agent_upgrade_parse_task_module_request

    expect_value(__wrap_wm_agent_upgrade_parse_task_module_request, command, WM_UPGRADE_CANCEL_TASKS);
    will_return(__wrap_wm_agent_upgrade_parse_task_module_request, request);

    // wm_agent_upgrade_task_module_callback

    expect_memory(__wrap_wm_agent_upgrade_task_module_callback, task_module_request, request, sizeof(request));
    will_return(__wrap_wm_agent_upgrade_task_module_callback, task_response);
    will_return(__wrap_wm_agent_upgrade_task_module_callback, 0);

    wm_agent_upgrade_cancel_pending_upgrades();
}

void test_wm_agent_upgrade_validate_agent_task_upgrade_ok(void **state)
{
    (void) state;

    int agent = 44;
<<<<<<< HEAD
    int keep_alive = 2345678;
    char *platform = "ubuntu";
    char *os_major = "18";
    char *os_minor = "04";
    char *arch = "x64_86";
    char *wazuh_version = "v3.13.1";
=======
>>>>>>> 3f82c7c3
    wm_upgrade_task *upgrade_task = NULL;

    wm_agent_task *agent_task = *state;

    agent_task->agent_info->agent_id = agent;
<<<<<<< HEAD
    agent_task->agent_info->last_keep_alive = keep_alive;
    os_strdup(platform, agent_task->agent_info->platform);
    os_strdup(os_major, agent_task->agent_info->major_version);
    os_strdup(os_minor, agent_task->agent_info->minor_version);
    os_strdup(arch, agent_task->agent_info->architecture);
    os_strdup(wazuh_version, agent_task->agent_info->wazuh_version);
=======
    os_strdup(AGENT_CS_ACTIVE, agent_task->agent_info->connection_status);
>>>>>>> 3f82c7c3
    upgrade_task = wm_agent_upgrade_init_upgrade_task();
    agent_task->task_info->command = WM_UPGRADE_UPGRADE;
    agent_task->task_info->task = upgrade_task;

    // wm_agent_upgrade_validate_id

    expect_value(__wrap_wm_agent_upgrade_validate_id, agent_id, agent);
    will_return(__wrap_wm_agent_upgrade_validate_id, WM_UPGRADE_SUCCESS);

    // wm_agent_upgrade_validate_status

    expect_string(__wrap_wm_agent_upgrade_validate_status, connection_status, AGENT_CS_ACTIVE);
    will_return(__wrap_wm_agent_upgrade_validate_status, WM_UPGRADE_SUCCESS);

    // wm_agent_upgrade_validate_system

    expect_string(__wrap_wm_agent_upgrade_validate_system, platform, platform);
    expect_string(__wrap_wm_agent_upgrade_validate_system, os_major, os_major);
    expect_string(__wrap_wm_agent_upgrade_validate_system, os_minor, os_minor);
    expect_string(__wrap_wm_agent_upgrade_validate_system, arch, arch);
    will_return(__wrap_wm_agent_upgrade_validate_system, WM_UPGRADE_SUCCESS);

    // wm_agent_upgrade_validate_version

    expect_string(__wrap_wm_agent_upgrade_validate_version, wazuh_version, wazuh_version);
    expect_value(__wrap_wm_agent_upgrade_validate_version, command, agent_task->task_info->command);
    will_return(__wrap_wm_agent_upgrade_validate_version, "v4.1.0");
    will_return(__wrap_wm_agent_upgrade_validate_version, WM_UPGRADE_SUCCESS);

    int ret = wm_agent_upgrade_validate_agent_task(agent_task);

    assert_int_equal(ret, WM_UPGRADE_SUCCESS);
}

void test_wm_agent_upgrade_validate_agent_task_upgrade_custom_ok(void **state)
{
    (void) state;

    int agent = 44;
<<<<<<< HEAD
    int keep_alive = 2345678;
    char *platform = "ubuntu";
    char *os_major = "18";
    char *os_minor = "04";
    char *arch = "x64_86";
    char *wazuh_version = "v3.13.1";
=======
>>>>>>> 3f82c7c3
    wm_upgrade_custom_task *upgrade_custom_task = NULL;

    wm_agent_task *agent_task = *state;

    agent_task->agent_info->agent_id = agent;
<<<<<<< HEAD
    agent_task->agent_info->last_keep_alive = keep_alive;
    os_strdup(platform, agent_task->agent_info->platform);
    os_strdup(os_major, agent_task->agent_info->major_version);
    os_strdup(os_minor, agent_task->agent_info->minor_version);
    os_strdup(arch, agent_task->agent_info->architecture);
    os_strdup(wazuh_version, agent_task->agent_info->wazuh_version);
=======
    os_strdup(AGENT_CS_ACTIVE, agent_task->agent_info->connection_status);
>>>>>>> 3f82c7c3
    upgrade_custom_task = wm_agent_upgrade_init_upgrade_custom_task();
    agent_task->task_info->command = WM_UPGRADE_UPGRADE_CUSTOM;
    agent_task->task_info->task = upgrade_custom_task;

    // wm_agent_upgrade_validate_id

    expect_value(__wrap_wm_agent_upgrade_validate_id, agent_id, agent);
    will_return(__wrap_wm_agent_upgrade_validate_id, WM_UPGRADE_SUCCESS);

    // wm_agent_upgrade_validate_status

    expect_string(__wrap_wm_agent_upgrade_validate_status, connection_status, AGENT_CS_ACTIVE);
    will_return(__wrap_wm_agent_upgrade_validate_status, WM_UPGRADE_SUCCESS);

    // wm_agent_upgrade_validate_system

    expect_string(__wrap_wm_agent_upgrade_validate_system, platform, platform);
    expect_string(__wrap_wm_agent_upgrade_validate_system, os_major, os_major);
    expect_string(__wrap_wm_agent_upgrade_validate_system, os_minor, os_minor);
    expect_string(__wrap_wm_agent_upgrade_validate_system, arch, arch);
    will_return(__wrap_wm_agent_upgrade_validate_system, WM_UPGRADE_SUCCESS);

    // wm_agent_upgrade_validate_version

    expect_string(__wrap_wm_agent_upgrade_validate_version, wazuh_version, wazuh_version);
    expect_value(__wrap_wm_agent_upgrade_validate_version, command, agent_task->task_info->command);
    will_return(__wrap_wm_agent_upgrade_validate_version, WM_UPGRADE_SUCCESS);

    int ret = wm_agent_upgrade_validate_agent_task(agent_task);

    assert_int_equal(ret, WM_UPGRADE_SUCCESS);
}

void test_wm_agent_upgrade_validate_agent_task_version_err(void **state)
{
    (void) state;

    int agent = 44;
<<<<<<< HEAD
    int keep_alive = 2345678;
    char *platform = "ubuntu";
    char *os_major = "18";
    char *os_minor = "04";
    char *arch = "x64_86";
    char *wazuh_version = "v3.13.1";
=======
>>>>>>> 3f82c7c3
    wm_upgrade_task *upgrade_task = NULL;

    wm_agent_task *agent_task = *state;

    agent_task->agent_info->agent_id = agent;
<<<<<<< HEAD
    agent_task->agent_info->last_keep_alive = keep_alive;
    os_strdup(platform, agent_task->agent_info->platform);
    os_strdup(os_major, agent_task->agent_info->major_version);
    os_strdup(os_minor, agent_task->agent_info->minor_version);
    os_strdup(arch, agent_task->agent_info->architecture);
    os_strdup(wazuh_version, agent_task->agent_info->wazuh_version);
=======
    os_strdup(AGENT_CS_ACTIVE, agent_task->agent_info->connection_status);
>>>>>>> 3f82c7c3
    upgrade_task = wm_agent_upgrade_init_upgrade_task();
    agent_task->task_info->command = WM_UPGRADE_UPGRADE;
    agent_task->task_info->task = upgrade_task;

    // wm_agent_upgrade_validate_id

    expect_value(__wrap_wm_agent_upgrade_validate_id, agent_id, agent);
    will_return(__wrap_wm_agent_upgrade_validate_id, WM_UPGRADE_SUCCESS);

    // wm_agent_upgrade_validate_status

    expect_string(__wrap_wm_agent_upgrade_validate_status, connection_status, AGENT_CS_ACTIVE);
    will_return(__wrap_wm_agent_upgrade_validate_status, WM_UPGRADE_SUCCESS);

<<<<<<< HEAD
    // wm_agent_upgrade_validate_system

    expect_string(__wrap_wm_agent_upgrade_validate_system, platform, platform);
    expect_string(__wrap_wm_agent_upgrade_validate_system, os_major, os_major);
    expect_string(__wrap_wm_agent_upgrade_validate_system, os_minor, os_minor);
    expect_string(__wrap_wm_agent_upgrade_validate_system, arch, arch);
    will_return(__wrap_wm_agent_upgrade_validate_system, WM_UPGRADE_SUCCESS);
=======
    // wm_agent_upgrade_validate_version
    expect_value(__wrap_wm_agent_upgrade_validate_version, command, agent_task->task_info->command);
    expect_memory(__wrap_wm_agent_upgrade_validate_version, manager_configs, config, sizeof(config));
    will_return(__wrap_wm_agent_upgrade_validate_version, "");
    will_return(__wrap_wm_agent_upgrade_validate_version, "");
    will_return(__wrap_wm_agent_upgrade_validate_version, WM_UPGRADE_SUCCESS);

    // wm_agent_upgrade_parse_task_module_request

    expect_value(__wrap_wm_agent_upgrade_parse_task_module_request, command, WM_UPGRADE_AGENT_GET_STATUS);
    will_return(__wrap_wm_agent_upgrade_parse_task_module_request, request);

    // wm_agent_upgrade_task_module_callback

    expect_memory(__wrap_wm_agent_upgrade_task_module_callback, task_module_request, request, sizeof(request));
    will_return(__wrap_wm_agent_upgrade_task_module_callback, task_response);
    will_return(__wrap_wm_agent_upgrade_task_module_callback, 0);

    // wm_agent_upgrade_validate_task_status_message

    expect_memory(__wrap_wm_agent_upgrade_validate_task_status_message, input_json, task_response, sizeof(task_response));
    will_return(__wrap_wm_agent_upgrade_validate_task_status_message, "In progress");
    will_return(__wrap_wm_agent_upgrade_validate_task_status_message, 1);

    int ret = wm_agent_upgrade_validate_agent_task(agent_task, config);

    assert_int_equal(ret, WM_UPGRADE_UPGRADE_ALREADY_IN_PROGRESS);
}

void test_wm_agent_upgrade_validate_agent_task_task_manager_err(void **state)
{
    (void) state;

    int agent = 44;
    wm_upgrade_task *upgrade_task = NULL;

    wm_manager_configs *config = state[0];
    wm_agent_task *agent_task = state[1];

    config->chunk_size = 5;

    agent_task->agent_info->agent_id = agent;
    os_strdup(AGENT_CS_ACTIVE, agent_task->agent_info->connection_status);
    upgrade_task = wm_agent_upgrade_init_upgrade_task();
    agent_task->task_info->command = WM_UPGRADE_UPGRADE;
    agent_task->task_info->task = upgrade_task;

    cJSON *request = cJSON_CreateObject();
    cJSON *origin = cJSON_CreateObject();
    cJSON *parameters = cJSON_CreateObject();
    cJSON *agents = cJSON_CreateArray();

    cJSON_AddStringToObject(origin, "module", "upgrade_module");
    cJSON_AddItemToObject(request, "origin", origin);
    cJSON_AddStringToObject(request, "command", "upgrade_get_status");
    cJSON_AddItemToArray(agents, cJSON_CreateNumber(agent));
    cJSON_AddItemToObject(parameters, "agents", agents);
    cJSON_AddItemToObject(request, "parameters", parameters);

    cJSON *task_response = cJSON_CreateObject();

    cJSON_AddNumberToObject(task_response, "error", WM_UPGRADE_SUCCESS);
    cJSON_AddStringToObject(task_response, "message", upgrade_error_codes[WM_UPGRADE_SUCCESS]);
    cJSON_AddNumberToObject(task_response, "agent", agent);
    cJSON_AddStringToObject(task_response, "status", "Done");

    // wm_agent_upgrade_validate_id

    expect_value(__wrap_wm_agent_upgrade_validate_id, agent_id, agent);
    will_return(__wrap_wm_agent_upgrade_validate_id, WM_UPGRADE_SUCCESS);

    // wm_agent_upgrade_validate_status

    expect_string(__wrap_wm_agent_upgrade_validate_status, connection_status, AGENT_CS_ACTIVE);
    will_return(__wrap_wm_agent_upgrade_validate_status, WM_UPGRADE_SUCCESS);
>>>>>>> 3f82c7c3

    // wm_agent_upgrade_validate_version

    expect_string(__wrap_wm_agent_upgrade_validate_version, wazuh_version, wazuh_version);
    expect_value(__wrap_wm_agent_upgrade_validate_version, command, agent_task->task_info->command);
    will_return(__wrap_wm_agent_upgrade_validate_version, "");
    will_return(__wrap_wm_agent_upgrade_validate_version, WM_UPGRADE_GLOBAL_DB_FAILURE);

    int ret = wm_agent_upgrade_validate_agent_task(agent_task);

    assert_int_equal(ret, WM_UPGRADE_GLOBAL_DB_FAILURE);
}

void test_wm_agent_upgrade_validate_agent_task_system_err(void **state)
{
    (void) state;

    int agent = 44;
<<<<<<< HEAD
    int keep_alive = 2345678;
    char *platform = "ubuntu";
    char *os_major = "18";
    char *os_minor = "04";
    char *arch = "x64_86";
    char *wazuh_version = "v3.13.1";
=======
>>>>>>> 3f82c7c3
    wm_upgrade_task *upgrade_task = NULL;

    wm_agent_task *agent_task = *state;

    agent_task->agent_info->agent_id = agent;
<<<<<<< HEAD
    agent_task->agent_info->last_keep_alive = keep_alive;
    os_strdup(platform, agent_task->agent_info->platform);
    os_strdup(os_major, agent_task->agent_info->major_version);
    os_strdup(os_minor, agent_task->agent_info->minor_version);
    os_strdup(arch, agent_task->agent_info->architecture);
    os_strdup(wazuh_version, agent_task->agent_info->wazuh_version);
=======
    os_strdup(AGENT_CS_ACTIVE, agent_task->agent_info->connection_status);
>>>>>>> 3f82c7c3
    upgrade_task = wm_agent_upgrade_init_upgrade_task();
    agent_task->task_info->command = WM_UPGRADE_UPGRADE;
    agent_task->task_info->task = upgrade_task;

    // wm_agent_upgrade_validate_id

    expect_value(__wrap_wm_agent_upgrade_validate_id, agent_id, agent);
    will_return(__wrap_wm_agent_upgrade_validate_id, WM_UPGRADE_SUCCESS);

    // wm_agent_upgrade_validate_status

    expect_string(__wrap_wm_agent_upgrade_validate_status, connection_status, AGENT_CS_ACTIVE);
    will_return(__wrap_wm_agent_upgrade_validate_status, WM_UPGRADE_SUCCESS);

    // wm_agent_upgrade_validate_system

    expect_string(__wrap_wm_agent_upgrade_validate_system, platform, platform);
    expect_string(__wrap_wm_agent_upgrade_validate_system, os_major, os_major);
    expect_string(__wrap_wm_agent_upgrade_validate_system, os_minor, os_minor);
    expect_string(__wrap_wm_agent_upgrade_validate_system, arch, arch);
    will_return(__wrap_wm_agent_upgrade_validate_system, WM_UPGRADE_GLOBAL_DB_FAILURE);

    int ret = wm_agent_upgrade_validate_agent_task(agent_task);

    assert_int_equal(ret, WM_UPGRADE_GLOBAL_DB_FAILURE);
}

void test_wm_agent_upgrade_validate_agent_task_status_err(void **state)
{
    (void) state;

    int agent = 44;
<<<<<<< HEAD
    int keep_alive = 2345678;
    char *platform = "ubuntu";
    char *os_major = "18";
    char *os_minor = "04";
    char *arch = "x64_86";
    char *wazuh_version = "v3.13.1";
=======
>>>>>>> 3f82c7c3
    wm_upgrade_task *upgrade_task = NULL;

    wm_agent_task *agent_task = *state;

    agent_task->agent_info->agent_id = agent;
<<<<<<< HEAD
    agent_task->agent_info->last_keep_alive = keep_alive;
    os_strdup(platform, agent_task->agent_info->platform);
    os_strdup(os_major, agent_task->agent_info->major_version);
    os_strdup(os_minor, agent_task->agent_info->minor_version);
    os_strdup(arch, agent_task->agent_info->architecture);
    os_strdup(wazuh_version, agent_task->agent_info->wazuh_version);
=======
    os_strdup(AGENT_CS_DISCONNECTED, agent_task->agent_info->connection_status);AGENT_CS_DISCONNECTED;
>>>>>>> 3f82c7c3
    upgrade_task = wm_agent_upgrade_init_upgrade_task();
    agent_task->task_info->command = WM_UPGRADE_UPGRADE;
    agent_task->task_info->task = upgrade_task;

    // wm_agent_upgrade_validate_id

    expect_value(__wrap_wm_agent_upgrade_validate_id, agent_id, agent);
    will_return(__wrap_wm_agent_upgrade_validate_id, WM_UPGRADE_SUCCESS);

    // wm_agent_upgrade_validate_status

    expect_string(__wrap_wm_agent_upgrade_validate_status, connection_status, AGENT_CS_DISCONNECTED);
    will_return(__wrap_wm_agent_upgrade_validate_status, WM_UPGRADE_AGENT_IS_NOT_ACTIVE);

    int ret = wm_agent_upgrade_validate_agent_task(agent_task);

    assert_int_equal(ret, WM_UPGRADE_AGENT_IS_NOT_ACTIVE);
}

void test_wm_agent_upgrade_validate_agent_task_agent_id_err(void **state)
{
    (void) state;

    int agent = 44;
<<<<<<< HEAD
    int keep_alive = 2345678;
    char *platform = "ubuntu";
    char *os_major = "18";
    char *os_minor = "04";
    char *arch = "x64_86";
    char *wazuh_version = "v3.13.1";
=======
>>>>>>> 3f82c7c3
    wm_upgrade_task *upgrade_task = NULL;

    wm_agent_task *agent_task = *state;

    agent_task->agent_info->agent_id = agent;
<<<<<<< HEAD
    agent_task->agent_info->last_keep_alive = keep_alive;
    os_strdup(platform, agent_task->agent_info->platform);
    os_strdup(os_major, agent_task->agent_info->major_version);
    os_strdup(os_minor, agent_task->agent_info->minor_version);
    os_strdup(arch, agent_task->agent_info->architecture);
    os_strdup(wazuh_version, agent_task->agent_info->wazuh_version);
=======
    os_strdup(AGENT_CS_NEVER_CONNECTED, agent_task->agent_info->connection_status);
>>>>>>> 3f82c7c3
    upgrade_task = wm_agent_upgrade_init_upgrade_task();
    agent_task->task_info->command = WM_UPGRADE_UPGRADE;
    agent_task->task_info->task = upgrade_task;

    // wm_agent_upgrade_validate_id

    expect_value(__wrap_wm_agent_upgrade_validate_id, agent_id, agent);
    will_return(__wrap_wm_agent_upgrade_validate_id, WM_UPGRADE_INVALID_ACTION_FOR_MANAGER);

    int ret = wm_agent_upgrade_validate_agent_task(agent_task);

    assert_int_equal(ret, WM_UPGRADE_INVALID_ACTION_FOR_MANAGER);
}

void test_wm_agent_upgrade_analyze_agent_ok(void **state)
{
    (void) state;

    wm_upgrade_error_code error_code = WM_UPGRADE_SUCCESS;
    int agent = 119;
    char *platform = "ubuntu";
    char *major = "18";
    char *minor = "04";
    char *arch = "x86_64";
    char *version = "v3.13.1";
    const char *connection_status = AGENT_CS_ACTIVE;
    wm_upgrade_task *upgrade_task = NULL;

    wm_agent_task *agent_task = *state;

    upgrade_task = wm_agent_upgrade_init_upgrade_task();
    agent_task->task_info->command = WM_UPGRADE_UPGRADE;
    agent_task->task_info->task = upgrade_task;

    cJSON *agent_info_array = cJSON_CreateArray();
    cJSON *agent_info = cJSON_CreateObject();
    cJSON_AddStringToObject(agent_info, "os_platform", platform);
    cJSON_AddStringToObject(agent_info, "os_major", major);
    cJSON_AddStringToObject(agent_info, "os_minor", minor);
    cJSON_AddStringToObject(agent_info, "os_arch", arch);
    cJSON_AddStringToObject(agent_info, "version", version);
    cJSON_AddStringToObject(agent_info, "connection_status", connection_status);
    cJSON_AddItemToArray(agent_info_array, agent_info);

    // wdb_agent_info

    expect_value(__wrap_wdb_get_agent_info, id, agent);
    will_return(__wrap_wdb_get_agent_info, agent_info_array);

    // wm_agent_upgrade_validate_id

    expect_value(__wrap_wm_agent_upgrade_validate_id, agent_id, agent);
    will_return(__wrap_wm_agent_upgrade_validate_id, WM_UPGRADE_SUCCESS);

    // wm_agent_upgrade_validate_status

    expect_string(__wrap_wm_agent_upgrade_validate_status, connection_status, connection_status);
    will_return(__wrap_wm_agent_upgrade_validate_status, WM_UPGRADE_SUCCESS);

    // wm_agent_upgrade_validate_system

    expect_string(__wrap_wm_agent_upgrade_validate_system, platform, platform);
    expect_string(__wrap_wm_agent_upgrade_validate_system, os_major, major);
    expect_string(__wrap_wm_agent_upgrade_validate_system, os_minor, minor);
    expect_string(__wrap_wm_agent_upgrade_validate_system, arch, arch);
    will_return(__wrap_wm_agent_upgrade_validate_system, WM_UPGRADE_SUCCESS);

    // wm_agent_upgrade_validate_version

    expect_string(__wrap_wm_agent_upgrade_validate_version, wazuh_version, version);
    expect_value(__wrap_wm_agent_upgrade_validate_version, command, agent_task->task_info->command);
    will_return(__wrap_wm_agent_upgrade_validate_version, "v4.1.0");
    will_return(__wrap_wm_agent_upgrade_validate_version, WM_UPGRADE_SUCCESS);

    // wm_agent_upgrade_create_task_entry
    expect_value(__wrap_wm_agent_upgrade_create_task_entry, agent_id, agent);
    will_return(__wrap_wm_agent_upgrade_create_task_entry, OSHASH_SUCCESS);

    error_code = wm_agent_upgrade_analyze_agent(agent, agent_task);

    assert_int_equal(error_code, WM_UPGRADE_SUCCESS);
    assert_non_null(agent_task->agent_info);
    assert_string_equal(agent_task->agent_info->platform, platform);
    assert_string_equal(agent_task->agent_info->major_version, major);
    assert_string_equal(agent_task->agent_info->minor_version, minor);
    assert_string_equal(agent_task->agent_info->architecture, arch);
    assert_string_equal(agent_task->agent_info->wazuh_version, version);
    assert_string_equal(agent_task->agent_info->connection_status, connection_status);
}

void test_wm_agent_upgrade_analyze_agent_duplicated_err(void **state)
{
    (void) state;

    wm_upgrade_error_code error_code = WM_UPGRADE_SUCCESS;
    int agent = 120;
    char *platform = "ubuntu";
    char *major = "18";
    char *minor = "04";
    char *arch = "x86_64";
    char *version = "v3.13.1";
    const char *connection_status = AGENT_CS_ACTIVE;
    wm_upgrade_task *upgrade_task = NULL;

    wm_agent_task *agent_task = *state;

    upgrade_task = wm_agent_upgrade_init_upgrade_task();
    agent_task->task_info->command = WM_UPGRADE_UPGRADE;
    agent_task->task_info->task = upgrade_task;

    cJSON *agent_info_array = cJSON_CreateArray();
    cJSON *agent_info = cJSON_CreateObject();
    cJSON_AddStringToObject(agent_info, "os_platform", platform);
    cJSON_AddStringToObject(agent_info, "os_major", major);
    cJSON_AddStringToObject(agent_info, "os_minor", minor);
    cJSON_AddStringToObject(agent_info, "os_arch", arch);
    cJSON_AddStringToObject(agent_info, "version", version);
    cJSON_AddStringToObject(agent_info, "connection_status", connection_status);
    cJSON_AddItemToArray(agent_info_array, agent_info);

    // wdb_agent_info

    expect_value(__wrap_wdb_get_agent_info, id, agent);
    will_return(__wrap_wdb_get_agent_info, agent_info_array);

    // wm_agent_upgrade_validate_id

    expect_value(__wrap_wm_agent_upgrade_validate_id, agent_id, agent);
    will_return(__wrap_wm_agent_upgrade_validate_id, WM_UPGRADE_SUCCESS);

    // wm_agent_upgrade_validate_status

    expect_string(__wrap_wm_agent_upgrade_validate_status, connection_status, connection_status);
    will_return(__wrap_wm_agent_upgrade_validate_status, WM_UPGRADE_SUCCESS);

    // wm_agent_upgrade_validate_system

    expect_string(__wrap_wm_agent_upgrade_validate_system, platform, platform);
    expect_string(__wrap_wm_agent_upgrade_validate_system, os_major, major);
    expect_string(__wrap_wm_agent_upgrade_validate_system, os_minor, minor);
    expect_string(__wrap_wm_agent_upgrade_validate_system, arch, arch);
    will_return(__wrap_wm_agent_upgrade_validate_system, WM_UPGRADE_SUCCESS);

    // wm_agent_upgrade_validate_version

    expect_string(__wrap_wm_agent_upgrade_validate_version, wazuh_version, version);
    expect_value(__wrap_wm_agent_upgrade_validate_version, command, agent_task->task_info->command);
    will_return(__wrap_wm_agent_upgrade_validate_version, "v4.1.0");
    will_return(__wrap_wm_agent_upgrade_validate_version, WM_UPGRADE_SUCCESS);

    // wm_agent_upgrade_create_task_entry
    expect_value(__wrap_wm_agent_upgrade_create_task_entry, agent_id, agent);
    will_return(__wrap_wm_agent_upgrade_create_task_entry, OSHASH_DUPLICATE);

    error_code = wm_agent_upgrade_analyze_agent(agent, agent_task);

    assert_int_equal(error_code, WM_UPGRADE_UPGRADE_ALREADY_IN_PROGRESS);
    assert_non_null(agent_task->agent_info);
    assert_string_equal(agent_task->agent_info->platform, platform);
    assert_string_equal(agent_task->agent_info->major_version, major);
    assert_string_equal(agent_task->agent_info->minor_version, minor);
    assert_string_equal(agent_task->agent_info->architecture, arch);
    assert_string_equal(agent_task->agent_info->wazuh_version, version);
    assert_string_equal(agent_task->agent_info->connection_status, connection_status);
}

void test_wm_agent_upgrade_analyze_agent_unknown_err(void **state)
{
    (void) state;

    wm_upgrade_error_code error_code = WM_UPGRADE_SUCCESS;
    int agent = 121;
    char *platform = "ubuntu";
    char *major = "18";
    char *minor = "04";
    char *arch = "x86_64";
    char *version = "v3.13.1";
    const char *connection_status = AGENT_CS_ACTIVE;
    wm_upgrade_task *upgrade_task = NULL;

    wm_agent_task *agent_task = *state;

    upgrade_task = wm_agent_upgrade_init_upgrade_task();
    agent_task->task_info->command = WM_UPGRADE_UPGRADE;
    agent_task->task_info->task = upgrade_task;

    cJSON *agent_info_array = cJSON_CreateArray();
    cJSON *agent_info = cJSON_CreateObject();
    cJSON_AddStringToObject(agent_info, "os_platform", platform);
    cJSON_AddStringToObject(agent_info, "os_major", major);
    cJSON_AddStringToObject(agent_info, "os_minor", minor);
    cJSON_AddStringToObject(agent_info, "os_arch", arch);
    cJSON_AddStringToObject(agent_info, "version", version);
    cJSON_AddStringToObject(agent_info, "connection_status", connection_status);
    cJSON_AddItemToArray(agent_info_array, agent_info);

    // wdb_agent_info

    expect_value(__wrap_wdb_get_agent_info, id, agent);
    will_return(__wrap_wdb_get_agent_info, agent_info_array);

    // wm_agent_upgrade_validate_id

    expect_value(__wrap_wm_agent_upgrade_validate_id, agent_id, agent);
    will_return(__wrap_wm_agent_upgrade_validate_id, WM_UPGRADE_SUCCESS);

    // wm_agent_upgrade_validate_status

    expect_string(__wrap_wm_agent_upgrade_validate_status, connection_status, connection_status);
    will_return(__wrap_wm_agent_upgrade_validate_status, WM_UPGRADE_SUCCESS);

    // wm_agent_upgrade_validate_system

    expect_string(__wrap_wm_agent_upgrade_validate_system, platform, platform);
    expect_string(__wrap_wm_agent_upgrade_validate_system, os_major, major);
    expect_string(__wrap_wm_agent_upgrade_validate_system, os_minor, minor);
    expect_string(__wrap_wm_agent_upgrade_validate_system, arch, arch);
    will_return(__wrap_wm_agent_upgrade_validate_system, WM_UPGRADE_SUCCESS);

    // wm_agent_upgrade_validate_version

    expect_string(__wrap_wm_agent_upgrade_validate_version, wazuh_version, version);
    expect_value(__wrap_wm_agent_upgrade_validate_version, command, agent_task->task_info->command);
    will_return(__wrap_wm_agent_upgrade_validate_version, "v4.1.0");
    will_return(__wrap_wm_agent_upgrade_validate_version, WM_UPGRADE_SUCCESS);

    // wm_agent_upgrade_create_task_entry
    expect_value(__wrap_wm_agent_upgrade_create_task_entry, agent_id, agent);
    will_return(__wrap_wm_agent_upgrade_create_task_entry, OS_INVALID);

    error_code = wm_agent_upgrade_analyze_agent(agent, agent_task);

    assert_int_equal(error_code, WM_UPGRADE_UNKNOWN_ERROR);
    assert_non_null(agent_task->agent_info);
    assert_string_equal(agent_task->agent_info->platform, platform);
    assert_string_equal(agent_task->agent_info->major_version, major);
    assert_string_equal(agent_task->agent_info->minor_version, minor);
    assert_string_equal(agent_task->agent_info->architecture, arch);
    assert_string_equal(agent_task->agent_info->wazuh_version, version);
    assert_string_equal(agent_task->agent_info->connection_status, connection_status);
}

void test_wm_agent_upgrade_analyze_agent_validate_err(void **state)
{
    (void) state;

    wm_upgrade_error_code error_code = WM_UPGRADE_SUCCESS;
    int agent = 119;
    char *platform = "ubuntu";
    char *major = "18";
    char *minor = "04";
    char *arch = "x86_64";
    char *version = "v3.13.1";
    const char *connection_status = AGENT_CS_NEVER_CONNECTED;
    wm_upgrade_task *upgrade_task = NULL;

    wm_agent_task *agent_task = *state;

    upgrade_task = wm_agent_upgrade_init_upgrade_task();
    agent_task->task_info->command = WM_UPGRADE_UPGRADE;
    agent_task->task_info->task = upgrade_task;

    cJSON *agent_info_array = cJSON_CreateArray();
    cJSON *agent_info = cJSON_CreateObject();
    cJSON_AddStringToObject(agent_info, "os_platform", platform);
    cJSON_AddStringToObject(agent_info, "os_major", major);
    cJSON_AddStringToObject(agent_info, "os_minor", minor);
    cJSON_AddStringToObject(agent_info, "os_arch", arch);
    cJSON_AddStringToObject(agent_info, "version", version);
    cJSON_AddStringToObject(agent_info, "connection_status", connection_status);
    cJSON_AddItemToArray(agent_info_array, agent_info);

    // wdb_agent_info

    expect_value(__wrap_wdb_get_agent_info, id, agent);
    will_return(__wrap_wdb_get_agent_info, agent_info_array);

    // wm_agent_upgrade_validate_id

    expect_value(__wrap_wm_agent_upgrade_validate_id, agent_id, agent);
    will_return(__wrap_wm_agent_upgrade_validate_id, WM_UPGRADE_INVALID_ACTION_FOR_MANAGER);

    error_code = wm_agent_upgrade_analyze_agent(agent, agent_task);

    assert_int_equal(error_code, WM_UPGRADE_INVALID_ACTION_FOR_MANAGER);
    assert_non_null(agent_task->agent_info);
    assert_string_equal(agent_task->agent_info->platform, platform);
    assert_string_equal(agent_task->agent_info->major_version, major);
    assert_string_equal(agent_task->agent_info->minor_version, minor);
    assert_string_equal(agent_task->agent_info->architecture, arch);
    assert_string_equal(agent_task->agent_info->wazuh_version, version);
    assert_string_equal(agent_task->agent_info->connection_status, connection_status);
}

void test_wm_agent_upgrade_analyze_agent_global_db_err(void **state)
{
    (void) state;

    wm_upgrade_error_code error_code = WM_UPGRADE_SUCCESS;
    int agent = 119;
    wm_upgrade_task *upgrade_task = NULL;

    wm_agent_task *agent_task =*state;

    upgrade_task = wm_agent_upgrade_init_upgrade_task();
    agent_task->task_info->command = WM_UPGRADE_UPGRADE;
    agent_task->task_info->task = upgrade_task;

    // wdb_agent_info

    expect_value(__wrap_wdb_get_agent_info, id, agent);
    will_return(__wrap_wdb_get_agent_info, NULL);

    error_code = wm_agent_upgrade_analyze_agent(agent, agent_task);

    assert_int_equal(error_code, WM_UPGRADE_GLOBAL_DB_FAILURE);
    assert_non_null(agent_task->agent_info);
    assert_null(agent_task->agent_info->platform);
    assert_null(agent_task->agent_info->major_version);
    assert_null(agent_task->agent_info->minor_version);
    assert_null(agent_task->agent_info->architecture);
    assert_null(agent_task->agent_info->wazuh_version);
}

void test_wm_agent_upgrade_create_upgrade_tasks_ok(void **state)
{
    cJSON *data_array = cJSON_CreateArray();
    int agent1 = 55;

    cJSON *agents_array1 = cJSON_CreateArray();
    cJSON_AddItemToArray(agents_array1, cJSON_CreateNumber(agent1));

    cJSON *agents_array2 = cJSON_CreateArray();
    cJSON_AddItemToArray(agents_array2, cJSON_CreateNumber(agent1));

    cJSON *status_request = cJSON_CreateObject();
    cJSON *status_origin = cJSON_CreateObject();
    cJSON *status_parameters = cJSON_CreateObject();
    cJSON *status_agents = cJSON_CreateArray();

    cJSON_AddStringToObject(status_origin, "module", "upgrade_module");
    cJSON_AddItemToObject(status_request, "origin", status_origin);
    cJSON_AddStringToObject(status_request, "command", "upgrade_get_status");
    cJSON_AddItemToArray(status_agents, cJSON_CreateNumber(agent1));
    cJSON_AddItemToObject(status_parameters, "agents", status_agents);
    cJSON_AddItemToObject(status_request, "parameters", status_parameters);

    cJSON *request_json = cJSON_CreateObject();
    cJSON *origin_json = cJSON_CreateObject();
    cJSON *parameters_json= cJSON_CreateObject();
    cJSON *agents_json = cJSON_CreateArray();

    cJSON_AddStringToObject(origin_json, "module", "upgrade_module");
    cJSON_AddItemToObject(request_json, "origin", origin_json);
    cJSON_AddStringToObject(request_json, "command", "upgrade_custom");
    cJSON_AddItemToArray(agents_json, cJSON_CreateNumber(agent1));
    cJSON_AddItemToObject(parameters_json, "agents", agents_json);
    cJSON_AddItemToObject(request_json, "parameters", parameters_json);

    cJSON *task_response = cJSON_CreateObject();

    cJSON_AddStringToObject(task_response, "error", WM_UPGRADE_SUCCESS);
    cJSON_AddStringToObject(task_response, "message", upgrade_error_codes[WM_UPGRADE_SUCCESS]);
    cJSON_AddNumberToObject(task_response, "agent", agent1);
    cJSON_AddNumberToObject(task_response, "task_id", 100);

    // wm_agent_upgrade_get_agent_ids

    will_return(__wrap_wm_agent_upgrade_get_agent_ids, agents_array1);

    // wm_agent_upgrade_parse_task_module_request

    expect_value(__wrap_wm_agent_upgrade_parse_task_module_request, command, WM_UPGRADE_AGENT_GET_STATUS);
    will_return(__wrap_wm_agent_upgrade_parse_task_module_request, status_request);

    // wm_agent_upgrade_task_module_callback

    expect_memory(__wrap_wm_agent_upgrade_task_module_callback, task_module_request, status_request, sizeof(status_request));
    will_return(__wrap_wm_agent_upgrade_task_module_callback, NULL);
    will_return(__wrap_wm_agent_upgrade_task_module_callback, 0);

    // wm_agent_upgrade_get_agent_ids

    will_return(__wrap_wm_agent_upgrade_get_agent_ids, agents_array2);

    // wm_agent_upgrade_parse_task_module_request

    expect_value(__wrap_wm_agent_upgrade_parse_task_module_request, command, WM_UPGRADE_UPGRADE_CUSTOM);
    will_return(__wrap_wm_agent_upgrade_parse_task_module_request, request_json);

    // wm_agent_upgrade_task_module_callback

    expect_memory(__wrap_wm_agent_upgrade_task_module_callback, task_module_request, request_json, sizeof(request_json));
    will_return(__wrap_wm_agent_upgrade_task_module_callback, task_response);
    will_return(__wrap_wm_agent_upgrade_task_module_callback, 0);

    // wm_agent_upgrade_prepare_upgrades

    will_return(__wrap_wm_agent_upgrade_prepare_upgrades, 1);

    int ret = wm_agent_upgrade_create_upgrade_tasks(data_array, WM_UPGRADE_UPGRADE_CUSTOM);

    *state = data_array;

    assert_int_equal(ret, 1);
    assert_int_equal(cJSON_GetArraySize(data_array), 1);
    assert_memory_equal(cJSON_GetArrayItem(data_array, 0), task_response, sizeof(task_response));
}

void test_wm_agent_upgrade_create_upgrade_tasks_upgrade_err(void **state)
{
    cJSON *data_array = cJSON_CreateArray();
    int agent1 = 55;

    cJSON *agents_array1 = cJSON_CreateArray();
    cJSON_AddItemToArray(agents_array1, cJSON_CreateNumber(agent1));

    cJSON *agents_array2 = cJSON_CreateArray();
    cJSON_AddItemToArray(agents_array2, cJSON_CreateNumber(agent1));

    cJSON *status_request = cJSON_CreateObject();
    cJSON *status_origin = cJSON_CreateObject();
    cJSON *status_parameters = cJSON_CreateObject();
    cJSON *status_agents = cJSON_CreateArray();

    cJSON_AddStringToObject(status_origin, "module", "upgrade_module");
    cJSON_AddItemToObject(status_request, "origin", status_origin);
    cJSON_AddStringToObject(status_request, "command", "upgrade_get_status");
    cJSON_AddItemToArray(status_agents, cJSON_CreateNumber(agent1));
    cJSON_AddItemToObject(status_parameters, "agents", status_agents);
    cJSON_AddItemToObject(status_request, "parameters", status_parameters);

    cJSON *request_json = cJSON_CreateObject();
    cJSON *origin_json = cJSON_CreateObject();
    cJSON *parameters_json= cJSON_CreateObject();
    cJSON *agents_json = cJSON_CreateArray();

    cJSON_AddStringToObject(origin_json, "module", "upgrade_module");
    cJSON_AddItemToObject(request_json, "origin", origin_json);
    cJSON_AddStringToObject(request_json, "command", "upgrade_custom");
    cJSON_AddItemToArray(agents_json, cJSON_CreateNumber(agent1));
    cJSON_AddItemToObject(parameters_json, "agents", agents_json);
    cJSON_AddItemToObject(request_json, "parameters", parameters_json);

    cJSON *task_response = cJSON_CreateObject();

    cJSON_AddStringToObject(task_response, "error", WM_UPGRADE_SUCCESS);
    cJSON_AddStringToObject(task_response, "message", upgrade_error_codes[WM_UPGRADE_SUCCESS]);
    cJSON_AddNumberToObject(task_response, "agent", agent1);
    cJSON_AddNumberToObject(task_response, "task_id", 100);

    // wm_agent_upgrade_get_agent_ids

    will_return(__wrap_wm_agent_upgrade_get_agent_ids, agents_array1);

    // wm_agent_upgrade_parse_task_module_request

    expect_value(__wrap_wm_agent_upgrade_parse_task_module_request, command, WM_UPGRADE_AGENT_GET_STATUS);
    will_return(__wrap_wm_agent_upgrade_parse_task_module_request, status_request);

    // wm_agent_upgrade_task_module_callback

    expect_memory(__wrap_wm_agent_upgrade_task_module_callback, task_module_request, status_request, sizeof(status_request));
    will_return(__wrap_wm_agent_upgrade_task_module_callback, NULL);
    will_return(__wrap_wm_agent_upgrade_task_module_callback, 0);

    // wm_agent_upgrade_get_agent_ids

    will_return(__wrap_wm_agent_upgrade_get_agent_ids, agents_array2);

    // wm_agent_upgrade_parse_task_module_request

    expect_value(__wrap_wm_agent_upgrade_parse_task_module_request, command, WM_UPGRADE_UPGRADE_CUSTOM);
    will_return(__wrap_wm_agent_upgrade_parse_task_module_request, request_json);

    // wm_agent_upgrade_task_module_callback

    expect_memory(__wrap_wm_agent_upgrade_task_module_callback, task_module_request, request_json, sizeof(request_json));
    will_return(__wrap_wm_agent_upgrade_task_module_callback, task_response);
    will_return(__wrap_wm_agent_upgrade_task_module_callback, OS_INVALID);

    int ret = wm_agent_upgrade_create_upgrade_tasks(data_array, WM_UPGRADE_UPGRADE_CUSTOM);

    *state = data_array;

    assert_int_equal(ret, 0);
    assert_int_equal(cJSON_GetArraySize(data_array), 1);
    assert_memory_equal(cJSON_GetArrayItem(data_array, 0), task_response, sizeof(task_response));
}

void test_wm_agent_upgrade_create_upgrade_tasks_upgrade_no_agents(void **state)
{
    cJSON *data_array = cJSON_CreateArray();
    int agent1 = 55;

    cJSON *agents_array1 = cJSON_CreateArray();
    cJSON_AddItemToArray(agents_array1, cJSON_CreateNumber(agent1));

    cJSON *status_request = cJSON_CreateObject();
    cJSON *status_origin = cJSON_CreateObject();
    cJSON *status_parameters = cJSON_CreateObject();
    cJSON *status_agents = cJSON_CreateArray();

    cJSON_AddStringToObject(status_origin, "module", "upgrade_module");
    cJSON_AddItemToObject(status_request, "origin", status_origin);
    cJSON_AddStringToObject(status_request, "command", "upgrade_get_status");
    cJSON_AddItemToArray(status_agents, cJSON_CreateNumber(agent1));
    cJSON_AddItemToObject(status_parameters, "agents", status_agents);
    cJSON_AddItemToObject(status_request, "parameters", status_parameters);

    // wm_agent_upgrade_get_agent_ids

    will_return(__wrap_wm_agent_upgrade_get_agent_ids, agents_array1);

    // wm_agent_upgrade_parse_task_module_request

    expect_value(__wrap_wm_agent_upgrade_parse_task_module_request, command, WM_UPGRADE_AGENT_GET_STATUS);
    will_return(__wrap_wm_agent_upgrade_parse_task_module_request, status_request);

    // wm_agent_upgrade_task_module_callback

    expect_memory(__wrap_wm_agent_upgrade_task_module_callback, task_module_request, status_request, sizeof(status_request));
    will_return(__wrap_wm_agent_upgrade_task_module_callback, NULL);
    will_return(__wrap_wm_agent_upgrade_task_module_callback, 0);

    // wm_agent_upgrade_get_agent_ids

    will_return(__wrap_wm_agent_upgrade_get_agent_ids, NULL);

    int ret = wm_agent_upgrade_create_upgrade_tasks(data_array, WM_UPGRADE_UPGRADE_CUSTOM);

    *state = data_array;

    assert_int_equal(ret, 0);
    assert_int_equal(cJSON_GetArraySize(data_array), 0);
}

void test_wm_agent_upgrade_create_upgrade_tasks_get_status_err(void **state)
{
    cJSON *data_array = cJSON_CreateArray();
    int agent1 = 55;

    cJSON *agents_array1 = cJSON_CreateArray();
    cJSON_AddItemToArray(agents_array1, cJSON_CreateNumber(agent1));

    cJSON *status_request = cJSON_CreateObject();
    cJSON *status_origin = cJSON_CreateObject();
    cJSON *status_parameters = cJSON_CreateObject();
    cJSON *status_agents = cJSON_CreateArray();

    cJSON_AddStringToObject(status_origin, "module", "upgrade_module");
    cJSON_AddItemToObject(status_request, "origin", status_origin);
    cJSON_AddStringToObject(status_request, "command", "upgrade_get_status");
    cJSON_AddItemToArray(status_agents, cJSON_CreateNumber(agent1));
    cJSON_AddItemToObject(status_parameters, "agents", status_agents);
    cJSON_AddItemToObject(status_request, "parameters", status_parameters);

    // wm_agent_upgrade_get_agent_ids

    will_return(__wrap_wm_agent_upgrade_get_agent_ids, agents_array1);

    // wm_agent_upgrade_parse_task_module_request

    expect_value(__wrap_wm_agent_upgrade_parse_task_module_request, command, WM_UPGRADE_AGENT_GET_STATUS);
    will_return(__wrap_wm_agent_upgrade_parse_task_module_request, status_request);

    // wm_agent_upgrade_task_module_callback

    expect_memory(__wrap_wm_agent_upgrade_task_module_callback, task_module_request, status_request, sizeof(status_request));
    will_return(__wrap_wm_agent_upgrade_task_module_callback, NULL);
    will_return(__wrap_wm_agent_upgrade_task_module_callback, OS_INVALID);

    int ret = wm_agent_upgrade_create_upgrade_tasks(data_array, WM_UPGRADE_UPGRADE_CUSTOM);

    *state = data_array;

    assert_int_equal(ret, 0);
    assert_int_equal(cJSON_GetArraySize(data_array), 0);
}

void test_wm_agent_upgrade_create_upgrade_tasks_get_status_no_agents(void **state)
{
    cJSON *data_array = cJSON_CreateArray();
    int agent1 = 55;

    // wm_agent_upgrade_get_agent_ids

    will_return(__wrap_wm_agent_upgrade_get_agent_ids, NULL);

    int ret = wm_agent_upgrade_create_upgrade_tasks(data_array, WM_UPGRADE_UPGRADE_CUSTOM);

    *state = data_array;

    assert_int_equal(ret, 0);
    assert_int_equal(cJSON_GetArraySize(data_array), 0);
}

void test_wm_agent_upgrade_process_agent_result_command_done(void **state)
{
    (void) state;

    int agents[2];
    wm_upgrade_agent_status_task *upgrade_agent_status_task = NULL;
    char *agent_status = "Done";

    agents[0] = 25;
    agents[1] = OS_INVALID;

    upgrade_agent_status_task = wm_agent_upgrade_init_agent_status_task();
    upgrade_agent_status_task->error_code = 0;
    os_strdup("Success", upgrade_agent_status_task->message);
    os_strdup(agent_status, upgrade_agent_status_task->status);

    state[0] = (void *)upgrade_agent_status_task;

    cJSON *request_status = cJSON_CreateObject();
    cJSON *origin_status = cJSON_CreateObject();
    cJSON *parameters_status = cJSON_CreateObject();
    cJSON *agents_status = cJSON_CreateArray();

    cJSON_AddStringToObject(origin_status, "module", "upgrade_module");
    cJSON_AddItemToObject(request_status, "origin", origin_status);
    cJSON_AddStringToObject(request_status, "command", "upgrade_update_status");
    cJSON_AddItemToArray(agents_status, cJSON_CreateNumber(agents[0]));
    cJSON_AddItemToObject(parameters_status, "agents", agents_status);
    cJSON_AddItemToObject(request_status, "parameters", parameters_status);

    cJSON *status_response = cJSON_CreateObject();

    cJSON_AddNumberToObject(status_response, "error", WM_UPGRADE_SUCCESS);
    cJSON_AddStringToObject(status_response, "message", upgrade_error_codes[WM_UPGRADE_SUCCESS]);
    cJSON_AddNumberToObject(status_response, "agent", agents[0]);
    cJSON_AddStringToObject(status_response, "status", agent_status);

    cJSON *response_json = cJSON_CreateObject();

    cJSON_AddNumberToObject(response_json, "error", WM_UPGRADE_SUCCESS);
    cJSON_AddStringToObject(response_json, "message", upgrade_error_codes[WM_UPGRADE_SUCCESS]);

    expect_string(__wrap__mtinfo, tag, "wazuh-modulesd:agent-upgrade");
    expect_string(__wrap__mtinfo, formatted_msg, "(8164): Received upgrade notification from agent '25'. Error code: '0', message: 'Success'");

    // wm_agent_upgrade_parse_task_module_request

    expect_value(__wrap_wm_agent_upgrade_parse_task_module_request, command, WM_UPGRADE_AGENT_UPDATE_STATUS);
    will_return(__wrap_wm_agent_upgrade_parse_task_module_request, request_status);
    expect_string(__wrap_wm_agent_upgrade_parse_task_module_request, status, agent_status);

    // wm_agent_upgrade_task_module_callback

    expect_memory(__wrap_wm_agent_upgrade_task_module_callback, task_module_request, request_status, sizeof(request_status));
    will_return(__wrap_wm_agent_upgrade_task_module_callback, status_response);
    will_return(__wrap_wm_agent_upgrade_task_module_callback, 0);

    // wm_agent_upgrade_parse_response

    expect_value(__wrap_wm_agent_upgrade_parse_response, error_id, WM_UPGRADE_SUCCESS);
    will_return(__wrap_wm_agent_upgrade_parse_response, response_json);

    char *result = wm_agent_upgrade_process_agent_result_command(agents, upgrade_agent_status_task);

    state[1] = (void *)result;

    assert_non_null(result);
    assert_string_equal(result, "{\"error\":0,\"message\":\"Success\",\"data\":[{\"error\":0,\"message\":\"Success\",\"agent\":25,\"status\":\"Done\"}]}");
}

void test_wm_agent_upgrade_process_agent_result_command_failed(void **state)
{
    (void) state;

    int agents[2];
    wm_upgrade_agent_status_task *upgrade_agent_status_task = NULL;
    char *agent_status = "Failed";
    char *agent_error = "Upgrade procedure exited with error code";

    agents[0] = 25;
    agents[1] = OS_INVALID;

    upgrade_agent_status_task = wm_agent_upgrade_init_agent_status_task();
    upgrade_agent_status_task->error_code = 2;
    os_strdup("Error message", upgrade_agent_status_task->message);
    os_strdup(agent_status, upgrade_agent_status_task->status);

    state[0] = (void *)upgrade_agent_status_task;

    cJSON *request_status = cJSON_CreateObject();
    cJSON *origin_status = cJSON_CreateObject();
    cJSON *parameters_status = cJSON_CreateObject();
    cJSON *agents_status = cJSON_CreateArray();

    cJSON_AddStringToObject(origin_status, "module", "upgrade_module");
    cJSON_AddItemToObject(request_status, "origin", origin_status);
    cJSON_AddStringToObject(request_status, "command", "upgrade_update_status");
    cJSON_AddItemToArray(agents_status, cJSON_CreateNumber(agents[0]));
    cJSON_AddItemToObject(parameters_status, "agents", agents_status);
    cJSON_AddItemToObject(request_status, "parameters", parameters_status);

    cJSON *status_response = cJSON_CreateObject();

    cJSON_AddNumberToObject(status_response, "error", WM_UPGRADE_SUCCESS);
    cJSON_AddStringToObject(status_response, "message", upgrade_error_codes[WM_UPGRADE_SUCCESS]);
    cJSON_AddNumberToObject(status_response, "agent", agents[0]);
    cJSON_AddStringToObject(status_response, "status", agent_status);

    cJSON *response_json = cJSON_CreateObject();

    cJSON_AddNumberToObject(response_json, "error", WM_UPGRADE_SUCCESS);
    cJSON_AddStringToObject(response_json, "message", upgrade_error_codes[WM_UPGRADE_SUCCESS]);

    expect_string(__wrap__mtinfo, tag, "wazuh-modulesd:agent-upgrade");
    expect_string(__wrap__mtinfo, formatted_msg, "(8164): Received upgrade notification from agent '25'. Error code: '2', message: 'Error message'");

    // wm_agent_upgrade_parse_task_module_request

    expect_value(__wrap_wm_agent_upgrade_parse_task_module_request, command, WM_UPGRADE_AGENT_UPDATE_STATUS);
    will_return(__wrap_wm_agent_upgrade_parse_task_module_request, request_status);
    expect_string(__wrap_wm_agent_upgrade_parse_task_module_request, status, agent_status);
    expect_string(__wrap_wm_agent_upgrade_parse_task_module_request, error, agent_error);

    // wm_agent_upgrade_task_module_callback

    expect_memory(__wrap_wm_agent_upgrade_task_module_callback, task_module_request, request_status, sizeof(request_status));
    will_return(__wrap_wm_agent_upgrade_task_module_callback, status_response);
    will_return(__wrap_wm_agent_upgrade_task_module_callback, 0);

    // wm_agent_upgrade_parse_response

    expect_value(__wrap_wm_agent_upgrade_parse_response, error_id, WM_UPGRADE_SUCCESS);
    will_return(__wrap_wm_agent_upgrade_parse_response, response_json);

    char *result = wm_agent_upgrade_process_agent_result_command(agents, upgrade_agent_status_task);

    state[1] = (void *)result;

    assert_non_null(result);
    assert_string_equal(result, "{\"error\":0,\"message\":\"Success\",\"data\":[{\"error\":0,\"message\":\"Success\",\"agent\":25,\"status\":\"Failed\"}]}");
}

void test_wm_agent_upgrade_process_upgrade_custom_command(void **state)
{
    (void) state;

    int agents[3];
    wm_upgrade_custom_task *upgrade_custom_task = NULL;

    char *custom_file_path = "/tmp/test.wpk";
    char *custom_installer = "test.sh";

    agents[0] = 1;
    agents[1] = 2;
    agents[2] = OS_INVALID;

    upgrade_custom_task = wm_agent_upgrade_init_upgrade_custom_task();
    os_strdup(custom_file_path, upgrade_custom_task->custom_file_path);
    os_strdup(custom_installer, upgrade_custom_task->custom_installer);

    state[0] = (void *)upgrade_custom_task;

    cJSON *agent_info_array1 = cJSON_CreateArray();
    cJSON *agent_info1 = cJSON_CreateObject();
    cJSON_AddStringToObject(agent_info1, "os_platform", "ubuntu");
    cJSON_AddStringToObject(agent_info1, "os_major", "18");
    cJSON_AddStringToObject(agent_info1, "os_minor", "04");
    cJSON_AddStringToObject(agent_info1, "os_arch", "x86_64");
    cJSON_AddStringToObject(agent_info1, "version", "v3.13.1");
    cJSON_AddStringToObject(agent_info1, "connection_status", AGENT_CS_ACTIVE);
    cJSON_AddItemToArray(agent_info_array1, agent_info1);

    cJSON *agents_array1 = cJSON_CreateArray();
    cJSON_AddItemToArray(agents_array1, cJSON_CreateNumber(agents[0]));

    cJSON *agents_array2 = cJSON_CreateArray();
    cJSON_AddItemToArray(agents_array2, cJSON_CreateNumber(agents[0]));

    cJSON *status_request = cJSON_CreateObject();
    cJSON *status_origin = cJSON_CreateObject();
    cJSON *status_parameters = cJSON_CreateObject();
    cJSON *status_agents = cJSON_CreateArray();

    cJSON_AddStringToObject(status_origin, "module", "upgrade_module");
    cJSON_AddItemToObject(status_request, "origin", status_origin);
    cJSON_AddStringToObject(status_request, "command", "upgrade_get_status");
    cJSON_AddItemToArray(status_agents, cJSON_CreateNumber(agents[0]));
    cJSON_AddItemToObject(status_parameters, "agents", status_agents);
    cJSON_AddItemToObject(status_request, "parameters", status_parameters);

    cJSON *task_response1 = cJSON_CreateObject();

    cJSON_AddStringToObject(task_response1, "error", WM_UPGRADE_SUCCESS);
    cJSON_AddStringToObject(task_response1, "message", upgrade_error_codes[WM_UPGRADE_SUCCESS]);
    cJSON_AddNumberToObject(task_response1, "agent", agents[0]);
    cJSON_AddNumberToObject(task_response1, "task_id", 100);

    cJSON *task_response2 = cJSON_CreateObject();

    cJSON_AddNumberToObject(task_response2, "error", WM_UPGRADE_GLOBAL_DB_FAILURE);
    cJSON_AddStringToObject(task_response2, "message", upgrade_error_codes[WM_UPGRADE_GLOBAL_DB_FAILURE]);
    cJSON_AddNumberToObject(task_response2, "agent", agents[1]);

    cJSON *request_json = cJSON_CreateObject();
    cJSON *origin_json = cJSON_CreateObject();
    cJSON *parameters_json= cJSON_CreateObject();
    cJSON *agents_json = cJSON_CreateArray();

    cJSON_AddStringToObject(origin_json, "module", "upgrade_module");
    cJSON_AddItemToObject(request_json, "origin", origin_json);
    cJSON_AddStringToObject(request_json, "command", "upgrade_custom");
    cJSON_AddItemToArray(agents_json, cJSON_CreateNumber(agents[0]));
    cJSON_AddItemToObject(parameters_json, "agents", agents_json);
    cJSON_AddItemToObject(request_json, "parameters", parameters_json);

    cJSON *response_json = cJSON_CreateObject();

    cJSON_AddNumberToObject(response_json, "error", WM_UPGRADE_SUCCESS);
    cJSON_AddStringToObject(response_json, "message", upgrade_error_codes[WM_UPGRADE_SUCCESS]);

    // Analize agent[0]

    // wdb_agent_info

    expect_value(__wrap_wdb_get_agent_info, id, agents[0]);
    will_return(__wrap_wdb_get_agent_info, agent_info_array1);

    // wm_agent_upgrade_validate_id

    expect_value(__wrap_wm_agent_upgrade_validate_id, agent_id, agents[0]);
    will_return(__wrap_wm_agent_upgrade_validate_id, WM_UPGRADE_SUCCESS);

    // wm_agent_upgrade_validate_status

    expect_string(__wrap_wm_agent_upgrade_validate_status, connection_status, AGENT_CS_ACTIVE);
    will_return(__wrap_wm_agent_upgrade_validate_status, WM_UPGRADE_SUCCESS);

    // wm_agent_upgrade_validate_system

    expect_string(__wrap_wm_agent_upgrade_validate_system, platform, "ubuntu");
    expect_string(__wrap_wm_agent_upgrade_validate_system, os_major, "18");
    expect_string(__wrap_wm_agent_upgrade_validate_system, os_minor, "04");
    expect_string(__wrap_wm_agent_upgrade_validate_system, arch, "x86_64");
    will_return(__wrap_wm_agent_upgrade_validate_system, WM_UPGRADE_SUCCESS);

    // wm_agent_upgrade_validate_version

    expect_string(__wrap_wm_agent_upgrade_validate_version, wazuh_version, "v3.13.1");
    expect_value(__wrap_wm_agent_upgrade_validate_version, command, WM_UPGRADE_UPGRADE_CUSTOM);
    will_return(__wrap_wm_agent_upgrade_validate_version, WM_UPGRADE_SUCCESS);

    // wm_agent_upgrade_create_task_entry
    expect_value(__wrap_wm_agent_upgrade_create_task_entry, agent_id, agents[0]);
    will_return(__wrap_wm_agent_upgrade_create_task_entry, OSHASH_SUCCESS);

    // Analize agent[1]

    // wdb_agent_info

    expect_value(__wrap_wdb_get_agent_info, id, agents[1]);
    will_return(__wrap_wdb_get_agent_info, NULL);

    expect_value(__wrap_wm_agent_upgrade_parse_data_response, error_id, WM_UPGRADE_GLOBAL_DB_FAILURE);
    expect_string(__wrap_wm_agent_upgrade_parse_data_response, message, upgrade_error_codes[WM_UPGRADE_GLOBAL_DB_FAILURE]);
    expect_value(__wrap_wm_agent_upgrade_parse_data_response, agent_int, agents[1]);
    will_return(__wrap_wm_agent_upgrade_parse_data_response, task_response2);

    // wm_agent_upgrade_get_agent_ids

    will_return(__wrap_wm_agent_upgrade_get_agent_ids, agents_array1);

    // wm_agent_upgrade_parse_task_module_request

    expect_value(__wrap_wm_agent_upgrade_parse_task_module_request, command, WM_UPGRADE_AGENT_GET_STATUS);
    will_return(__wrap_wm_agent_upgrade_parse_task_module_request, status_request);

    // wm_agent_upgrade_task_module_callback

    expect_memory(__wrap_wm_agent_upgrade_task_module_callback, task_module_request, status_request, sizeof(status_request));
    will_return(__wrap_wm_agent_upgrade_task_module_callback, NULL);
    will_return(__wrap_wm_agent_upgrade_task_module_callback, 0);

    // wm_agent_upgrade_get_agent_ids

    will_return(__wrap_wm_agent_upgrade_get_agent_ids, agents_array2);

    // wm_agent_upgrade_parse_task_module_request

    expect_value(__wrap_wm_agent_upgrade_parse_task_module_request, command, WM_UPGRADE_UPGRADE_CUSTOM);
    will_return(__wrap_wm_agent_upgrade_parse_task_module_request, request_json);

    // wm_agent_upgrade_task_module_callback

    expect_memory(__wrap_wm_agent_upgrade_task_module_callback, task_module_request, request_json, sizeof(request_json));
    will_return(__wrap_wm_agent_upgrade_task_module_callback, task_response1);
    will_return(__wrap_wm_agent_upgrade_task_module_callback, 0);

    // wm_agent_upgrade_prepare_upgrades

    will_return(__wrap_wm_agent_upgrade_prepare_upgrades, 1);

    // wm_agent_upgrade_parse_response

    expect_value(__wrap_wm_agent_upgrade_parse_response, error_id, WM_UPGRADE_SUCCESS);
    will_return(__wrap_wm_agent_upgrade_parse_response, response_json);

    char *result = wm_agent_upgrade_process_upgrade_custom_command(agents, upgrade_custom_task);

    state[1] = (void *)result;

    assert_non_null(result);
    assert_string_equal(result, "{\"error\":0,\"message\":\"Success\",\"data\":[{\"error\":6,\"message\":\"Agent information not found in database\",\"agent\":2},{\"message\":\"Success\",\"agent\":1,\"task_id\":100}]}");
}

void test_wm_agent_upgrade_process_upgrade_custom_command_no_agents(void **state)
{
    (void) state;

    int agents[3];
    wm_upgrade_custom_task *upgrade_custom_task = NULL;

    char *custom_file_path = "/tmp/test.wpk";
    char *custom_installer = "test.sh";

    agents[0] = 1;
    agents[1] = 2;
    agents[2] = OS_INVALID;

    upgrade_custom_task = wm_agent_upgrade_init_upgrade_custom_task();
    os_strdup(custom_file_path, upgrade_custom_task->custom_file_path);
    os_strdup(custom_installer, upgrade_custom_task->custom_installer);

    state[0] = (void *)upgrade_custom_task;

    cJSON *task_response1 = cJSON_CreateObject();

    cJSON_AddNumberToObject(task_response1, "error", WM_UPGRADE_GLOBAL_DB_FAILURE);
    cJSON_AddStringToObject(task_response1, "message", upgrade_error_codes[WM_UPGRADE_GLOBAL_DB_FAILURE]);
    cJSON_AddNumberToObject(task_response1, "agent", agents[0]);

    cJSON *task_response2 = cJSON_CreateObject();

    cJSON_AddNumberToObject(task_response2, "error", WM_UPGRADE_GLOBAL_DB_FAILURE);
    cJSON_AddStringToObject(task_response2, "message", upgrade_error_codes[WM_UPGRADE_GLOBAL_DB_FAILURE]);
    cJSON_AddNumberToObject(task_response2, "agent", agents[1]);

    cJSON *response_json = cJSON_CreateObject();

    cJSON_AddNumberToObject(response_json, "error", WM_UPGRADE_SUCCESS);
    cJSON_AddStringToObject(response_json, "message", upgrade_error_codes[WM_UPGRADE_SUCCESS]);

    // Analize agent[0]

    // wdb_agent_info

    expect_value(__wrap_wdb_get_agent_info, id, agents[0]);
    will_return(__wrap_wdb_get_agent_info, NULL);

    expect_value(__wrap_wm_agent_upgrade_parse_data_response, error_id, WM_UPGRADE_GLOBAL_DB_FAILURE);
    expect_string(__wrap_wm_agent_upgrade_parse_data_response, message, upgrade_error_codes[WM_UPGRADE_GLOBAL_DB_FAILURE]);
    expect_value(__wrap_wm_agent_upgrade_parse_data_response, agent_int, agents[0]);
    will_return(__wrap_wm_agent_upgrade_parse_data_response, task_response1);

    // Analize agent[1]

    // wdb_agent_info

    expect_value(__wrap_wdb_get_agent_info, id, agents[1]);
    will_return(__wrap_wdb_get_agent_info, NULL);

    expect_value(__wrap_wm_agent_upgrade_parse_data_response, error_id, WM_UPGRADE_GLOBAL_DB_FAILURE);
    expect_string(__wrap_wm_agent_upgrade_parse_data_response, message, upgrade_error_codes[WM_UPGRADE_GLOBAL_DB_FAILURE]);
    expect_value(__wrap_wm_agent_upgrade_parse_data_response, agent_int, agents[1]);
    will_return(__wrap_wm_agent_upgrade_parse_data_response, task_response2);

    // wm_agent_upgrade_get_agent_ids

    will_return(__wrap_wm_agent_upgrade_get_agent_ids, NULL);

    expect_string(__wrap__mtwarn, tag, "wazuh-modulesd:agent-upgrade");
    expect_string(__wrap__mtwarn, formatted_msg, "(8160): There are no valid agents to upgrade.");

    // wm_agent_upgrade_parse_response

    expect_value(__wrap_wm_agent_upgrade_parse_response, error_id, WM_UPGRADE_SUCCESS);
    will_return(__wrap_wm_agent_upgrade_parse_response, response_json);

    char *result = wm_agent_upgrade_process_upgrade_custom_command(agents, upgrade_custom_task);

    state[1] = (void *)result;

    assert_non_null(result);
    assert_string_equal(result, "{\"error\":0,\"message\":\"Success\",\"data\":[{\"error\":6,\"message\":\"Agent information not found in database\",\"agent\":1},{\"error\":6,\"message\":\"Agent information not found in database\",\"agent\":2}]}");
}

void test_wm_agent_upgrade_process_upgrade_command(void **state)
{
    (void) state;

    int agents[3];
    wm_upgrade_task *upgrade_task = NULL;

    agents[0] = 1;
    agents[1] = 2;
    agents[2] = OS_INVALID;

    upgrade_task = wm_agent_upgrade_init_upgrade_task();

    state[0] = (void *)upgrade_task;

    cJSON *agent_info_array1 = cJSON_CreateArray();
    cJSON *agent_info1 = cJSON_CreateObject();
    cJSON_AddStringToObject(agent_info1, "os_platform", "ubuntu");
    cJSON_AddStringToObject(agent_info1, "os_major", "18");
    cJSON_AddStringToObject(agent_info1, "os_minor", "04");
    cJSON_AddStringToObject(agent_info1, "os_arch", "x86_64");
    cJSON_AddStringToObject(agent_info1, "version", "v3.13.1");
    cJSON_AddStringToObject(agent_info1, "connection_status", AGENT_CS_ACTIVE);
    cJSON_AddItemToArray(agent_info_array1, agent_info1);

    cJSON *agents_array1 = cJSON_CreateArray();
    cJSON_AddItemToArray(agents_array1, cJSON_CreateNumber(agents[0]));

    cJSON *agents_array2 = cJSON_CreateArray();
    cJSON_AddItemToArray(agents_array2, cJSON_CreateNumber(agents[0]));

    cJSON *status_request = cJSON_CreateObject();
    cJSON *status_origin = cJSON_CreateObject();
    cJSON *status_parameters = cJSON_CreateObject();
    cJSON *status_agents = cJSON_CreateArray();

    cJSON_AddStringToObject(status_origin, "module", "upgrade_module");
    cJSON_AddItemToObject(status_request, "origin", status_origin);
    cJSON_AddStringToObject(status_request, "command", "upgrade_get_status");
    cJSON_AddItemToArray(status_agents, cJSON_CreateNumber(agents[0]));
    cJSON_AddItemToObject(status_parameters, "agents", status_agents);
    cJSON_AddItemToObject(status_request, "parameters", status_parameters);

    cJSON *task_response1 = cJSON_CreateObject();

    cJSON_AddStringToObject(task_response1, "error", WM_UPGRADE_SUCCESS);
    cJSON_AddStringToObject(task_response1, "message", upgrade_error_codes[WM_UPGRADE_SUCCESS]);
    cJSON_AddNumberToObject(task_response1, "agent", agents[0]);
    cJSON_AddNumberToObject(task_response1, "task_id", 110);

    cJSON *task_response2 = cJSON_CreateObject();

    cJSON_AddNumberToObject(task_response2, "error", WM_UPGRADE_GLOBAL_DB_FAILURE);
    cJSON_AddStringToObject(task_response2, "message", upgrade_error_codes[WM_UPGRADE_GLOBAL_DB_FAILURE]);
    cJSON_AddNumberToObject(task_response2, "agent", agents[1]);

    cJSON *request_json = cJSON_CreateObject();
    cJSON *origin_json = cJSON_CreateObject();
    cJSON *parameters_json= cJSON_CreateObject();
    cJSON *agents_json = cJSON_CreateArray();

    cJSON_AddStringToObject(origin_json, "module", "upgrade_module");
    cJSON_AddItemToObject(request_json, "origin", origin_json);
    cJSON_AddStringToObject(request_json, "command", "upgrade");
    cJSON_AddItemToArray(agents_json, cJSON_CreateNumber(agents[0]));
    cJSON_AddItemToObject(parameters_json, "agents", agents_json);
    cJSON_AddItemToObject(request_json, "parameters", parameters_json);

    cJSON *response_json = cJSON_CreateObject();

    cJSON_AddNumberToObject(response_json, "error", WM_UPGRADE_SUCCESS);
    cJSON_AddStringToObject(response_json, "message", upgrade_error_codes[WM_UPGRADE_SUCCESS]);

    // Analize agent[0]

    // wdb_agent_info

    expect_value(__wrap_wdb_get_agent_info, id, agents[0]);
    will_return(__wrap_wdb_get_agent_info, agent_info_array1);

    // wm_agent_upgrade_validate_id

    expect_value(__wrap_wm_agent_upgrade_validate_id, agent_id, agents[0]);
    will_return(__wrap_wm_agent_upgrade_validate_id, WM_UPGRADE_SUCCESS);

    // wm_agent_upgrade_validate_status

    expect_string(__wrap_wm_agent_upgrade_validate_status, connection_status, AGENT_CS_ACTIVE);
    will_return(__wrap_wm_agent_upgrade_validate_status, WM_UPGRADE_SUCCESS);

    // wm_agent_upgrade_validate_system

    expect_string(__wrap_wm_agent_upgrade_validate_system, platform, "ubuntu");
    expect_string(__wrap_wm_agent_upgrade_validate_system, os_major, "18");
    expect_string(__wrap_wm_agent_upgrade_validate_system, os_minor, "04");
    expect_string(__wrap_wm_agent_upgrade_validate_system, arch, "x86_64");
    will_return(__wrap_wm_agent_upgrade_validate_system, WM_UPGRADE_SUCCESS);

    // wm_agent_upgrade_validate_version

    expect_string(__wrap_wm_agent_upgrade_validate_version, wazuh_version, "v3.13.1");
    expect_value(__wrap_wm_agent_upgrade_validate_version, command, WM_UPGRADE_UPGRADE);
    will_return(__wrap_wm_agent_upgrade_validate_version, "v4.1.0");
    will_return(__wrap_wm_agent_upgrade_validate_version, WM_UPGRADE_SUCCESS);

    // wm_agent_upgrade_create_task_entry
    expect_value(__wrap_wm_agent_upgrade_create_task_entry, agent_id, agents[0]);
    will_return(__wrap_wm_agent_upgrade_create_task_entry, OSHASH_SUCCESS);

    // Analize agent[1]

    // wdb_agent_info

    expect_value(__wrap_wdb_get_agent_info, id, agents[1]);
    will_return(__wrap_wdb_get_agent_info, NULL);

    expect_value(__wrap_wm_agent_upgrade_parse_data_response, error_id, WM_UPGRADE_GLOBAL_DB_FAILURE);
    expect_string(__wrap_wm_agent_upgrade_parse_data_response, message, upgrade_error_codes[WM_UPGRADE_GLOBAL_DB_FAILURE]);
    expect_value(__wrap_wm_agent_upgrade_parse_data_response, agent_int, agents[1]);
    will_return(__wrap_wm_agent_upgrade_parse_data_response, task_response2);

    // wm_agent_upgrade_get_agent_ids

    will_return(__wrap_wm_agent_upgrade_get_agent_ids, agents_array1);

    // wm_agent_upgrade_parse_task_module_request

    expect_value(__wrap_wm_agent_upgrade_parse_task_module_request, command, WM_UPGRADE_AGENT_GET_STATUS);
    will_return(__wrap_wm_agent_upgrade_parse_task_module_request, status_request);

    // wm_agent_upgrade_task_module_callback

    expect_memory(__wrap_wm_agent_upgrade_task_module_callback, task_module_request, status_request, sizeof(status_request));
    will_return(__wrap_wm_agent_upgrade_task_module_callback, NULL);
    will_return(__wrap_wm_agent_upgrade_task_module_callback, 0);

    // wm_agent_upgrade_get_agent_ids

    will_return(__wrap_wm_agent_upgrade_get_agent_ids, agents_array2);

    // wm_agent_upgrade_parse_task_module_request

    expect_value(__wrap_wm_agent_upgrade_parse_task_module_request, command, WM_UPGRADE_UPGRADE);
    will_return(__wrap_wm_agent_upgrade_parse_task_module_request, request_json);

    // wm_agent_upgrade_task_module_callback

    expect_memory(__wrap_wm_agent_upgrade_task_module_callback, task_module_request, request_json, sizeof(request_json));
    will_return(__wrap_wm_agent_upgrade_task_module_callback, task_response1);
    will_return(__wrap_wm_agent_upgrade_task_module_callback, 0);

    // wm_agent_upgrade_prepare_upgrades

    will_return(__wrap_wm_agent_upgrade_prepare_upgrades, 1);

    // wm_agent_upgrade_parse_response

    expect_value(__wrap_wm_agent_upgrade_parse_response, error_id, WM_UPGRADE_SUCCESS);
    will_return(__wrap_wm_agent_upgrade_parse_response, response_json);

    char *result = wm_agent_upgrade_process_upgrade_command(agents, upgrade_task);

    state[1] = (void *)result;

    assert_non_null(result);
    assert_string_equal(result, "{\"error\":0,\"message\":\"Success\",\"data\":[{\"error\":6,\"message\":\"Agent information not found in database\",\"agent\":2},{\"message\":\"Success\",\"agent\":1,\"task_id\":110}]}");
}

void test_wm_agent_upgrade_process_upgrade_command_no_agents(void **state)
{
    (void) state;

    int agents[3];
    wm_upgrade_task *upgrade_task = NULL;

    agents[0] = 1;
    agents[1] = 2;
    agents[2] = OS_INVALID;

    upgrade_task = wm_agent_upgrade_init_upgrade_task();

    state[0] = (void *)upgrade_task;

    cJSON *task_response1 = cJSON_CreateObject();

    cJSON_AddNumberToObject(task_response1, "error", WM_UPGRADE_GLOBAL_DB_FAILURE);
    cJSON_AddStringToObject(task_response1, "message", upgrade_error_codes[WM_UPGRADE_GLOBAL_DB_FAILURE]);
    cJSON_AddNumberToObject(task_response1, "agent", agents[0]);

    cJSON *task_response2 = cJSON_CreateObject();

    cJSON_AddNumberToObject(task_response2, "error", WM_UPGRADE_GLOBAL_DB_FAILURE);
    cJSON_AddStringToObject(task_response2, "message", upgrade_error_codes[WM_UPGRADE_GLOBAL_DB_FAILURE]);
    cJSON_AddNumberToObject(task_response2, "agent", agents[1]);

    cJSON *response_json = cJSON_CreateObject();

    cJSON_AddNumberToObject(response_json, "error", WM_UPGRADE_SUCCESS);
    cJSON_AddStringToObject(response_json, "message", upgrade_error_codes[WM_UPGRADE_SUCCESS]);

    // Analize agent[0]

    // wdb_agent_info

    expect_value(__wrap_wdb_get_agent_info, id, agents[0]);
    will_return(__wrap_wdb_get_agent_info, NULL);

    expect_value(__wrap_wm_agent_upgrade_parse_data_response, error_id, WM_UPGRADE_GLOBAL_DB_FAILURE);
    expect_string(__wrap_wm_agent_upgrade_parse_data_response, message, upgrade_error_codes[WM_UPGRADE_GLOBAL_DB_FAILURE]);
    expect_value(__wrap_wm_agent_upgrade_parse_data_response, agent_int, agents[0]);
    will_return(__wrap_wm_agent_upgrade_parse_data_response, task_response1);

    // Analize agent[1]

    // wdb_agent_info

    expect_value(__wrap_wdb_get_agent_info, id, agents[1]);
    will_return(__wrap_wdb_get_agent_info, NULL);

    expect_value(__wrap_wm_agent_upgrade_parse_data_response, error_id, WM_UPGRADE_GLOBAL_DB_FAILURE);
    expect_string(__wrap_wm_agent_upgrade_parse_data_response, message, upgrade_error_codes[WM_UPGRADE_GLOBAL_DB_FAILURE]);
    expect_value(__wrap_wm_agent_upgrade_parse_data_response, agent_int, agents[1]);
    will_return(__wrap_wm_agent_upgrade_parse_data_response, task_response2);

    // wm_agent_upgrade_get_agent_ids

    will_return(__wrap_wm_agent_upgrade_get_agent_ids, NULL);

    expect_string(__wrap__mtwarn, tag, "wazuh-modulesd:agent-upgrade");
    expect_string(__wrap__mtwarn, formatted_msg, "(8160): There are no valid agents to upgrade.");

    // wm_agent_upgrade_parse_response

    expect_value(__wrap_wm_agent_upgrade_parse_response, error_id, WM_UPGRADE_SUCCESS);
    will_return(__wrap_wm_agent_upgrade_parse_response, response_json);

    char *result = wm_agent_upgrade_process_upgrade_command(agents, upgrade_task);

    state[1] = (void *)result;

    assert_non_null(result);
    assert_string_equal(result, "{\"error\":0,\"message\":\"Success\",\"data\":[{\"error\":6,\"message\":\"Agent information not found in database\",\"agent\":1},{\"error\":6,\"message\":\"Agent information not found in database\",\"agent\":2}]}");
}

int main(void) {
    const struct CMUnitTest tests[] = {
        // wm_agent_upgrade_cancel_pending_upgrades
        cmocka_unit_test(test_wm_agent_upgrade_cancel_pending_upgrades),
        // wm_agent_upgrade_validate_agent_task
        cmocka_unit_test_setup_teardown(test_wm_agent_upgrade_validate_agent_task_upgrade_ok, setup_agent_task, teardown_agent_task),
        cmocka_unit_test_setup_teardown(test_wm_agent_upgrade_validate_agent_task_upgrade_custom_ok, setup_agent_task, teardown_agent_task),
        cmocka_unit_test_setup_teardown(test_wm_agent_upgrade_validate_agent_task_version_err, setup_agent_task, teardown_agent_task),
        cmocka_unit_test_setup_teardown(test_wm_agent_upgrade_validate_agent_task_system_err, setup_agent_task, teardown_agent_task),
        cmocka_unit_test_setup_teardown(test_wm_agent_upgrade_validate_agent_task_status_err, setup_agent_task, teardown_agent_task),
        cmocka_unit_test_setup_teardown(test_wm_agent_upgrade_validate_agent_task_agent_id_err, setup_agent_task, teardown_agent_task),
        // wm_agent_upgrade_analyze_agent
        cmocka_unit_test_setup_teardown(test_wm_agent_upgrade_analyze_agent_ok, setup_analyze_agent_task, teardown_analyze_agent_task),
        cmocka_unit_test_setup_teardown(test_wm_agent_upgrade_analyze_agent_duplicated_err, setup_analyze_agent_task, teardown_analyze_agent_task),
        cmocka_unit_test_setup_teardown(test_wm_agent_upgrade_analyze_agent_unknown_err, setup_analyze_agent_task, teardown_analyze_agent_task),
        cmocka_unit_test_setup_teardown(test_wm_agent_upgrade_analyze_agent_validate_err, setup_analyze_agent_task, teardown_analyze_agent_task),
        cmocka_unit_test_setup_teardown(test_wm_agent_upgrade_analyze_agent_global_db_err, setup_analyze_agent_task, teardown_analyze_agent_task),
        // wm_agent_upgrade_create_upgrade_tasks
        cmocka_unit_test_teardown(test_wm_agent_upgrade_create_upgrade_tasks_ok, teardown_json),
        cmocka_unit_test_teardown(test_wm_agent_upgrade_create_upgrade_tasks_upgrade_err, teardown_json),
        cmocka_unit_test_teardown(test_wm_agent_upgrade_create_upgrade_tasks_upgrade_no_agents, teardown_json),
        cmocka_unit_test_teardown(test_wm_agent_upgrade_create_upgrade_tasks_get_status_err, teardown_json),
        cmocka_unit_test_teardown(test_wm_agent_upgrade_create_upgrade_tasks_get_status_no_agents, teardown_json),
        // wm_agent_upgrade_process_agent_result_command
        cmocka_unit_test_teardown(test_wm_agent_upgrade_process_agent_result_command_done, teardown_agent_status_task_string),
        cmocka_unit_test_teardown(test_wm_agent_upgrade_process_agent_result_command_failed, teardown_agent_status_task_string),
        // wm_agent_upgrade_process_upgrade_custom_command
        cmocka_unit_test_setup_teardown(test_wm_agent_upgrade_process_upgrade_custom_command, setup_process_hash_table, teardown_upgrade_custom_task_string),
        cmocka_unit_test_setup_teardown(test_wm_agent_upgrade_process_upgrade_custom_command_no_agents, setup_process_hash_table, teardown_upgrade_custom_task_string),
        // wm_agent_upgrade_process_upgrade_command
        cmocka_unit_test_setup_teardown(test_wm_agent_upgrade_process_upgrade_command, setup_process_hash_table, teardown_upgrade_task_string),
        cmocka_unit_test_setup_teardown(test_wm_agent_upgrade_process_upgrade_command_no_agents, setup_process_hash_table, teardown_upgrade_task_string),
    };
    return cmocka_run_group_tests(tests, NULL, NULL);
}<|MERGE_RESOLUTION|>--- conflicted
+++ resolved
@@ -137,30 +137,23 @@
     (void) state;
 
     int agent = 44;
-<<<<<<< HEAD
-    int keep_alive = 2345678;
     char *platform = "ubuntu";
     char *os_major = "18";
     char *os_minor = "04";
     char *arch = "x64_86";
     char *wazuh_version = "v3.13.1";
-=======
->>>>>>> 3f82c7c3
+    char *status = AGENT_CS_ACTIVE;
     wm_upgrade_task *upgrade_task = NULL;
 
     wm_agent_task *agent_task = *state;
 
     agent_task->agent_info->agent_id = agent;
-<<<<<<< HEAD
-    agent_task->agent_info->last_keep_alive = keep_alive;
     os_strdup(platform, agent_task->agent_info->platform);
     os_strdup(os_major, agent_task->agent_info->major_version);
     os_strdup(os_minor, agent_task->agent_info->minor_version);
     os_strdup(arch, agent_task->agent_info->architecture);
     os_strdup(wazuh_version, agent_task->agent_info->wazuh_version);
-=======
-    os_strdup(AGENT_CS_ACTIVE, agent_task->agent_info->connection_status);
->>>>>>> 3f82c7c3
+    os_strdup(status, agent_task->agent_info->connection_status);
     upgrade_task = wm_agent_upgrade_init_upgrade_task();
     agent_task->task_info->command = WM_UPGRADE_UPGRADE;
     agent_task->task_info->task = upgrade_task;
@@ -172,7 +165,7 @@
 
     // wm_agent_upgrade_validate_status
 
-    expect_string(__wrap_wm_agent_upgrade_validate_status, connection_status, AGENT_CS_ACTIVE);
+    expect_string(__wrap_wm_agent_upgrade_validate_status, connection_status, status);
     will_return(__wrap_wm_agent_upgrade_validate_status, WM_UPGRADE_SUCCESS);
 
     // wm_agent_upgrade_validate_system
@@ -200,30 +193,23 @@
     (void) state;
 
     int agent = 44;
-<<<<<<< HEAD
-    int keep_alive = 2345678;
     char *platform = "ubuntu";
     char *os_major = "18";
     char *os_minor = "04";
     char *arch = "x64_86";
     char *wazuh_version = "v3.13.1";
-=======
->>>>>>> 3f82c7c3
+    char *status = AGENT_CS_ACTIVE;
     wm_upgrade_custom_task *upgrade_custom_task = NULL;
 
     wm_agent_task *agent_task = *state;
 
     agent_task->agent_info->agent_id = agent;
-<<<<<<< HEAD
-    agent_task->agent_info->last_keep_alive = keep_alive;
     os_strdup(platform, agent_task->agent_info->platform);
     os_strdup(os_major, agent_task->agent_info->major_version);
     os_strdup(os_minor, agent_task->agent_info->minor_version);
     os_strdup(arch, agent_task->agent_info->architecture);
     os_strdup(wazuh_version, agent_task->agent_info->wazuh_version);
-=======
-    os_strdup(AGENT_CS_ACTIVE, agent_task->agent_info->connection_status);
->>>>>>> 3f82c7c3
+    os_strdup(status, agent_task->agent_info->connection_status);
     upgrade_custom_task = wm_agent_upgrade_init_upgrade_custom_task();
     agent_task->task_info->command = WM_UPGRADE_UPGRADE_CUSTOM;
     agent_task->task_info->task = upgrade_custom_task;
@@ -235,7 +221,7 @@
 
     // wm_agent_upgrade_validate_status
 
-    expect_string(__wrap_wm_agent_upgrade_validate_status, connection_status, AGENT_CS_ACTIVE);
+    expect_string(__wrap_wm_agent_upgrade_validate_status, connection_status, status);
     will_return(__wrap_wm_agent_upgrade_validate_status, WM_UPGRADE_SUCCESS);
 
     // wm_agent_upgrade_validate_system
@@ -262,30 +248,23 @@
     (void) state;
 
     int agent = 44;
-<<<<<<< HEAD
-    int keep_alive = 2345678;
     char *platform = "ubuntu";
     char *os_major = "18";
     char *os_minor = "04";
     char *arch = "x64_86";
     char *wazuh_version = "v3.13.1";
-=======
->>>>>>> 3f82c7c3
+    char *status = AGENT_CS_ACTIVE;
     wm_upgrade_task *upgrade_task = NULL;
 
     wm_agent_task *agent_task = *state;
 
     agent_task->agent_info->agent_id = agent;
-<<<<<<< HEAD
-    agent_task->agent_info->last_keep_alive = keep_alive;
     os_strdup(platform, agent_task->agent_info->platform);
     os_strdup(os_major, agent_task->agent_info->major_version);
     os_strdup(os_minor, agent_task->agent_info->minor_version);
     os_strdup(arch, agent_task->agent_info->architecture);
     os_strdup(wazuh_version, agent_task->agent_info->wazuh_version);
-=======
-    os_strdup(AGENT_CS_ACTIVE, agent_task->agent_info->connection_status);
->>>>>>> 3f82c7c3
+    os_strdup(status, agent_task->agent_info->connection_status);
     upgrade_task = wm_agent_upgrade_init_upgrade_task();
     agent_task->task_info->command = WM_UPGRADE_UPGRADE;
     agent_task->task_info->task = upgrade_task;
@@ -297,10 +276,9 @@
 
     // wm_agent_upgrade_validate_status
 
-    expect_string(__wrap_wm_agent_upgrade_validate_status, connection_status, AGENT_CS_ACTIVE);
+    expect_string(__wrap_wm_agent_upgrade_validate_status, connection_status, status);
     will_return(__wrap_wm_agent_upgrade_validate_status, WM_UPGRADE_SUCCESS);
 
-<<<<<<< HEAD
     // wm_agent_upgrade_validate_system
 
     expect_string(__wrap_wm_agent_upgrade_validate_system, platform, platform);
@@ -308,83 +286,6 @@
     expect_string(__wrap_wm_agent_upgrade_validate_system, os_minor, os_minor);
     expect_string(__wrap_wm_agent_upgrade_validate_system, arch, arch);
     will_return(__wrap_wm_agent_upgrade_validate_system, WM_UPGRADE_SUCCESS);
-=======
-    // wm_agent_upgrade_validate_version
-    expect_value(__wrap_wm_agent_upgrade_validate_version, command, agent_task->task_info->command);
-    expect_memory(__wrap_wm_agent_upgrade_validate_version, manager_configs, config, sizeof(config));
-    will_return(__wrap_wm_agent_upgrade_validate_version, "");
-    will_return(__wrap_wm_agent_upgrade_validate_version, "");
-    will_return(__wrap_wm_agent_upgrade_validate_version, WM_UPGRADE_SUCCESS);
-
-    // wm_agent_upgrade_parse_task_module_request
-
-    expect_value(__wrap_wm_agent_upgrade_parse_task_module_request, command, WM_UPGRADE_AGENT_GET_STATUS);
-    will_return(__wrap_wm_agent_upgrade_parse_task_module_request, request);
-
-    // wm_agent_upgrade_task_module_callback
-
-    expect_memory(__wrap_wm_agent_upgrade_task_module_callback, task_module_request, request, sizeof(request));
-    will_return(__wrap_wm_agent_upgrade_task_module_callback, task_response);
-    will_return(__wrap_wm_agent_upgrade_task_module_callback, 0);
-
-    // wm_agent_upgrade_validate_task_status_message
-
-    expect_memory(__wrap_wm_agent_upgrade_validate_task_status_message, input_json, task_response, sizeof(task_response));
-    will_return(__wrap_wm_agent_upgrade_validate_task_status_message, "In progress");
-    will_return(__wrap_wm_agent_upgrade_validate_task_status_message, 1);
-
-    int ret = wm_agent_upgrade_validate_agent_task(agent_task, config);
-
-    assert_int_equal(ret, WM_UPGRADE_UPGRADE_ALREADY_IN_PROGRESS);
-}
-
-void test_wm_agent_upgrade_validate_agent_task_task_manager_err(void **state)
-{
-    (void) state;
-
-    int agent = 44;
-    wm_upgrade_task *upgrade_task = NULL;
-
-    wm_manager_configs *config = state[0];
-    wm_agent_task *agent_task = state[1];
-
-    config->chunk_size = 5;
-
-    agent_task->agent_info->agent_id = agent;
-    os_strdup(AGENT_CS_ACTIVE, agent_task->agent_info->connection_status);
-    upgrade_task = wm_agent_upgrade_init_upgrade_task();
-    agent_task->task_info->command = WM_UPGRADE_UPGRADE;
-    agent_task->task_info->task = upgrade_task;
-
-    cJSON *request = cJSON_CreateObject();
-    cJSON *origin = cJSON_CreateObject();
-    cJSON *parameters = cJSON_CreateObject();
-    cJSON *agents = cJSON_CreateArray();
-
-    cJSON_AddStringToObject(origin, "module", "upgrade_module");
-    cJSON_AddItemToObject(request, "origin", origin);
-    cJSON_AddStringToObject(request, "command", "upgrade_get_status");
-    cJSON_AddItemToArray(agents, cJSON_CreateNumber(agent));
-    cJSON_AddItemToObject(parameters, "agents", agents);
-    cJSON_AddItemToObject(request, "parameters", parameters);
-
-    cJSON *task_response = cJSON_CreateObject();
-
-    cJSON_AddNumberToObject(task_response, "error", WM_UPGRADE_SUCCESS);
-    cJSON_AddStringToObject(task_response, "message", upgrade_error_codes[WM_UPGRADE_SUCCESS]);
-    cJSON_AddNumberToObject(task_response, "agent", agent);
-    cJSON_AddStringToObject(task_response, "status", "Done");
-
-    // wm_agent_upgrade_validate_id
-
-    expect_value(__wrap_wm_agent_upgrade_validate_id, agent_id, agent);
-    will_return(__wrap_wm_agent_upgrade_validate_id, WM_UPGRADE_SUCCESS);
-
-    // wm_agent_upgrade_validate_status
-
-    expect_string(__wrap_wm_agent_upgrade_validate_status, connection_status, AGENT_CS_ACTIVE);
-    will_return(__wrap_wm_agent_upgrade_validate_status, WM_UPGRADE_SUCCESS);
->>>>>>> 3f82c7c3
 
     // wm_agent_upgrade_validate_version
 
@@ -403,30 +304,23 @@
     (void) state;
 
     int agent = 44;
-<<<<<<< HEAD
-    int keep_alive = 2345678;
     char *platform = "ubuntu";
     char *os_major = "18";
     char *os_minor = "04";
     char *arch = "x64_86";
     char *wazuh_version = "v3.13.1";
-=======
->>>>>>> 3f82c7c3
+    char *status = AGENT_CS_ACTIVE;
     wm_upgrade_task *upgrade_task = NULL;
 
     wm_agent_task *agent_task = *state;
 
     agent_task->agent_info->agent_id = agent;
-<<<<<<< HEAD
-    agent_task->agent_info->last_keep_alive = keep_alive;
     os_strdup(platform, agent_task->agent_info->platform);
     os_strdup(os_major, agent_task->agent_info->major_version);
     os_strdup(os_minor, agent_task->agent_info->minor_version);
     os_strdup(arch, agent_task->agent_info->architecture);
     os_strdup(wazuh_version, agent_task->agent_info->wazuh_version);
-=======
-    os_strdup(AGENT_CS_ACTIVE, agent_task->agent_info->connection_status);
->>>>>>> 3f82c7c3
+    os_strdup(status, agent_task->agent_info->connection_status);
     upgrade_task = wm_agent_upgrade_init_upgrade_task();
     agent_task->task_info->command = WM_UPGRADE_UPGRADE;
     agent_task->task_info->task = upgrade_task;
@@ -438,7 +332,7 @@
 
     // wm_agent_upgrade_validate_status
 
-    expect_string(__wrap_wm_agent_upgrade_validate_status, connection_status, AGENT_CS_ACTIVE);
+    expect_string(__wrap_wm_agent_upgrade_validate_status, connection_status, status);
     will_return(__wrap_wm_agent_upgrade_validate_status, WM_UPGRADE_SUCCESS);
 
     // wm_agent_upgrade_validate_system
@@ -459,30 +353,23 @@
     (void) state;
 
     int agent = 44;
-<<<<<<< HEAD
-    int keep_alive = 2345678;
     char *platform = "ubuntu";
     char *os_major = "18";
     char *os_minor = "04";
     char *arch = "x64_86";
     char *wazuh_version = "v3.13.1";
-=======
->>>>>>> 3f82c7c3
+    char *status = AGENT_CS_DISCONNECTED;
     wm_upgrade_task *upgrade_task = NULL;
 
     wm_agent_task *agent_task = *state;
 
     agent_task->agent_info->agent_id = agent;
-<<<<<<< HEAD
-    agent_task->agent_info->last_keep_alive = keep_alive;
     os_strdup(platform, agent_task->agent_info->platform);
     os_strdup(os_major, agent_task->agent_info->major_version);
     os_strdup(os_minor, agent_task->agent_info->minor_version);
     os_strdup(arch, agent_task->agent_info->architecture);
     os_strdup(wazuh_version, agent_task->agent_info->wazuh_version);
-=======
-    os_strdup(AGENT_CS_DISCONNECTED, agent_task->agent_info->connection_status);AGENT_CS_DISCONNECTED;
->>>>>>> 3f82c7c3
+    os_strdup(status, agent_task->agent_info->connection_status);
     upgrade_task = wm_agent_upgrade_init_upgrade_task();
     agent_task->task_info->command = WM_UPGRADE_UPGRADE;
     agent_task->task_info->task = upgrade_task;
@@ -494,7 +381,7 @@
 
     // wm_agent_upgrade_validate_status
 
-    expect_string(__wrap_wm_agent_upgrade_validate_status, connection_status, AGENT_CS_DISCONNECTED);
+    expect_string(__wrap_wm_agent_upgrade_validate_status, connection_status, status);
     will_return(__wrap_wm_agent_upgrade_validate_status, WM_UPGRADE_AGENT_IS_NOT_ACTIVE);
 
     int ret = wm_agent_upgrade_validate_agent_task(agent_task);
@@ -507,30 +394,23 @@
     (void) state;
 
     int agent = 44;
-<<<<<<< HEAD
-    int keep_alive = 2345678;
     char *platform = "ubuntu";
     char *os_major = "18";
     char *os_minor = "04";
     char *arch = "x64_86";
     char *wazuh_version = "v3.13.1";
-=======
->>>>>>> 3f82c7c3
+    char *status = AGENT_CS_NEVER_CONNECTED;
     wm_upgrade_task *upgrade_task = NULL;
 
     wm_agent_task *agent_task = *state;
 
     agent_task->agent_info->agent_id = agent;
-<<<<<<< HEAD
-    agent_task->agent_info->last_keep_alive = keep_alive;
     os_strdup(platform, agent_task->agent_info->platform);
     os_strdup(os_major, agent_task->agent_info->major_version);
     os_strdup(os_minor, agent_task->agent_info->minor_version);
     os_strdup(arch, agent_task->agent_info->architecture);
     os_strdup(wazuh_version, agent_task->agent_info->wazuh_version);
-=======
-    os_strdup(AGENT_CS_NEVER_CONNECTED, agent_task->agent_info->connection_status);
->>>>>>> 3f82c7c3
+    os_strdup(status, agent_task->agent_info->connection_status);
     upgrade_task = wm_agent_upgrade_init_upgrade_task();
     agent_task->task_info->command = WM_UPGRADE_UPGRADE;
     agent_task->task_info->task = upgrade_task;
