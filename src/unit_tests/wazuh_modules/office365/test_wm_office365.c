/*
 * Copyright (C) 2015-2020, Wazuh Inc.
 *
 * This program is free software; you can redistribute it
 * and/or modify it under the terms of the GNU General Public
 * License (version 2) as published by the FSF - Free Software
 * Foundation.
 *
 * Test corresponding to the scheduling capacities
 * for Office365 Module
 * */

#include <stdarg.h>
#include <stddef.h>
#include <setjmp.h>
#include <cmocka.h>
#include <time.h>

#include "shared.h"
#include "wazuh_modules/wmodules.h"
#include "wazuh_modules/wm_office365.h"
#include "wazuh_modules/wm_office365.c"

#include "../../wrappers/libc/stdlib_wrappers.h"
#include "../../wrappers/wazuh/wazuh_modules/wmodules_wrappers.h"
#include "../scheduling/wmodules_scheduling_helpers.h"
#include "../../wrappers/common.h"
#include "../../wrappers/libc/time_wrappers.h"

int __wrap_access(const char *__name, int __type) {
    check_expected(__name);
    return mock_type(int);
}

unsigned int __wrap_sleep(unsigned int __seconds) {
    check_expected(__seconds);
    return mock_type(unsigned int);
}

unsigned int __wrap_localtime_r(__attribute__ ((__unused__)) const time_t *t, __attribute__ ((__unused__)) struct tm *tm) {
    return mock_type(unsigned int);
}
////////////////  test wmodules-office365 /////////////////

typedef struct test_struct {
    wm_office365 *office365_config;
    curl_response* response;
    char *root_c;
} test_struct_t;

static int setup_conf(void **state) {
    test_struct_t *init_data = NULL;
    os_calloc(1,sizeof(test_struct_t), init_data);
    os_calloc(1, sizeof(wm_office365), init_data->office365_config);
    test_mode = 1;
    *state = init_data;
    return 0;
}

static int teardown_conf(void **state) {
    test_struct_t *data  = (test_struct_t *)*state;
    test_mode = 0;
    expect_string(__wrap__mtinfo, tag, "wazuh-modulesd:office365");
    expect_string(__wrap__mtinfo, formatted_msg, "Module Office365 finished.");

    wm_office365_destroy(data->office365_config);
    os_free(data->root_c);
    os_free(data);
    return 0;
}

static int setup_test_read(void **state) {
    test_structure *test;
    os_calloc(1, sizeof(test_structure), test);
    os_calloc(1, sizeof(wmodule), test->module);
    *state = test;
    return 0;
}

static int teardown_test_read(void **state) {
    test_structure *test = *state;
    OS_ClearNode(test->nodes);
    OS_ClearXML(&(test->xml));
    if ((wm_office365*)test->module->data) {
        if (((wm_office365*)test->module->data)->auth) {
            os_free(((wm_office365*)test->module->data)->auth->tenant_id);
            os_free(((wm_office365*)test->module->data)->auth->client_id);
            os_free(((wm_office365*)test->module->data)->auth->client_secret_path);
            os_free(((wm_office365*)test->module->data)->auth->client_secret);
            if (((wm_office365*)test->module->data)->auth->next) {
                os_free(((wm_office365*)test->module->data)->auth->next->tenant_id);
                os_free(((wm_office365*)test->module->data)->auth->next->client_id);
                os_free(((wm_office365*)test->module->data)->auth->next->client_secret_path);
                os_free(((wm_office365*)test->module->data)->auth->next->client_secret);
                os_free(((wm_office365*)test->module->data)->auth->next->next);
            }
            os_free(((wm_office365*)test->module->data)->auth->next);
            os_free(((wm_office365*)test->module->data)->auth);
        }
        if (((wm_office365*)test->module->data)->subscription) {
            os_free(((wm_office365*)test->module->data)->subscription->subscription_name);
            if (((wm_office365*)test->module->data)->subscription->next) {
                os_free(((wm_office365*)test->module->data)->subscription->next->subscription_name);
            }
            if (((wm_office365*)test->module->data)->subscription->next->next) {
                os_free(((wm_office365*)test->module->data)->subscription->next->next->subscription_name);
            }
            if (((wm_office365*)test->module->data)->subscription->next->next->next) {
                os_free(((wm_office365*)test->module->data)->subscription->next->next->next->subscription_name);
            }
            if (((wm_office365*)test->module->data)->subscription->next->next->next->next) {
                os_free(((wm_office365*)test->module->data)->subscription->next->next->next->next->subscription_name);
            }
            os_free(((wm_office365*)test->module->data)->subscription->next->next->next->next);
            os_free(((wm_office365*)test->module->data)->subscription->next->next->next);
            os_free(((wm_office365*)test->module->data)->subscription->next->next);
            os_free(((wm_office365*)test->module->data)->subscription->next);
            os_free(((wm_office365*)test->module->data)->subscription);
        }
    }
    os_free(test->module->data);
    os_free(test->module->tag);
    os_free(test->module);
    os_free(test);
    return 0;
}

void test_read_configuration(void **state) {
    const char *string =
        "<enabled>no</enabled>"
        "<only_future_events>no</only_future_events>"
        "<interval>10m</interval>"
        "<curl_max_size>2</curl_max_size>"
        "<api_auth>"
            "<tenant_id>your_tenant_id</tenant_id>"
            "<client_id>your_client_id</client_id>"
            "<client_secret>your_secret</client_secret>"
        "</api_auth>"
        "<subscriptions>"
            "<subscription>Audit.AzureActiveDirectory</subscription>"
            "<subscription>Audit.Exchange</subscription>"
            "<subscription>Audit.SharePoint</subscription>"
            "<subscription>Audit.General</subscription>"
            "<subscription>DLP.All</subscription>"
        "</subscriptions>"
    ;
    test_structure *test = *state;
    test->nodes = string_to_xml_node(string, &(test->xml));
    assert_int_equal(wm_office365_read(&(test->xml), test->nodes, test->module),0);
    wm_office365 *module_data = (wm_office365*)test->module->data;
    assert_int_equal(module_data->enabled, 0);
    assert_int_equal(module_data->only_future_events, 0);
    assert_int_equal(module_data->interval, 600);
    assert_int_equal(module_data->curl_max_size, 2048);
    assert_string_equal(module_data->auth->tenant_id, "your_tenant_id");
    assert_string_equal(module_data->auth->client_id, "your_client_id");
    assert_string_equal(module_data->auth->client_secret, "your_secret");
    assert_string_equal(module_data->subscription->subscription_name, "Audit.AzureActiveDirectory");
    assert_string_equal(module_data->subscription->next->subscription_name, "Audit.Exchange");
    assert_string_equal(module_data->subscription->next->next->subscription_name, "Audit.SharePoint");
    assert_string_equal(module_data->subscription->next->next->next->subscription_name, "Audit.General");
    assert_string_equal(module_data->subscription->next->next->next->next->subscription_name, "DLP.All");
}

void test_read_configuration_1(void **state) {
    const char *string =
        "<enabled>no</enabled>"
        "<only_future_events>yes</only_future_events>"
        "<interval>10m</interval>"
        "<curl_max_size>2</curl_max_size>"
        "<api_auth>"
            "<tenant_id>your_tenant_id</tenant_id>"
            "<client_id>your_client_id</client_id>"
            "<client_secret>your_secret</client_secret>"
        "</api_auth>"
        "<api_auth>"
            "<tenant_id>your_tenant_id_1</tenant_id>"
            "<client_id>your_client_id_1</client_id>"
            "<client_secret_path>/path/to/secret</client_secret_path>"
        "</api_auth>"
        "<subscriptions>"
            "<subscription>Audit.AzureActiveDirectory</subscription>"
            "<subscription>Audit.Exchange</subscription>"
            "<subscription>Audit.SharePoint</subscription>"
            "<subscription>Audit.General</subscription>"
            "<subscription>DLP.All</subscription>"
        "</subscriptions>"
    ;
    test_structure *test = *state;
    expect_string(__wrap_access, __name, "/path/to/secret");
    will_return(__wrap_access, 0);
    test->nodes = string_to_xml_node(string, &(test->xml));
    assert_int_equal(wm_office365_read(&(test->xml), test->nodes, test->module),0);
    wm_office365 *module_data = (wm_office365*)test->module->data;
    assert_int_equal(module_data->enabled, 0);
    assert_int_equal(module_data->only_future_events, 1);
    assert_int_equal(module_data->interval, 600);
    assert_int_equal(module_data->curl_max_size, 2048);
    assert_string_equal(module_data->auth->tenant_id, "your_tenant_id");
    assert_string_equal(module_data->auth->client_id, "your_client_id");
    assert_string_equal(module_data->auth->client_secret, "your_secret");
    assert_string_equal(module_data->auth->next->tenant_id, "your_tenant_id_1");
    assert_string_equal(module_data->auth->next->client_id, "your_client_id_1");
    assert_string_equal(module_data->auth->next->client_secret_path, "/path/to/secret");
    assert_string_equal(module_data->subscription->subscription_name, "Audit.AzureActiveDirectory");
    assert_string_equal(module_data->subscription->next->subscription_name, "Audit.Exchange");
    assert_string_equal(module_data->subscription->next->next->subscription_name, "Audit.SharePoint");
    assert_string_equal(module_data->subscription->next->next->next->subscription_name, "Audit.General");
    assert_string_equal(module_data->subscription->next->next->next->next->subscription_name, "DLP.All");
}

void test_read_default_configuration(void **state) {
    const char *string =
        "<api_auth>"
            "<tenant_id>your_tenant_id</tenant_id>"
            "<client_id>your_client_id</client_id>"
            "<client_secret>your_secret</client_secret>"
        "</api_auth>"
    ;
    test_structure *test = *state;
    expect_string(__wrap__merror, formatted_msg, "Empty content for tag 'subscriptions' at module 'office365'.");
    test->nodes = string_to_xml_node(string, &(test->xml));
    assert_int_equal(wm_office365_read(&(test->xml), test->nodes, test->module),-1);
}

void test_read_interval(void **state) {
    const char *string =
        "<enabled>no</enabled>"
        "<only_future_events>no</only_future_events>"
        "<interval>10</interval>"
        "<curl_max_size>2</curl_max_size>"
        "<api_auth>"
            "<tenant_id>your_tenant_id</tenant_id>"
            "<client_id>your_client_id</client_id>"
            "<client_secret>your_secret</client_secret>"
        "</api_auth>"
        "<subscriptions>"
            "<subscription>Audit.AzureActiveDirectory</subscription>"
            "<subscription>Audit.Exchange</subscription>"
            "<subscription>Audit.SharePoint</subscription>"
            "<subscription>Audit.General</subscription>"
            "<subscription>DLP.All</subscription>"
        "</subscriptions>"
    ;
    test_structure *test = *state;
    test->nodes = string_to_xml_node(string, &(test->xml));
    assert_int_equal(wm_office365_read(&(test->xml), test->nodes, test->module),0);
    wm_office365 *module_data = (wm_office365*)test->module->data;
    assert_int_equal(module_data->enabled, 0);
    assert_int_equal(module_data->only_future_events, 0);
    assert_int_equal(module_data->interval, 10);
    assert_int_equal(module_data->curl_max_size, 2048);
    assert_string_equal(module_data->auth->tenant_id, "your_tenant_id");
    assert_string_equal(module_data->auth->client_id, "your_client_id");
    assert_string_equal(module_data->auth->client_secret, "your_secret");
    assert_string_equal(module_data->subscription->subscription_name, "Audit.AzureActiveDirectory");
    assert_string_equal(module_data->subscription->next->subscription_name, "Audit.Exchange");
    assert_string_equal(module_data->subscription->next->next->subscription_name, "Audit.SharePoint");
    assert_string_equal(module_data->subscription->next->next->next->subscription_name, "Audit.General");
    assert_string_equal(module_data->subscription->next->next->next->next->subscription_name, "DLP.All");
}

void test_read_interval_s(void **state) {
    const char *string =
        "<enabled>no</enabled>"
        "<only_future_events>no</only_future_events>"
        "<interval>50s</interval>"
        "<curl_max_size>2</curl_max_size>"
        "<api_auth>"
            "<tenant_id>your_tenant_id</tenant_id>"
            "<client_id>your_client_id</client_id>"
            "<client_secret>your_secret</client_secret>"
        "</api_auth>"
        "<subscriptions>"
            "<subscription>Audit.AzureActiveDirectory</subscription>"
            "<subscription>Audit.Exchange</subscription>"
            "<subscription>Audit.SharePoint</subscription>"
            "<subscription>Audit.General</subscription>"
            "<subscription>DLP.All</subscription>"
        "</subscriptions>"
    ;
    test_structure *test = *state;
    test->nodes = string_to_xml_node(string, &(test->xml));
    assert_int_equal(wm_office365_read(&(test->xml), test->nodes, test->module),0);
    wm_office365 *module_data = (wm_office365*)test->module->data;
    assert_int_equal(module_data->interval, 50);
}

void test_read_interval_s_fail(void **state) {
    const char *string =
        "<enabled>no</enabled>"
        "<only_future_events>no</only_future_events>"
        "<interval>90000s</interval>"
        "<curl_max_size>2</curl_max_size>"
        "<api_auth>"
            "<tenant_id>your_tenant_id</tenant_id>"
            "<client_id>your_client_id</client_id>"
            "<client_secret>your_secret</client_secret>"
        "</api_auth>"
        "<subscriptions>"
            "<subscription>Audit.AzureActiveDirectory</subscription>"
            "<subscription>Audit.Exchange</subscription>"
            "<subscription>Audit.SharePoint</subscription>"
            "<subscription>Audit.General</subscription>"
            "<subscription>DLP.All</subscription>"
        "</subscriptions>"
    ;
    test_structure *test = *state;
    expect_string(__wrap__merror, formatted_msg, "Invalid content for tag 'interval' at module 'office365'. The maximum value allowed is 1 day.");
    test->nodes = string_to_xml_node(string, &(test->xml));
    assert_int_equal(wm_office365_read(&(test->xml), test->nodes, test->module),-1);
}

void test_read_interval_m(void **state) {
    const char *string =
        "<enabled>no</enabled>"
        "<only_future_events>no</only_future_events>"
        "<interval>1m</interval>"
        "<curl_max_size>2</curl_max_size>"
        "<api_auth>"
            "<tenant_id>your_tenant_id</tenant_id>"
            "<client_id>your_client_id</client_id>"
            "<client_secret>your_secret</client_secret>"
        "</api_auth>"
        "<subscriptions>"
            "<subscription>Audit.AzureActiveDirectory</subscription>"
            "<subscription>Audit.Exchange</subscription>"
            "<subscription>Audit.SharePoint</subscription>"
            "<subscription>Audit.General</subscription>"
            "<subscription>DLP.All</subscription>"
        "</subscriptions>"
    ;
    test_structure *test = *state;
    test->nodes = string_to_xml_node(string, &(test->xml));
    assert_int_equal(wm_office365_read(&(test->xml), test->nodes, test->module),0);
    wm_office365 *module_data = (wm_office365*)test->module->data;
    assert_int_equal(module_data->interval, 60);
}

void test_read_interval_m_fail(void **state) {
    const char *string =
        "<enabled>no</enabled>"
        "<only_future_events>no</only_future_events>"
        "<interval>1500m</interval>"
        "<curl_max_size>2</curl_max_size>"
        "<api_auth>"
            "<tenant_id>your_tenant_id</tenant_id>"
            "<client_id>your_client_id</client_id>"
            "<client_secret>your_secret</client_secret>"
        "</api_auth>"
        "<subscriptions>"
            "<subscription>Audit.AzureActiveDirectory</subscription>"
            "<subscription>Audit.Exchange</subscription>"
            "<subscription>Audit.SharePoint</subscription>"
            "<subscription>Audit.General</subscription>"
            "<subscription>DLP.All</subscription>"
        "</subscriptions>"
    ;
    test_structure *test = *state;
    expect_string(__wrap__merror, formatted_msg, "Invalid content for tag 'interval' at module 'office365'. The maximum value allowed is 1 day.");
    test->nodes = string_to_xml_node(string, &(test->xml));
    assert_int_equal(wm_office365_read(&(test->xml), test->nodes, test->module),-1);
}

void test_read_interval_h(void **state) {
    const char *string =
        "<enabled>no</enabled>"
        "<only_future_events>no</only_future_events>"
        "<interval>2h</interval>"
        "<curl_max_size>2</curl_max_size>"
        "<api_auth>"
            "<tenant_id>your_tenant_id</tenant_id>"
            "<client_id>your_client_id</client_id>"
            "<client_secret>your_secret</client_secret>"
        "</api_auth>"
        "<subscriptions>"
            "<subscription>Audit.AzureActiveDirectory</subscription>"
            "<subscription>Audit.Exchange</subscription>"
            "<subscription>Audit.SharePoint</subscription>"
            "<subscription>Audit.General</subscription>"
            "<subscription>DLP.All</subscription>"
        "</subscriptions>"
    ;
    test_structure *test = *state;
    test->nodes = string_to_xml_node(string, &(test->xml));
    assert_int_equal(wm_office365_read(&(test->xml), test->nodes, test->module),0);
    wm_office365 *module_data = (wm_office365*)test->module->data;
    assert_int_equal(module_data->interval, 7200);
}

void test_read_interval_h_fail(void **state) {
    const char *string =
        "<enabled>no</enabled>"
        "<only_future_events>no</only_future_events>"
        "<interval>30h</interval>"
        "<curl_max_size>2</curl_max_size>"
        "<api_auth>"
            "<tenant_id>your_tenant_id</tenant_id>"
            "<client_id>your_client_id</client_id>"
            "<client_secret>your_secret</client_secret>"
        "</api_auth>"
        "<subscriptions>"
            "<subscription>Audit.AzureActiveDirectory</subscription>"
            "<subscription>Audit.Exchange</subscription>"
            "<subscription>Audit.SharePoint</subscription>"
            "<subscription>Audit.General</subscription>"
            "<subscription>DLP.All</subscription>"
        "</subscriptions>"
    ;
    test_structure *test = *state;
    expect_string(__wrap__merror, formatted_msg, "Invalid content for tag 'interval' at module 'office365'. The maximum value allowed is 1 day.");
    test->nodes = string_to_xml_node(string, &(test->xml));
    assert_int_equal(wm_office365_read(&(test->xml), test->nodes, test->module),-1);
}

void test_read_interval_d(void **state) {
    const char *string =
        "<enabled>no</enabled>"
        "<only_future_events>no</only_future_events>"
        "<interval>1d</interval>"
        "<curl_max_size>2</curl_max_size>"
        "<api_auth>"
            "<tenant_id>your_tenant_id</tenant_id>"
            "<client_id>your_client_id</client_id>"
            "<client_secret>your_secret</client_secret>"
        "</api_auth>"
        "<subscriptions>"
            "<subscription>Audit.AzureActiveDirectory</subscription>"
            "<subscription>Audit.Exchange</subscription>"
            "<subscription>Audit.SharePoint</subscription>"
            "<subscription>Audit.General</subscription>"
            "<subscription>DLP.All</subscription>"
        "</subscriptions>"
    ;
    test_structure *test = *state;
    test->nodes = string_to_xml_node(string, &(test->xml));
    assert_int_equal(wm_office365_read(&(test->xml), test->nodes, test->module),0);
    wm_office365 *module_data = (wm_office365*)test->module->data;
    assert_int_equal(module_data->interval, 86400);
}

void test_read_interval_d_fail(void **state) {
    const char *string =
        "<enabled>no</enabled>"
        "<only_future_events>no</only_future_events>"
        "<interval>2d</interval>"
        "<curl_max_size>2</curl_max_size>"
        "<api_auth>"
            "<tenant_id>your_tenant_id</tenant_id>"
            "<client_id>your_client_id</client_id>"
            "<client_secret>your_secret</client_secret>"
        "</api_auth>"
        "<subscriptions>"
            "<subscription>Audit.AzureActiveDirectory</subscription>"
            "<subscription>Audit.Exchange</subscription>"
            "<subscription>Audit.SharePoint</subscription>"
            "<subscription>Audit.General</subscription>"
            "<subscription>DLP.All</subscription>"
        "</subscriptions>"
    ;
    test_structure *test = *state;
    expect_string(__wrap__merror, formatted_msg, "Invalid content for tag 'interval' at module 'office365'. The maximum value allowed is 1 day.");
    test->nodes = string_to_xml_node(string, &(test->xml));
    assert_int_equal(wm_office365_read(&(test->xml), test->nodes, test->module),-1);
}

void test_read_curl_max_size(void **state) {
    const char *string =
        "<enabled>no</enabled>"
        "<only_future_events>no</only_future_events>"
        "<interval>10</interval>"
        "<curl_max_size>4</curl_max_size>"
        "<api_auth>"
            "<tenant_id>your_tenant_id</tenant_id>"
            "<client_id>your_client_id</client_id>"
            "<client_secret>your_secret</client_secret>"
        "</api_auth>"
        "<subscriptions>"
            "<subscription>Audit.AzureActiveDirectory</subscription>"
            "<subscription>Audit.Exchange</subscription>"
            "<subscription>Audit.SharePoint</subscription>"
            "<subscription>Audit.General</subscription>"
            "<subscription>DLP.All</subscription>"
        "</subscriptions>"
    ;
    test_structure *test = *state;
    test->nodes = string_to_xml_node(string, &(test->xml));
    assert_int_equal(wm_office365_read(&(test->xml), test->nodes, test->module),0);
    wm_office365 *module_data = (wm_office365*)test->module->data;
    assert_int_equal(module_data->enabled, 0);
    assert_int_equal(module_data->only_future_events, 0);
    assert_int_equal(module_data->interval, 10);
    assert_int_equal(module_data->curl_max_size, 4096);
    assert_string_equal(module_data->auth->tenant_id, "your_tenant_id");
    assert_string_equal(module_data->auth->client_id, "your_client_id");
    assert_string_equal(module_data->auth->client_secret, "your_secret");
    assert_string_equal(module_data->subscription->subscription_name, "Audit.AzureActiveDirectory");
    assert_string_equal(module_data->subscription->next->subscription_name, "Audit.Exchange");
    assert_string_equal(module_data->subscription->next->next->subscription_name, "Audit.SharePoint");
    assert_string_equal(module_data->subscription->next->next->next->subscription_name, "Audit.General");
    assert_string_equal(module_data->subscription->next->next->next->next->subscription_name, "DLP.All");
}

void test_read_curl_max_size_invalid_1(void **state) {
    const char *string =
        "<enabled>no</enabled>"
        "<only_future_events>no</only_future_events>"
        "<interval>10</interval>"
        "<curl_max_size>0</curl_max_size>"
        "<api_auth>"
            "<tenant_id>your_tenant_id</tenant_id>"
            "<client_id>your_client_id</client_id>"
            "<client_secret>your_secret</client_secret>"
        "</api_auth>"
        "<subscriptions>"
            "<subscription>Audit.AzureActiveDirectory</subscription>"
            "<subscription>Audit.Exchange</subscription>"
            "<subscription>Audit.SharePoint</subscription>"
            "<subscription>Audit.General</subscription>"
            "<subscription>DLP.All</subscription>"
        "</subscriptions>"
    ;
    test_structure *test = *state;
    expect_string(__wrap__merror, formatted_msg, "Invalid content for tag 'curl_max_size' at module 'office365'.");
    test->nodes = string_to_xml_node(string, &(test->xml));
    assert_int_equal(wm_office365_read(&(test->xml), test->nodes, test->module),-1);
}

void test_read_curl_max_size_invalid_2(void **state) {
    const char *string =
        "<enabled>no</enabled>"
        "<only_future_events>no</only_future_events>"
        "<interval>10</interval>"
        "<curl_max_size>-1</curl_max_size>"
        "<api_auth>"
            "<tenant_id>your_tenant_id</tenant_id>"
            "<client_id>your_client_id</client_id>"
            "<client_secret>your_secret</client_secret>"
        "</api_auth>"
        "<subscriptions>"
            "<subscription>Audit.AzureActiveDirectory</subscription>"
            "<subscription>Audit.Exchange</subscription>"
            "<subscription>Audit.SharePoint</subscription>"
            "<subscription>Audit.General</subscription>"
            "<subscription>DLP.All</subscription>"
        "</subscriptions>"
    ;
    test_structure *test = *state;
    expect_string(__wrap__merror, formatted_msg, "Invalid content for tag 'curl_max_size' at module 'office365'.");
    test->nodes = string_to_xml_node(string, &(test->xml));
    assert_int_equal(wm_office365_read(&(test->xml), test->nodes, test->module),-1);
}

void test_read_curl_max_size_invalid_3(void **state) {
    const char *string =
        "<enabled>no</enabled>"
        "<only_future_events>no</only_future_events>"
        "<interval>10</interval>"
        "<curl_max_size>invalid</curl_max_size>"
        "<api_auth>"
            "<tenant_id>your_tenant_id</tenant_id>"
            "<client_id>your_client_id</client_id>"
            "<client_secret>your_secret</client_secret>"
        "</api_auth>"
        "<subscriptions>"
            "<subscription>Audit.AzureActiveDirectory</subscription>"
            "<subscription>Audit.Exchange</subscription>"
            "<subscription>Audit.SharePoint</subscription>"
            "<subscription>Audit.General</subscription>"
            "<subscription>DLP.All</subscription>"
        "</subscriptions>"
    ;
    test_structure *test = *state;
    expect_string(__wrap__merror, formatted_msg, "Invalid content for tag 'curl_max_size' at module 'office365'.");
    test->nodes = string_to_xml_node(string, &(test->xml));
    assert_int_equal(wm_office365_read(&(test->xml), test->nodes, test->module),-1);
}

void test_secret_path_and_secret(void **state) {
    const char *string =
        "<api_auth>"
            "<tenant_id>your_tenant_id</tenant_id>"
            "<client_id>your_client_id</client_id>"
            "<client_secret_path>/path/to/secret</client_secret_path>"
            "<client_secret>your_secret</client_secret>"
        "</api_auth>"
    ;
    test_structure *test = *state;
    expect_string(__wrap__merror, formatted_msg, "It is not allowed to set 'client_secret' and 'client_secret_path' at module 'office365'.");
    test->nodes = string_to_xml_node(string, &(test->xml));
    assert_int_equal(wm_office365_read(&(test->xml), test->nodes, test->module),-1);
}

void test_fake_tag(void **state) {
    const char *string =
        "<enabled>no</enabled>"
        "<only_future_events>no</only_future_events>"
        "<interval>1d</interval>"
        "<curl_max_size>2</curl_max_size>"
        "<api_auth>"
            "<tenant_id>your_tenant_id</tenant_id>"
            "<client_id>your_client_id</client_id>"
            "<client_secret>your_secret</client_secret>"
        "</api_auth>"
        "<subscriptions>"
            "<subscription>Audit.AzureActiveDirectory</subscription>"
            "<subscription>Audit.Exchange</subscription>"
            "<subscription>Audit.SharePoint</subscription>"
            "<subscription>Audit.General</subscription>"
            "<subscription>DLP.All</subscription>"
        "</subscriptions>"
        "<fake-tag>ASD</fake-tag>"
    ;
    test_structure *test = *state;
    expect_string(__wrap__merror, formatted_msg, "No such tag 'fake-tag' at module 'office365'.");
    test->nodes = string_to_xml_node(string, &(test->xml));
    assert_int_equal(wm_office365_read(&(test->xml), test->nodes, test->module),-1);
}

void test_fake_tag_1(void **state) {
    const char *string =
        "<enabled>no</enabled>"
        "<only_future_events>no</only_future_events>"
        "<interval>1d</interval>"
        "<curl_max_size>2</curl_max_size>"
        "<api_auth>"
            "<tenant_id>your_tenant_id</tenant_id>"
            "<client_id>your_client_id</client_id>"
            "<client_secret>your_secret</client_secret>"
        "</api_auth>"
        "<subscriptions>"
            "<subscription>Audit.AzureActiveDirectory</subscription>"
            "<subscription>Audit.Exchange</subscription>"
            "<subscription>Audit.SharePoint</subscription>"
            "<subscription>Audit.General</subscription>"
            "<subscription>DLP.All</subscription>"
            "<fake-tag>ASD</fake-tag>"
        "</subscriptions>"
    ;
    test_structure *test = *state;
    expect_string(__wrap__merror, formatted_msg, "No such tag 'fake-tag' at module 'office365'.");
    test->nodes = string_to_xml_node(string, &(test->xml));
    assert_int_equal(wm_office365_read(&(test->xml), test->nodes, test->module),-1);
}

void test_invalid_content_1(void **state) {
    const char *string =
        "<enabled>no</enabled>"
        "<only_future_events>no</only_future_events>"
        "<interval>1d</interval>"
        "<curl_max_size>2</curl_max_size>"
        "<api_auth>"
            "<tenant_id>your_tenant_id</tenant_id>"
            "<client_id>your_client_id</client_id>"
            "<client_secret>your_secret</client_secret>"
        "</api_auth>"
        "<subscriptions>"
            "<subscription></subscription>"
            "<subscription>Audit.Exchange</subscription>"
            "<subscription>Audit.SharePoint</subscription>"
            "<subscription>Audit.General</subscription>"
            "<subscription>DLP.All</subscription>"
        "</subscriptions>"
    ;
    test_structure *test = *state;
    expect_string(__wrap__merror, formatted_msg, "Empty content for tag 'subscription' at module 'office365'.");
    test->nodes = string_to_xml_node(string, &(test->xml));
    assert_int_equal(wm_office365_read(&(test->xml), test->nodes, test->module),-1);
}

void test_invalid_content_2(void **state) {
    const char *string =
        "<enabled>invalid</enabled>\n"
        "<only_future_events>no</only_future_events>"
        "<interval>1d</interval>"
        "<curl_max_size>2</curl_max_size>"
        "<api_auth>"
            "<tenant_id>your_tenant_id</tenant_id>"
            "<client_id>your_client_id</client_id>"
            "<client_secret>your_secret</client_secret>"
        "</api_auth>"
        "<subscriptions>"
            "<subscription>Audit.AzureActiveDirectory</subscription>"
            "<subscription>Audit.Exchange</subscription>"
            "<subscription>Audit.SharePoint</subscription>"
            "<subscription>Audit.General</subscription>"
            "<subscription>DLP.All</subscription>"
        "</subscriptions>"
    ;
    test_structure *test = *state;
    expect_string(__wrap__merror, formatted_msg, "Invalid content for tag 'enabled' at module 'office365'.");
    test->nodes = string_to_xml_node(string, &(test->xml));
    assert_int_equal(wm_office365_read(&(test->xml), test->nodes, test->module),-1);
}

void test_invalid_content_3(void **state) {
    const char *string =
        "<enabled>yes</enabled>\n"
        "<only_future_events>no</only_future_events>"
        "<interval>invalid</interval>"
        "<curl_max_size>2</curl_max_size>"
        "<api_auth>"
            "<tenant_id>your_tenant_id</tenant_id>"
            "<client_id>your_client_id</client_id>"
            "<client_secret>your_secret</client_secret>"
        "</api_auth>"
        "<subscriptions>"
            "<subscription>Audit.AzureActiveDirectory</subscription>"
            "<subscription>Audit.Exchange</subscription>"
            "<subscription>Audit.SharePoint</subscription>"
            "<subscription>Audit.General</subscription>"
            "<subscription>DLP.All</subscription>"
        "</subscriptions>"
    ;
    test_structure *test = *state;
    expect_string(__wrap__merror, formatted_msg, "Invalid content for tag 'interval' at module 'office365'. The maximum value allowed is 1 day.");
    test->nodes = string_to_xml_node(string, &(test->xml));
    assert_int_equal(wm_office365_read(&(test->xml), test->nodes, test->module),-1);
}

void test_invalid_content_4(void **state) {
    const char *string =
        "<enabled>yes</enabled>\n"
        "<only_future_events>invalid</only_future_events>"
        "<interval>yes</interval>"
        "<curl_max_size>2</curl_max_size>"
        "<api_auth>"
            "<tenant_id>your_tenant_id</tenant_id>"
            "<client_id>your_client_id</client_id>"
            "<client_secret>your_secret</client_secret>"
        "</api_auth>"
        "<subscriptions>"
            "<subscription>Audit.AzureActiveDirectory</subscription>"
            "<subscription>Audit.Exchange</subscription>"
            "<subscription>Audit.SharePoint</subscription>"
            "<subscription>Audit.General</subscription>"
            "<subscription>DLP.All</subscription>"
        "</subscriptions>"
    ;
    test_structure *test = *state;
    expect_string(__wrap__merror, formatted_msg, "Invalid content for tag 'only_future_events' at module 'office365'.");
    test->nodes = string_to_xml_node(string, &(test->xml));
    assert_int_equal(wm_office365_read(&(test->xml), test->nodes, test->module),-1);
}

void test_invalid_interval(void **state) {
    const char *string =
        "<enabled>yes</enabled>\n"
        "<interval>-10</interval>"
        "<api_auth>"
            "<tenant_id>your_tenant_id</tenant_id>"
            "<client_id>your_client_id</client_id>"
            "<client_secret>your_secret</client_secret>"
        "</api_auth>"
        "<subscriptions>"
            "<subscription>Audit.AzureActiveDirectory</subscription>"
            "<subscription>Audit.Exchange</subscription>"
            "<subscription>Audit.SharePoint</subscription>"
            "<subscription>Audit.General</subscription>"
            "<subscription>DLP.All</subscription>"
        "</subscriptions>"
    ;
    test_structure *test = *state;
    expect_string(__wrap__merror, formatted_msg, "Invalid content for tag 'interval' at module 'office365'. The maximum value allowed is 1 day.");
    test->nodes = string_to_xml_node(string, &(test->xml));
    assert_int_equal(wm_office365_read(&(test->xml), test->nodes, test->module),-1);
}

void test_error_api_auth(void **state) {
    const char *string =
        "<enabled>yes</enabled>\n"
        "<interval>10</interval>"
        "<subscriptions>"
            "<subscription>Audit.AzureActiveDirectory</subscription>"
            "<subscription>Audit.Exchange</subscription>"
            "<subscription>Audit.SharePoint</subscription>"
            "<subscription>Audit.General</subscription>"
            "<subscription>DLP.All</subscription>"
        "</subscriptions>"
    ;
    test_structure *test = *state;
    expect_string(__wrap__merror, formatted_msg, "Empty content for tag 'api_auth' at module 'office365'.");
    test->nodes = string_to_xml_node(string, &(test->xml));
    assert_int_equal(wm_office365_read(&(test->xml), test->nodes, test->module),-1);
}

void test_error_api_auth_1(void **state) {
    const char *string =
        "<enabled>yes</enabled>\n"
        "<interval>10</interval>"
        "<api_auth>"
            "<invalid>your_tenant_id</invalid>"
            "<invalid>your_client_id</invalid>"
            "<invalid>your_secret</invalid>"
        "</api_auth>"
        "<subscriptions>"
            "<subscription>Audit.AzureActiveDirectory</subscription>"
            "<subscription>Audit.Exchange</subscription>"
            "<subscription>Audit.SharePoint</subscription>"
            "<subscription>Audit.General</subscription>"
            "<subscription>DLP.All</subscription>"
        "</subscriptions>"
    ;
    test_structure *test = *state;
    expect_string(__wrap__merror, formatted_msg, "No such tag 'invalid' at module 'office365'.");
    test->nodes = string_to_xml_node(string, &(test->xml));
    assert_int_equal(wm_office365_read(&(test->xml), test->nodes, test->module),-1);
}

void test_error_tenant_id(void **state) {
    const char *string =
        "<enabled>yes</enabled>\n"
        "<interval>10</interval>"
        "<api_auth>"
            "<tenant_id></tenant_id>"
            "<client_id>your_client_id</client_id>"
            "<client_secret>your_secret</client_secret>"
        "</api_auth>"
        "<subscriptions>"
            "<subscription>Audit.AzureActiveDirectory</subscription>"
            "<subscription>Audit.Exchange</subscription>"
            "<subscription>Audit.SharePoint</subscription>"
            "<subscription>Audit.General</subscription>"
            "<subscription>DLP.All</subscription>"
        "</subscriptions>"
    ;
    test_structure *test = *state;
    expect_string(__wrap__merror, formatted_msg, "Empty content for tag 'tenant_id' at module 'office365'.");
    test->nodes = string_to_xml_node(string, &(test->xml));
    assert_int_equal(wm_office365_read(&(test->xml), test->nodes, test->module),-1);
}

void test_error_tenant_id_1(void **state) {
    const char *string =
        "<enabled>yes</enabled>\n"
        "<interval>10</interval>"
        "<api_auth>"
            "<client_id>your_client_id</client_id>"
            "<client_secret>your_secret</client_secret>"
        "</api_auth>"
        "<subscriptions>"
            "<subscription>Audit.AzureActiveDirectory</subscription>"
            "<subscription>Audit.Exchange</subscription>"
            "<subscription>Audit.SharePoint</subscription>"
            "<subscription>Audit.General</subscription>"
            "<subscription>DLP.All</subscription>"
        "</subscriptions>"
    ;
    test_structure *test = *state;
    expect_string(__wrap__merror, formatted_msg, "'tenant_id' is missing at module 'office365'.");
    test->nodes = string_to_xml_node(string, &(test->xml));
    assert_int_equal(wm_office365_read(&(test->xml), test->nodes, test->module),-1);
}

void test_error_client_id(void **state) {
    const char *string =
        "<enabled>yes</enabled>\n"
        "<interval>10</interval>"
        "<api_auth>"
            "<tenant_id>your_tenant_id</tenant_id>"
            "<client_id></client_id>"
            "<client_secret>your_secret</client_secret>"
        "</api_auth>"
        "<subscriptions>"
            "<subscription>Audit.AzureActiveDirectory</subscription>"
            "<subscription>Audit.Exchange</subscription>"
            "<subscription>Audit.SharePoint</subscription>"
            "<subscription>Audit.General</subscription>"
            "<subscription>DLP.All</subscription>"
        "</subscriptions>"
    ;
    test_structure *test = *state;
    expect_string(__wrap__merror, formatted_msg, "Empty content for tag 'client_id' at module 'office365'.");
    test->nodes = string_to_xml_node(string, &(test->xml));
    assert_int_equal(wm_office365_read(&(test->xml), test->nodes, test->module),-1);
}

void test_error_client_id_1(void **state) {
    const char *string =
        "<enabled>yes</enabled>\n"
        "<interval>10</interval>"
        "<api_auth>"
            "<tenant_id>your_tenant_id</tenant_id>"
            "<client_secret>your_secret</client_secret>"
        "</api_auth>"
        "<subscriptions>"
            "<subscription>Audit.AzureActiveDirectory</subscription>"
            "<subscription>Audit.Exchange</subscription>"
            "<subscription>Audit.SharePoint</subscription>"
            "<subscription>Audit.General</subscription>"
            "<subscription>DLP.All</subscription>"
        "</subscriptions>"
    ;
    test_structure *test = *state;
    expect_string(__wrap__merror, formatted_msg, "'client_id' is missing at module 'office365'.");
    test->nodes = string_to_xml_node(string, &(test->xml));
    assert_int_equal(wm_office365_read(&(test->xml), test->nodes, test->module),-1);
}

void test_error_client_secret(void **state) {
    const char *string =
        "<enabled>yes</enabled>\n"
        "<interval>10</interval>"
        "<api_auth>"
            "<tenant_id>your_tenant_id</tenant_id>"
            "<client_id>your_client_id</client_id>"
            "<client_secret></client_secret>"
        "</api_auth>"
        "<subscriptions>"
            "<subscription>Audit.AzureActiveDirectory</subscription>"
            "<subscription>Audit.Exchange</subscription>"
            "<subscription>Audit.SharePoint</subscription>"
            "<subscription>Audit.General</subscription>"
            "<subscription>DLP.All</subscription>"
        "</subscriptions>"
    ;
    test_structure *test = *state;
    expect_string(__wrap__merror, formatted_msg, "Empty content for tag 'client_secret' at module 'office365'.");
    test->nodes = string_to_xml_node(string, &(test->xml));
    assert_int_equal(wm_office365_read(&(test->xml), test->nodes, test->module),-1);
}

void test_error_client_secret_1(void **state) {
    const char *string =
        "<enabled>yes</enabled>\n"
        "<interval>10</interval>"
        "<api_auth>"
            "<tenant_id>your_tenant_id</tenant_id>"
            "<client_id>your_client_id</client_id>"
        "</api_auth>"
        "<subscriptions>"
            "<subscription>Audit.AzureActiveDirectory</subscription>"
            "<subscription>Audit.Exchange</subscription>"
            "<subscription>Audit.SharePoint</subscription>"
            "<subscription>Audit.General</subscription>"
            "<subscription>DLP.All</subscription>"
        "</subscriptions>"
    ;
    test_structure *test = *state;
    expect_string(__wrap__merror, formatted_msg, "'client_secret' is missing at module 'office365'.");
    test->nodes = string_to_xml_node(string, &(test->xml));
    assert_int_equal(wm_office365_read(&(test->xml), test->nodes, test->module),-1);
}

void test_error_client_secret_path (void **state) {
    const char *string =
        "<enabled>yes</enabled>\n"
        "<interval>10</interval>"
        "<api_auth>"
            "<tenant_id>your_tenant_id</tenant_id>"
            "<client_id>your_client_id</client_id>"
            "<client_secret_path>/path/to/secret</client_secret_path>"
        "</api_auth>"
        "<subscriptions>"
            "<subscription>Audit.AzureActiveDirectory</subscription>"
            "<subscription>Audit.Exchange</subscription>"
            "<subscription>Audit.SharePoint</subscription>"
            "<subscription>Audit.General</subscription>"
            "<subscription>DLP.All</subscription>"
        "</subscriptions>"
    ;
    test_structure *test = *state;
    expect_string(__wrap_access, __name, "/path/to/secret");
    will_return(__wrap_access, -1);
    expect_string(__wrap__merror, formatted_msg, "At module 'office365': The path cannot be opened.");
    test->nodes = string_to_xml_node(string, &(test->xml));
    assert_int_equal(wm_office365_read(&(test->xml), test->nodes, test->module),-1);
}

void test_error_client_secret_path_1(void **state) {
    const char *string =
        "<enabled>yes</enabled>\n"
        "<interval>10</interval>"
        "<api_auth>"
            "<tenant_id>your_tenant_id</tenant_id>"
            "<client_id>your_client_id</client_id>"
            "<client_secret_path></client_secret_path>"
        "</api_auth>"
        "<subscriptions>"
            "<subscription>Audit.AzureActiveDirectory</subscription>"
            "<subscription>Audit.Exchange</subscription>"
            "<subscription>Audit.SharePoint</subscription>"
            "<subscription>Audit.General</subscription>"
            "<subscription>DLP.All</subscription>"
        "</subscriptions>"
    ;
    test_structure *test = *state;
    expect_string(__wrap__merror, formatted_msg, "Empty content for tag 'client_secret_path' at module 'office365'.");
    test->nodes = string_to_xml_node(string, &(test->xml));
    assert_int_equal(wm_office365_read(&(test->xml), test->nodes, test->module),-1);
}

void test_wm_office365_dump_no_options(void **state) {
    test_struct_t *data  = (test_struct_t *)*state;
    char *test = "{\"office365\":{\"enabled\":\"no\",\"only_future_events\":\"no\"}}";

    cJSON *root = wm_office365_dump(data->office365_config);
    data->root_c = cJSON_PrintUnformatted(root);
    cJSON_Delete(root);

    assert_string_equal(data->root_c, test);
}

void test_wm_office365_dump_yes_options_empty_arrays(void **state) {
    test_struct_t *data  = (test_struct_t *)*state;
    data->office365_config->enabled = 1;
    data->office365_config->only_future_events = 1;
    data->office365_config->interval = 10;
    data->office365_config->queue_fd = 1;

    os_calloc(1, sizeof(wm_office365_auth), data->office365_config->auth);

    os_calloc(1, sizeof(wm_office365_subscription), data->office365_config->subscription);
    os_strdup("", data->office365_config->subscription->subscription_name);

    char *test = "{\"office365\":{\"enabled\":\"yes\",\"only_future_events\":\"yes\",\"interval\":10,\"api_auth\":[{}],\"subscriptions\":[\"\"]}}";

    cJSON *root = wm_office365_dump(data->office365_config);
    data->root_c = cJSON_PrintUnformatted(root);
    cJSON_Delete(root);

    assert_string_equal(data->root_c, test);
}

void test_wm_office365_dump_yes_options(void **state) {
    test_struct_t *data  = (test_struct_t *)*state;
    data->office365_config->enabled = 1;
    data->office365_config->only_future_events = 1;
    data->office365_config->interval = 10;
    data->office365_config->queue_fd = 1;

    os_calloc(1, sizeof(wm_office365_auth), data->office365_config->auth);
    os_strdup("test_tenant_id", data->office365_config->auth->tenant_id);
    os_strdup("test_client_id", data->office365_config->auth->client_id);
    os_strdup("test_client_secret_path", data->office365_config->auth->client_secret_path);
    os_strdup("test_client_secret", data->office365_config->auth->client_secret);

    os_calloc(1, sizeof(wm_office365_subscription), data->office365_config->subscription);
    os_strdup("test_subscription_name", data->office365_config->subscription->subscription_name);

    char *test = "{\"office365\":{\"enabled\":\"yes\",\"only_future_events\":\"yes\",\"interval\":10,\"api_auth\":[{\"tenant_id\":\"test_tenant_id\",\"client_id\":\"test_client_id\",\"client_secret_path\":\"test_client_secret_path\",\"client_secret\":\"test_client_secret\"}],\"subscriptions\":[\"test_subscription_name\"]}}";

    cJSON *root = wm_office365_dump(data->office365_config);
    data->root_c = cJSON_PrintUnformatted(root);
    cJSON_Delete(root);

    assert_string_equal(data->root_c, test);
}

void test_wm_office365_get_access_token_with_auth_secret(void **state) {
    size_t max_size = OS_SIZE_8192;
    test_struct_t *data  = (test_struct_t *)*state;
    data->response = NULL;
    char *access_token = NULL;

    os_calloc(1, sizeof(wm_office365_auth), data->office365_config->auth);
    os_strdup("test_tenant_id", data->office365_config->auth->tenant_id);
    os_strdup("test_client_id", data->office365_config->auth->client_id);
    os_strdup("test_client_secret", data->office365_config->auth->client_secret);

    expect_any(__wrap_wurl_http_request, method);
    expect_any(__wrap_wurl_http_request, header);
    expect_any(__wrap_wurl_http_request, url);
    expect_any(__wrap_wurl_http_request, payload);
    expect_any(__wrap_wurl_http_request, max_size);
    will_return(__wrap_wurl_http_request, data->response);

    expect_string(__wrap__mtdebug1, tag, "wazuh-modulesd:office365");
    expect_any(__wrap__mtdebug1, formatted_msg);
    expect_string(__wrap__mtdebug1, tag, "wazuh-modulesd:office365");
    expect_string(__wrap__mtdebug1, formatted_msg, "Unknown error while getting access token.");

    access_token = wm_office365_get_access_token(data->office365_config->auth, max_size);

    assert_null(access_token);
}

void test_wm_office365_get_access_token_with_auth_secret_path(void **state) {
    size_t max_size = OS_SIZE_8192;
    test_struct_t *data  = (test_struct_t *)*state;
    data->response = NULL;
    char *access_token = NULL;

    const char *filename = "test_client_secret_path";
    FILE *outfile;
    outfile = fopen(filename, "wb");

    os_calloc(1, sizeof(wm_office365_auth), data->office365_config->auth);
    os_strdup("test_tenant_id", data->office365_config->auth->tenant_id);
    os_strdup("test_client_id", data->office365_config->auth->client_id);
    os_strdup("test_client_secret_path", data->office365_config->auth->client_secret_path);

    expect_any(__wrap_wurl_http_request, method);
    expect_any(__wrap_wurl_http_request, header);
    expect_any(__wrap_wurl_http_request, url);
    expect_any(__wrap_wurl_http_request, payload);
    expect_any(__wrap_wurl_http_request, max_size);
    will_return(__wrap_wurl_http_request, data->response);

    expect_string(__wrap__mtdebug1, tag, "wazuh-modulesd:office365");
    expect_any(__wrap__mtdebug1, formatted_msg);
    expect_string(__wrap__mtdebug1, tag, "wazuh-modulesd:office365");
    expect_string(__wrap__mtdebug1, formatted_msg, "Unknown error while getting access token.");

    access_token = wm_office365_get_access_token(data->office365_config->auth, max_size);

    fclose(outfile);

    assert_null(access_token);
}

void test_wm_office365_get_access_token_with_auth_secret_response_400(void **state) {
    test_struct_t *data  = (test_struct_t *)*state;
    char *access_token = NULL;
    size_t max_size = OS_SIZE_8192;

    os_calloc(1, sizeof(wm_office365_auth), data->office365_config->auth);
    os_strdup("test_tenant_id", data->office365_config->auth->tenant_id);
    os_strdup("test_client_id", data->office365_config->auth->client_id);
    os_strdup("test_client_secret", data->office365_config->auth->client_secret);

    os_calloc(1, sizeof(curl_response), data->response);
    data->response->status_code = 400;
    os_strdup("{\"error\":\"bad_request\"}", data->response->body);
    os_strdup("test", data->response->header);

    expect_any(__wrap_wurl_http_request, method);
    expect_any(__wrap_wurl_http_request, header);
    expect_any(__wrap_wurl_http_request, url);
    expect_any(__wrap_wurl_http_request, payload);
    expect_any(__wrap_wurl_http_request, max_size);
    will_return(__wrap_wurl_http_request, data->response);

    expect_string(__wrap__mtdebug1, tag, "wazuh-modulesd:office365");
    expect_any(__wrap__mtdebug1, formatted_msg);
    expect_string(__wrap__mtdebug1, tag, "wazuh-modulesd:office365");
    expect_string(__wrap__mtdebug1, formatted_msg, "Error while getting access token: '{\"error\":\"bad_request\"}'");

    expect_value(__wrap_wurl_free_response, response, data->response);

    access_token = wm_office365_get_access_token(data->office365_config->auth, max_size);

    assert_null(access_token);

    os_free(data->response->body);
    os_free(data->response->header);
    os_free(data->response);
}

void test_wm_office365_get_access_token_with_auth_secret_response_null(void **state) {
    test_struct_t *data  = (test_struct_t *)*state;
    char *access_token = NULL;
    size_t max_size = OS_SIZE_8192;

    os_calloc(1, sizeof(wm_office365_auth), data->office365_config->auth);
    os_strdup("test_tenant_id", data->office365_config->auth->tenant_id);
    os_strdup("test_client_id", data->office365_config->auth->client_id);
    os_strdup("test_client_secret", data->office365_config->auth->client_secret);

    os_calloc(1, sizeof(curl_response), data->response);
    data->response->status_code = 400;
    os_strdup("{\"error\":\"bad_request\"}", data->response->body);
    os_strdup("test", data->response->header);

    expect_any(__wrap_wurl_http_request, method);
    expect_any(__wrap_wurl_http_request, header);
    expect_any(__wrap_wurl_http_request, url);
    expect_any(__wrap_wurl_http_request, payload);
    expect_any(__wrap_wurl_http_request, max_size);
    will_return(__wrap_wurl_http_request, NULL);

    expect_string(__wrap__mtdebug1, tag, "wazuh-modulesd:office365");
    expect_any(__wrap__mtdebug1, formatted_msg);
    expect_string(__wrap__mtdebug1, tag, "wazuh-modulesd:office365");
    expect_string(__wrap__mtdebug1, formatted_msg, "Unknown error while getting access token.");

    access_token = wm_office365_get_access_token(data->office365_config->auth, max_size);

    assert_null(access_token);

    os_free(data->response->body);
    os_free(data->response->header);
    os_free(data->response);
}

void test_wm_office365_get_access_token_with_auth_secret_response_max_size_reached(void **state) {
    test_struct_t *data  = (test_struct_t *)*state;
    char *access_token = NULL;
    size_t max_size = OS_SIZE_8192;

    os_calloc(1, sizeof(wm_office365_auth), data->office365_config->auth);
    os_strdup("test_tenant_id", data->office365_config->auth->tenant_id);
    os_strdup("test_client_id", data->office365_config->auth->client_id);
    os_strdup("test_client_secret", data->office365_config->auth->client_secret);

    os_calloc(1, sizeof(curl_response), data->response);
    data->response->status_code = 400;
    os_strdup("{\"error\":\"bad_request\"}", data->response->body);
    os_strdup("test", data->response->header);
    data->response->max_size_reached = 1;

    expect_any(__wrap_wurl_http_request, method);
    expect_any(__wrap_wurl_http_request, header);
    expect_any(__wrap_wurl_http_request, url);
    expect_any(__wrap_wurl_http_request, payload);
    expect_any(__wrap_wurl_http_request, max_size);
    will_return(__wrap_wurl_http_request, data->response);

    expect_string(__wrap__mtdebug1, tag, "wazuh-modulesd:office365");
    expect_any(__wrap__mtdebug1, formatted_msg);
    expect_string(__wrap__mtdebug1, tag, "wazuh-modulesd:office365");
    expect_string(__wrap__mtdebug1, formatted_msg, "Libcurl error, reached maximum response size.");

    expect_value(__wrap_wurl_free_response, response, data->response);

    access_token = wm_office365_get_access_token(data->office365_config->auth, max_size);

    assert_null(access_token);

    os_free(data->response->body);
    os_free(data->response->header);
    os_free(data->response);
}

void test_wm_office365_get_access_token_with_auth_secret_error_json_response(void **state) {
    test_struct_t *data  = (test_struct_t *)*state;
    char *access_token = NULL;
    size_t max_size = OS_SIZE_8192;

    os_calloc(1, sizeof(wm_office365_auth), data->office365_config->auth);
    os_strdup("test_tenant_id", data->office365_config->auth->tenant_id);
    os_strdup("test_client_id", data->office365_config->auth->client_id);
    os_strdup("test_client_secret", data->office365_config->auth->client_secret);

    os_calloc(1, sizeof(curl_response), data->response);
    data->response->status_code = 400;
    os_strdup("{\"error\":\"bad_requ", data->response->body);
    os_strdup("test", data->response->header);

    expect_any(__wrap_wurl_http_request, method);
    expect_any(__wrap_wurl_http_request, header);
    expect_any(__wrap_wurl_http_request, url);
    expect_any(__wrap_wurl_http_request, payload);
    expect_any(__wrap_wurl_http_request, max_size);
    will_return(__wrap_wurl_http_request, data->response);

    expect_string(__wrap__mtdebug1, tag, "wazuh-modulesd:office365");
    expect_any(__wrap__mtdebug1, formatted_msg);
    expect_string(__wrap__mtdebug1, tag, "wazuh-modulesd:office365");
    expect_string(__wrap__mtdebug1, formatted_msg, "Error while parsing access token JSON response.");

    expect_value(__wrap_wurl_free_response, response, data->response);

    access_token = wm_office365_get_access_token(data->office365_config->auth, max_size);

    assert_null(access_token);

    os_free(data->response->body);
    os_free(data->response->header);
    os_free(data->response);
}

void test_wm_office365_get_access_token_with_auth_secret_response_200(void **state) {
    test_struct_t *data  = (test_struct_t *)*state;
    char *access_token = NULL;
    size_t max_size = OS_SIZE_8192;

    os_calloc(1, sizeof(wm_office365_auth), data->office365_config->auth);
    os_strdup("test_tenant_id", data->office365_config->auth->tenant_id);
    os_strdup("test_client_id", data->office365_config->auth->client_id);
    os_strdup("test_client_secret", data->office365_config->auth->client_secret);

    os_calloc(1, sizeof(curl_response), data->response);
    data->response->status_code = 200;
    os_strdup("{\"access_token\":\"wazuh\"}", data->response->body);
    os_strdup("test", data->response->header);

    expect_any(__wrap_wurl_http_request, method);
    expect_any(__wrap_wurl_http_request, header);
    expect_any(__wrap_wurl_http_request, url);
    expect_any(__wrap_wurl_http_request, payload);
    expect_any(__wrap_wurl_http_request, max_size);
    will_return(__wrap_wurl_http_request, data->response);

    expect_string(__wrap__mtdebug1, tag, "wazuh-modulesd:office365");
    expect_any(__wrap__mtdebug1, formatted_msg);

    expect_value(__wrap_wurl_free_response, response, data->response);

    access_token = wm_office365_get_access_token(data->office365_config->auth, max_size);

    assert_string_equal(access_token, "wazuh");

    os_free(data->response->body);
    os_free(data->response->header);
    os_free(data->response);
    os_free(access_token);
}

void test_wm_office365_manage_subscription_start_response_null(void **state) {
    test_struct_t *data  = (test_struct_t *)*state;
    int value = 0;
    size_t max_size = OS_SIZE_8192;

    char *token = "test_token";
    char* client_id = "test_client_id";
    int start = 1;

    os_calloc(1, sizeof(wm_office365_auth), data->office365_config->auth);
    os_strdup("test_tenant_id", data->office365_config->auth->tenant_id);
    os_strdup("test_client_id", data->office365_config->auth->client_id);
    os_strdup("test_client_secret", data->office365_config->auth->client_secret);

    os_calloc(1, sizeof(wm_office365_subscription), data->office365_config->subscription);
    os_strdup("test_subscription_name", data->office365_config->subscription->subscription_name);

    os_calloc(1, sizeof(curl_response), data->response);
    data->response->status_code = 200;
    os_strdup("{\"access_token\":\"wazuh\"}", data->response->body);
    os_strdup("test", data->response->header);

    expect_string(__wrap_wurl_http_request, header, "Content-Type: application/json");
    expect_any(__wrap_wurl_http_request, method);

    char expHeader[OS_SIZE_8192];
    snprintf(expHeader, OS_SIZE_8192 -1, "Authorization: Bearer %s", token);

    expect_string(__wrap_wurl_http_request, header, expHeader);
    expect_any(__wrap_wurl_http_request, url);
    expect_any(__wrap_wurl_http_request, payload);
    expect_any(__wrap_wurl_http_request, max_size);
    will_return(__wrap_wurl_http_request, NULL);

    expect_string(__wrap__mtdebug1, tag, "wazuh-modulesd:office365");
    expect_any(__wrap__mtdebug1, formatted_msg);
    expect_string(__wrap__mtdebug1, tag, "wazuh-modulesd:office365");
    expect_string(__wrap__mtdebug1, formatted_msg, "Unknown error while managing subscription.");

    value = wm_office365_manage_subscription(data->office365_config->subscription, client_id, token, start, max_size);

    assert_int_equal(value, OS_INVALID);

    os_free(data->response->body);
    os_free(data->response->header);
    os_free(data->response);
}

void test_wm_office365_manage_subscription_start_code_200(void **state) {
    test_struct_t *data  = (test_struct_t *)*state;
    int value = 0;
    size_t max_size = OS_SIZE_8192;

    char *token = "test_token";
    char* client_id = "test_client_id";
    int start = 1;

    os_calloc(1, sizeof(wm_office365_auth), data->office365_config->auth);
    os_strdup("test_tenant_id", data->office365_config->auth->tenant_id);
    os_strdup("test_client_id", data->office365_config->auth->client_id);
    os_strdup("test_client_secret", data->office365_config->auth->client_secret);

    os_calloc(1, sizeof(wm_office365_subscription), data->office365_config->subscription);
    os_strdup("test_subscription_name", data->office365_config->subscription->subscription_name);

    os_calloc(1, sizeof(curl_response), data->response);
    data->response->status_code = 200;
    os_strdup("{\"access_token\":\"wazuh\"}", data->response->body);
    os_strdup("test", data->response->header);

    expect_any(__wrap_wurl_http_request, method);
    expect_string(__wrap_wurl_http_request, header, "Content-Type: application/json");

    char expHeader[OS_SIZE_8192];
    snprintf(expHeader, OS_SIZE_8192 -1, "Authorization: Bearer %s", token);

    expect_string(__wrap_wurl_http_request, header, expHeader);
    expect_any(__wrap_wurl_http_request, url);
    expect_any(__wrap_wurl_http_request, payload);
    expect_any(__wrap_wurl_http_request, max_size);
    will_return(__wrap_wurl_http_request, data->response);

    expect_string(__wrap__mtdebug1, tag, "wazuh-modulesd:office365");
    expect_any(__wrap__mtdebug1, formatted_msg);

    expect_value(__wrap_wurl_free_response, response, data->response);

    value = wm_office365_manage_subscription(data->office365_config->subscription, client_id, token, start, max_size);

    assert_int_equal(value, OS_SUCCESS);

    os_free(data->response->body);
    os_free(data->response->header);
    os_free(data->response);
}

void test_wm_office365_manage_subscription_stop_error_json_response(void **state) {
    test_struct_t *data  = (test_struct_t *)*state;
    int value = 0;
    size_t max_size = OS_SIZE_8192;

    char *token = "test_token";
    char* client_id = "test_client_id";
    int start = 0;

    os_calloc(1, sizeof(wm_office365_auth), data->office365_config->auth);
    os_strdup("test_tenant_id", data->office365_config->auth->tenant_id);
    os_strdup("test_client_id", data->office365_config->auth->client_id);
    os_strdup("test_client_secret", data->office365_config->auth->client_secret);

    os_calloc(1, sizeof(wm_office365_subscription), data->office365_config->subscription);
    os_strdup("test_subscription_name", data->office365_config->subscription->subscription_name);

    os_calloc(1, sizeof(curl_response), data->response);
    data->response->status_code = 400;
    os_strdup("{\"error\":{\"code\":", data->response->body);
    os_strdup("test", data->response->header);

    expect_any(__wrap_wurl_http_request, method);
    expect_string(__wrap_wurl_http_request, header, "Content-Type: application/json");

    char expHeader[OS_SIZE_8192];
    snprintf(expHeader, OS_SIZE_8192 -1, "Authorization: Bearer %s", token);

    expect_string(__wrap_wurl_http_request, header, expHeader);
    expect_any(__wrap_wurl_http_request, url);
    expect_any(__wrap_wurl_http_request, payload);
    expect_any(__wrap_wurl_http_request, max_size);
    will_return(__wrap_wurl_http_request, data->response);

    expect_string(__wrap__mtdebug1, tag, "wazuh-modulesd:office365");
    expect_any(__wrap__mtdebug1, formatted_msg);
    expect_string(__wrap__mtdebug1, tag, "wazuh-modulesd:office365");
    expect_string(__wrap__mtdebug1, formatted_msg, "Error while parsing managing subscription JSON response.");

    expect_value(__wrap_wurl_free_response, response, data->response);

    value = wm_office365_manage_subscription(data->office365_config->subscription, client_id, token, start, max_size);

    assert_int_equal(value, OS_INVALID);

    os_free(data->response->body);
    os_free(data->response->header);
    os_free(data->response);
}

void test_wm_office365_manage_subscription_stop_error_max_size_reached(void **state) {
    test_struct_t *data  = (test_struct_t *)*state;
    int value = 0;
    size_t max_size = OS_SIZE_8192;

    char *token = "test_token";
    char* client_id = "test_client_id";
    int start = 0;

    os_calloc(1, sizeof(wm_office365_auth), data->office365_config->auth);
    os_strdup("test_tenant_id", data->office365_config->auth->tenant_id);
    os_strdup("test_client_id", data->office365_config->auth->client_id);
    os_strdup("test_client_secret", data->office365_config->auth->client_secret);

    os_calloc(1, sizeof(wm_office365_subscription), data->office365_config->subscription);
    os_strdup("test_subscription_name", data->office365_config->subscription->subscription_name);

    os_calloc(1, sizeof(curl_response), data->response);
    data->response->status_code = 400;
    os_strdup("{\"error\":{\"code\":", data->response->body);
    os_strdup("test", data->response->header);
    data->response->max_size_reached = 1;

    expect_any(__wrap_wurl_http_request, method);
    expect_string(__wrap_wurl_http_request, header, "Content-Type: application/json");

    char expHeader[OS_SIZE_8192];
    snprintf(expHeader, OS_SIZE_8192 -1, "Authorization: Bearer %s", token);

    expect_string(__wrap_wurl_http_request, header, expHeader);
    expect_any(__wrap_wurl_http_request, url);
    expect_any(__wrap_wurl_http_request, payload);
    expect_any(__wrap_wurl_http_request, max_size);
    will_return(__wrap_wurl_http_request, data->response);

    expect_string(__wrap__mtdebug1, tag, "wazuh-modulesd:office365");
    expect_any(__wrap__mtdebug1, formatted_msg);
    expect_string(__wrap__mtdebug1, tag, "wazuh-modulesd:office365");
    expect_string(__wrap__mtdebug1, formatted_msg, "Libcurl error, reached maximum response size.");

    expect_value(__wrap_wurl_free_response, response, data->response);

    value = wm_office365_manage_subscription(data->office365_config->subscription, client_id, token, start, max_size);

    assert_int_equal(value, OS_INVALID);

    os_free(data->response->body);
    os_free(data->response->header);
    os_free(data->response);
}


void test_wm_office365_manage_subscription_stop_code_400_error_AF20024(void **state) {
    test_struct_t *data  = (test_struct_t *)*state;
    int value = 0;
    size_t max_size = OS_SIZE_8192;

    char *token = "test_token";
    char* client_id = "test_client_id";
    int start = 0;

    os_calloc(1, sizeof(wm_office365_auth), data->office365_config->auth);
    os_strdup("test_tenant_id", data->office365_config->auth->tenant_id);
    os_strdup("test_client_id", data->office365_config->auth->client_id);
    os_strdup("test_client_secret", data->office365_config->auth->client_secret);

    os_calloc(1, sizeof(wm_office365_subscription), data->office365_config->subscription);
    os_strdup("test_subscription_name", data->office365_config->subscription->subscription_name);

    os_calloc(1, sizeof(curl_response), data->response);
    data->response->status_code = 400;
    os_strdup("{\"error\":{\"code\":\"AF20024\"}}", data->response->body);
    os_strdup("test", data->response->header);

    expect_any(__wrap_wurl_http_request, method);
    expect_string(__wrap_wurl_http_request, header, "Content-Type: application/json");

    char expHeader[OS_SIZE_8192];
    snprintf(expHeader, OS_SIZE_8192 -1, "Authorization: Bearer %s", token);

    expect_string(__wrap_wurl_http_request, header, expHeader);
    expect_any(__wrap_wurl_http_request, url);
    expect_any(__wrap_wurl_http_request, payload);
    expect_any(__wrap_wurl_http_request, max_size);
    will_return(__wrap_wurl_http_request, data->response);

    expect_string(__wrap__mtdebug1, tag, "wazuh-modulesd:office365");
    expect_any(__wrap__mtdebug1, formatted_msg);

    expect_value(__wrap_wurl_free_response, response, data->response);

    value = wm_office365_manage_subscription(data->office365_config->subscription, client_id, token, start, max_size);

    assert_int_equal(value, OS_SUCCESS);

    os_free(data->response->body);
    os_free(data->response->header);
    os_free(data->response);
}

void test_wm_office365_manage_subscription_stop_code_400_error_different_AF20024(void **state) {
    test_struct_t *data  = (test_struct_t *)*state;
    int value = 0;
    size_t max_size = OS_SIZE_8192;

    char *token = "test_token";
    char* client_id = "test_client_id";
    int start = 0;

    os_calloc(1, sizeof(wm_office365_auth), data->office365_config->auth);
    os_strdup("test_tenant_id", data->office365_config->auth->tenant_id);
    os_strdup("test_client_id", data->office365_config->auth->client_id);
    os_strdup("test_client_secret", data->office365_config->auth->client_secret);

    os_calloc(1, sizeof(wm_office365_subscription), data->office365_config->subscription);
    os_strdup("test_subscription_name", data->office365_config->subscription->subscription_name);

    os_calloc(1, sizeof(curl_response), data->response);
    data->response->status_code = 400;
    os_strdup("{\"error\":{\"code\":\"AF20023\"}}", data->response->body);
    os_strdup("test", data->response->header);

    expect_any(__wrap_wurl_http_request, method);
    expect_string(__wrap_wurl_http_request, header, "Content-Type: application/json");

    char expHeader[OS_SIZE_8192];
    snprintf(expHeader, OS_SIZE_8192 -1, "Authorization: Bearer %s", token);

    expect_string(__wrap_wurl_http_request, header, expHeader);
    expect_any(__wrap_wurl_http_request, url);
    expect_any(__wrap_wurl_http_request, payload);
    expect_any(__wrap_wurl_http_request, max_size);
    will_return(__wrap_wurl_http_request, data->response);

    expect_string(__wrap__mtdebug1, tag, "wazuh-modulesd:office365");
    expect_any(__wrap__mtdebug1, formatted_msg);
    expect_string(__wrap__mtdebug1, tag, "wazuh-modulesd:office365");
    expect_string(__wrap__mtdebug1, formatted_msg, "Error while managing subscription: '{\"error\":{\"code\":\"AF20023\"}}'");

    expect_value(__wrap_wurl_free_response, response, data->response);

    value = wm_office365_manage_subscription(data->office365_config->subscription, client_id, token, start, max_size);

    assert_int_equal(value, OS_INVALID);

    os_free(data->response->body);
    os_free(data->response->header);
    os_free(data->response);
}

void test_wm_office365_get_fail_by_tenant_and_subscription_null(void **state) {
    test_struct_t *data  = (test_struct_t *)*state;

    wm_office365_fail *result = NULL;
    wm_office365_fail *fails = NULL;
    os_calloc(1, sizeof(wm_office365_fail), fails);
    fails->subscription_name = "subscription";
    fails->tenant_id = "tenant";

    char* subscription_name = "subscription_name";
    char* tenant_id = "tenant_id";

    result = wm_office365_get_fail_by_tenant_and_subscription(fails, tenant_id, subscription_name);
    assert_null(result);
    os_free(fails);
}

void test_wm_office365_get_fail_by_tenant_and_subscription_not_null(void **state) {
    test_struct_t *data  = (test_struct_t *)*state;

    wm_office365_fail *result = NULL;
    wm_office365_fail *fails = NULL;
    os_calloc(1, sizeof(wm_office365_fail), fails);
    fails->subscription_name = "subscription_name";
    fails->tenant_id = "tenant_id";

    char* subscription_name = "subscription_name";
    char* tenant_id = "tenant_id";

    result = wm_office365_get_fail_by_tenant_and_subscription(fails, tenant_id, subscription_name);
    assert_string_equal(result->tenant_id, tenant_id);
    assert_string_equal(result->subscription_name, subscription_name);

    os_free(fails);
}

void test_wm_office365_get_content_blobs_response_null(void **state) {
    size_t max_size = OS_SIZE_8192;
    char* client_id = "test_client_id";
    const char* url = "test_url";
    const char* token = "test_token";
    char** next_page;
    bool buffer_size_reached = 0;

    expect_any(__wrap_wurl_http_request, method);
    expect_string(__wrap_wurl_http_request, header, "Content-Type: application/json");

    char expHeader[OS_SIZE_8192];
    snprintf(expHeader, OS_SIZE_8192 -1, "Authorization: Bearer %s", token);

    expect_string(__wrap_wurl_http_request, header, expHeader);
    expect_any(__wrap_wurl_http_request, url);
    expect_any(__wrap_wurl_http_request, payload);
    expect_any(__wrap_wurl_http_request, max_size);
    will_return(__wrap_wurl_http_request, NULL);

    expect_string(__wrap__mtdebug1, tag, "wazuh-modulesd:office365");
    expect_any(__wrap__mtdebug1, formatted_msg);
    expect_string(__wrap__mtdebug1, tag, "wazuh-modulesd:office365");
    expect_string(__wrap__mtdebug1, formatted_msg, "Unknown error while getting content blobs.");

    cJSON *blob = wm_office365_get_content_blobs(url, token, next_page, max_size, &buffer_size_reached);
    assert_null(blob);
    cJSON_Delete(blob);
}

void test_wm_office365_get_content_blobs_response_max_size_reached(void **state) {
    test_struct_t *data  = (test_struct_t *)*state;
    size_t max_size = OS_SIZE_8192;

    char* client_id = "test_client_id";
    const char* url = "test_url";
    const char* token = "test_token";
    char** next_page;
    bool buffer_size_reached = 0;

    os_calloc(1, sizeof(curl_response), data->response);
    data->response->status_code = 200;
    os_strdup("{\"access_token\":\"wazuh\"}", data->response->body);
    os_strdup("test", data->response->header);
    data->response->max_size_reached = 1;

    expect_any(__wrap_wurl_http_request, method);
    expect_string(__wrap_wurl_http_request, header, "Content-Type: application/json");

    char expHeader[OS_SIZE_8192];
    snprintf(expHeader, OS_SIZE_8192 -1, "Authorization: Bearer %s", token);

    expect_string(__wrap_wurl_http_request, header, expHeader);
    expect_any(__wrap_wurl_http_request, url);
    expect_any(__wrap_wurl_http_request, payload);
    expect_any(__wrap_wurl_http_request, max_size);
    will_return(__wrap_wurl_http_request, data->response);

    expect_string(__wrap__mtdebug1, tag, "wazuh-modulesd:office365");
    expect_any(__wrap__mtdebug1, formatted_msg);
    expect_string(__wrap__mtdebug1, tag, "wazuh-modulesd:office365");
    expect_string(__wrap__mtdebug1, formatted_msg, "Libcurl error, reached maximum response size.");

    expect_value(__wrap_wurl_free_response, response, data->response);

    cJSON *blob = wm_office365_get_content_blobs(url, token, next_page, max_size, &buffer_size_reached);
    assert_null(blob);
    assert_int_equal(buffer_size_reached, 1);
    cJSON_Delete(blob);

    os_free(data->response->body);
    os_free(data->response->header);
    os_free(data->response);
}

void test_wm_office365_get_content_blobs_error_json_response(void **state) {
    test_struct_t *data  = (test_struct_t *)*state;
    size_t max_size = OS_SIZE_8192;

    char* client_id = "test_client_id";
    const char* url = "test_url";
    const char* token = "test_token";
    char** next_page;
    bool buffer_size_reached = 0;

    os_calloc(1, sizeof(curl_response), data->response);
    data->response->status_code = 200;
    os_strdup("{\"access_token\":\"", data->response->body);
    os_strdup("test", data->response->header);

    expect_any(__wrap_wurl_http_request, method);
    expect_string(__wrap_wurl_http_request, header, "Content-Type: application/json");

    char expHeader[OS_SIZE_8192];
    snprintf(expHeader, OS_SIZE_8192 -1, "Authorization: Bearer %s", token);

    expect_string(__wrap_wurl_http_request, header, expHeader);
    expect_any(__wrap_wurl_http_request, url);
    expect_any(__wrap_wurl_http_request, payload);
    expect_any(__wrap_wurl_http_request, max_size);
    will_return(__wrap_wurl_http_request, data->response);

    expect_string(__wrap__mtdebug1, tag, "wazuh-modulesd:office365");
    expect_any(__wrap__mtdebug1, formatted_msg);
    expect_string(__wrap__mtdebug1, tag, "wazuh-modulesd:office365");
    expect_string(__wrap__mtdebug1, formatted_msg, "Error while parsing content blobs JSON response.");

    expect_value(__wrap_wurl_free_response, response, data->response);

    cJSON *blob = wm_office365_get_content_blobs(url, token, next_page, max_size, &buffer_size_reached);
    assert_null(blob);
    cJSON_Delete(blob);

    os_free(data->response->body);
    os_free(data->response->header);
    os_free(data->response);
}

void test_wm_office365_get_content_blobs_bad_response(void **state) {
    test_struct_t *data  = (test_struct_t *)*state;
    size_t max_size = OS_SIZE_8192;

    char* client_id = "test_client_id";
    const char* url = "test_url";
    const char* token = "test_token";
    char** next_page;
    bool buffer_size_reached = 0;

    os_calloc(1, sizeof(curl_response), data->response);
    data->response->status_code = 400;
    os_strdup("{\"response\":\"test\"}", data->response->body);
    os_strdup("test", data->response->header);

    expect_any(__wrap_wurl_http_request, method);
    expect_string(__wrap_wurl_http_request, header, "Content-Type: application/json");

    char expHeader[OS_SIZE_8192];
    snprintf(expHeader, OS_SIZE_8192 -1, "Authorization: Bearer %s", token);

    expect_string(__wrap_wurl_http_request, header, expHeader);
    expect_any(__wrap_wurl_http_request, url);
    expect_any(__wrap_wurl_http_request, payload);
    expect_any(__wrap_wurl_http_request, max_size);
    will_return(__wrap_wurl_http_request, data->response);

    expect_string(__wrap__mtdebug1, tag, "wazuh-modulesd:office365");
    expect_any(__wrap__mtdebug1, formatted_msg);
    expect_string(__wrap__mtdebug1, tag, "wazuh-modulesd:office365");
    expect_string(__wrap__mtdebug1, formatted_msg, "Error while getting content blobs: '{\"response\":\"test\"}'");

    expect_value(__wrap_wurl_free_response, response, data->response);

    cJSON *blob = wm_office365_get_content_blobs(url, token, next_page, max_size, &buffer_size_reached);
    assert_null(blob);
    cJSON_Delete(blob);

    os_free(data->response->body);
    os_free(data->response->header);
    os_free(data->response);
}

void test_wm_office365_get_content_blobs_400_code_AF20055(void **state) {
    test_struct_t *data  = (test_struct_t *)*state;
    size_t max_size = OS_SIZE_8192;

    char* client_id = "test_client_id";
    const char* url = "test_url";
    const char* token = "test_token";
    char** next_page;
    bool buffer_size_reached = 0;

    os_calloc(1, sizeof(curl_response), data->response);
    data->response->status_code = 400;
    os_strdup("{\"error\":{\"code\":\"AF20055\"}}", data->response->body);
    os_strdup("NextPageUri: valueNextPageUri", data->response->header);

    expect_any(__wrap_wurl_http_request, method);
    expect_string(__wrap_wurl_http_request, header, "Content-Type: application/json");

    char expHeader[OS_SIZE_8192];
    snprintf(expHeader, OS_SIZE_8192 -1, "Authorization: Bearer %s", token);

    expect_string(__wrap_wurl_http_request, header, expHeader);
    expect_any(__wrap_wurl_http_request, url);
    expect_any(__wrap_wurl_http_request, payload);
    expect_any(__wrap_wurl_http_request, max_size);
    will_return(__wrap_wurl_http_request, data->response);

    expect_string(__wrap__mtdebug1, tag, "wazuh-modulesd:office365");
    expect_any(__wrap__mtdebug1, formatted_msg);

    expect_value(__wrap_wurl_free_response, response, data->response);

    cJSON *blob = wm_office365_get_content_blobs(url, token, next_page, max_size, &buffer_size_reached);
    assert_non_null(blob);
    cJSON_Delete(blob);

    os_free(data->response->body);
    os_free(data->response->header);
    os_free(data->response);
}

void test_wm_office365_scan_failure_action_null(void **state) {
    test_struct_t *data  = (test_struct_t *)*state;

    wm_office365_fail *fails = NULL;
    os_calloc(1, sizeof(wm_office365_fail), fails);
    fails->subscription_name = "subscription";
    fails->tenant_id = "tenant";

    char* subscription_name = "subscription_name";
    char* tenant_id = "tenant_id";
    int queue_fd = 0;

    wm_office365_scan_failure_action(&fails, tenant_id, subscription_name, queue_fd);
    assert_string_equal(fails->next->tenant_id, tenant_id);
    assert_string_equal(fails->next->subscription_name, subscription_name);

    os_free(fails->next->tenant_id);
    os_free(fails->next->subscription_name);
    os_free(fails->next);
    os_free(fails);
}

void test_wm_office365_scan_failure_action_no_fail(void **state) {
    test_struct_t *data  = (test_struct_t *)*state;

    wm_office365_fail *fails = NULL;

    char* subscription_name = "subscription_name";
    char* tenant_id = "tenant_id";
    int queue_fd = 0;

    wm_office365_scan_failure_action(&fails, tenant_id, subscription_name, queue_fd);
    assert_string_equal(fails->tenant_id, tenant_id);
    assert_string_equal(fails->subscription_name, subscription_name);

    os_free(fails->tenant_id);
    os_free(fails->subscription_name);
    os_free(fails);
}

void test_wm_office365_scan_failure_action_null_mult_next(void **state) {
    test_struct_t *data  = (test_struct_t *)*state;

    wm_office365_fail *fails = NULL;
    os_calloc(1, sizeof(wm_office365_fail), fails);
    fails->subscription_name = "subscription";
    fails->tenant_id = "tenant";
    os_calloc(1, sizeof(wm_office365_fail), fails->next);
    fails->next->subscription_name = "subscription1";
    fails->next->tenant_id = "tenant1";

    char* subscription_name = "subscription_name";
    char* tenant_id = "tenant_id";
    int queue_fd = 0;

    wm_office365_scan_failure_action(&fails, tenant_id, subscription_name, queue_fd);
    assert_string_equal(fails->next->next->tenant_id, tenant_id);
    assert_string_equal(fails->next->next->subscription_name, subscription_name);

    os_free(fails->next->next->tenant_id);
    os_free(fails->next->next->subscription_name);
    os_free(fails->next->next);
    os_free(fails->next);
    os_free(fails);
}

void test_wm_office365_scan_failure_action_not_null(void **state) {
    test_struct_t *data  = (test_struct_t *)*state;

    wm_office365_fail *fails = NULL;
    os_calloc(1, sizeof(wm_office365_fail), fails);
    fails->subscription_name = "subscription_name";
    fails->tenant_id = "tenant_id";
    fails->fails = 2;
    wm_max_eps = 1;

    char* subscription_name = "subscription_name";
    char* tenant_id = "tenant_id";
    int queue_fd = 1;

    expect_string(__wrap__mtdebug2, tag, "wazuh-modulesd:office365");
    expect_string(__wrap__mtdebug2, formatted_msg, "Sending Office365 internal message: '{\"integration\":\"office365\",\"office365\":{\"actor\":\"wazuh\",\"tenant_id\":\"tenant_id\",\"subscription_name\":\"subscription_name\"}}'");

    int result = -1;
    expect_value(__wrap_wm_sendmsg, usec, 1000000);
    expect_value(__wrap_wm_sendmsg, queue, queue_fd);
    expect_string(__wrap_wm_sendmsg, message, "{\"integration\":\"office365\",\"office365\":{\"actor\":\"wazuh\",\"tenant_id\":\"tenant_id\",\"subscription_name\":\"subscription_name\"}}");
    expect_string(__wrap_wm_sendmsg, locmsg, "office365");
    expect_value(__wrap_wm_sendmsg, loc, LOCALFILE_MQ);
    will_return(__wrap_wm_sendmsg, result);

    expect_string(__wrap__mterror, tag, "wazuh-modulesd:office365");
    expect_string(__wrap__mterror, formatted_msg, "(1210): Queue 'queue/sockets/queue' not accessible: 'Success'");

    wm_office365_scan_failure_action(&fails, tenant_id, subscription_name, queue_fd);

    os_free(fails);
}

void test_wm_office365_get_logs_from_blob_response_null(void **state) {
    test_struct_t *data  = (test_struct_t *)*state;
    int value = 0;
    cJSON *logs_array = NULL;

    size_t max_size = OS_SIZE_8192;
    char *token = "test_token";
    char *url = "https://test_url.com";
    bool buffer_size_reached = false;

    expect_string(__wrap_wurl_http_request, header, "Content-Type: application/json");
    expect_any(__wrap_wurl_http_request, method);

    char expHeader[OS_SIZE_8192];
    snprintf(expHeader, OS_SIZE_8192 -1, "Authorization: Bearer %s", token);

    expect_string(__wrap_wurl_http_request, header, expHeader);
    expect_any(__wrap_wurl_http_request, url);
    expect_any(__wrap_wurl_http_request, payload);
    expect_any(__wrap_wurl_http_request, max_size);
    will_return(__wrap_wurl_http_request, NULL);

    expect_string(__wrap__mtdebug1, tag, "wazuh-modulesd:office365");
    expect_any(__wrap__mtdebug1, formatted_msg);
    expect_string(__wrap__mtdebug1, tag, "wazuh-modulesd:office365");
    expect_string(__wrap__mtdebug1, formatted_msg, "Unknown error while getting logs from blob.");

    logs_array = wm_office365_get_logs_from_blob(url, token, max_size, &buffer_size_reached);

    assert_null(logs_array);

}

void test_wm_office365_get_logs_from_blob_response_max_size_reached(void **state) {
    test_struct_t *data  = (test_struct_t *)*state;
    int value = 0;
    cJSON *logs_array = NULL;

    size_t max_size = OS_SIZE_8192;
    char *token = "test_token";
    char *url = "https://test_url.com";
    bool buffer_size_reached = false;

    os_calloc(1, sizeof(curl_response), data->response);
    data->response->status_code = 200;
    data->response->max_size_reached = true;
    os_strdup("[{\"test\":{\"code\":\"test\"", data->response->body);
    os_strdup("test", data->response->header);

    expect_string(__wrap_wurl_http_request, header, "Content-Type: application/json");
    expect_any(__wrap_wurl_http_request, method);

    char expHeader[OS_SIZE_8192];
    snprintf(expHeader, OS_SIZE_8192 -1, "Authorization: Bearer %s", token);

    expect_string(__wrap_wurl_http_request, header, expHeader);
    expect_any(__wrap_wurl_http_request, url);
    expect_any(__wrap_wurl_http_request, payload);
    expect_any(__wrap_wurl_http_request, max_size);
    will_return(__wrap_wurl_http_request, data->response);

    expect_string(__wrap__mtdebug1, tag, "wazuh-modulesd:office365");
    expect_any(__wrap__mtdebug1, formatted_msg);
    expect_string(__wrap__mtdebug1, tag, "wazuh-modulesd:office365");
    expect_string(__wrap__mtdebug1, formatted_msg, "Libcurl error, reached maximum response size.");

    expect_value(__wrap_wurl_free_response, response, data->response);

    logs_array = wm_office365_get_logs_from_blob(url, token, max_size, &buffer_size_reached);

    assert_null(logs_array);

    os_free(data->response->body);
    os_free(data->response->header);
    os_free(data->response);

}

void test_wm_office365_get_logs_from_blob_response_parsing_error(void **state) {
    test_struct_t *data  = (test_struct_t *)*state;
    int value = 0;
    cJSON *logs_array = NULL;

    size_t max_size = OS_SIZE_8192;
    char *token = "test_token";
    char *url = "https://test_url.com";
    bool buffer_size_reached = false;

    os_calloc(1, sizeof(curl_response), data->response);
    data->response->status_code = 200;
    data->response->max_size_reached = false;
    os_strdup("[{\"test\":{\"code\":\"test\"", data->response->body);
    os_strdup("test", data->response->header);

    expect_string(__wrap_wurl_http_request, header, "Content-Type: application/json");
    expect_any(__wrap_wurl_http_request, method);

    char expHeader[OS_SIZE_8192];
    snprintf(expHeader, OS_SIZE_8192 -1, "Authorization: Bearer %s", token);

    expect_string(__wrap_wurl_http_request, header, expHeader);
    expect_any(__wrap_wurl_http_request, url);
    expect_any(__wrap_wurl_http_request, payload);
    expect_any(__wrap_wurl_http_request, max_size);
    will_return(__wrap_wurl_http_request, data->response);

    expect_string(__wrap__mtdebug1, tag, "wazuh-modulesd:office365");
    expect_any(__wrap__mtdebug1, formatted_msg);
    expect_string(__wrap__mtdebug1, tag, "wazuh-modulesd:office365");
    expect_string(__wrap__mtdebug1, formatted_msg, "Error while parsing logs from blob JSON response.");

    expect_value(__wrap_wurl_free_response, response, data->response);

    logs_array = wm_office365_get_logs_from_blob(url, token, max_size, &buffer_size_reached);

    assert_null(logs_array);

    os_free(data->response->body);
    os_free(data->response->header);
    os_free(data->response);

}

void test_wm_office365_get_logs_from_blob_response_code_400(void **state) {
    test_struct_t *data  = (test_struct_t *)*state;
    int value = 0;
    cJSON *logs_array = NULL;

    size_t max_size = OS_SIZE_8192;
    char *token = "test_token";
    char *url = "https://test_url.com";
    bool buffer_size_reached = false;

    os_calloc(1, sizeof(curl_response), data->response);
    data->response->status_code = 400;
    data->response->max_size_reached = false;
    os_strdup("[{\"test\":{\"code\":\"test\"}}]", data->response->body);
    os_strdup("test", data->response->header);

    expect_string(__wrap_wurl_http_request, header, "Content-Type: application/json");
    expect_any(__wrap_wurl_http_request, method);

    char expHeader[OS_SIZE_8192];
    snprintf(expHeader, OS_SIZE_8192 -1, "Authorization: Bearer %s", token);

    expect_string(__wrap_wurl_http_request, header, expHeader);
    expect_any(__wrap_wurl_http_request, url);
    expect_any(__wrap_wurl_http_request, payload);
    expect_any(__wrap_wurl_http_request, max_size);
    will_return(__wrap_wurl_http_request, data->response);

    expect_string(__wrap__mtdebug1, tag, "wazuh-modulesd:office365");
    expect_any(__wrap__mtdebug1, formatted_msg);
    expect_string(__wrap__mtdebug1, tag, "wazuh-modulesd:office365");
    expect_string(__wrap__mtdebug1, formatted_msg, "Error while getting logs from blob: '[{\"test\":{\"code\":\"test\"}}]'");

    expect_value(__wrap_wurl_free_response, response, data->response);

    logs_array = wm_office365_get_logs_from_blob(url, token, max_size, &buffer_size_reached);

    assert_null(logs_array);

    os_free(data->response->body);
    os_free(data->response->header);
    os_free(data->response);

}

void test_wm_office365_get_logs_from_blob_response_no_array(void **state) {
    test_struct_t *data  = (test_struct_t *)*state;
    int value = 0;
    cJSON *logs_array = NULL;

    size_t max_size = OS_SIZE_8192;
    char *token = "test_token";
    char *url = "https://test_url.com";
    bool buffer_size_reached = false;

    os_calloc(1, sizeof(curl_response), data->response);
    data->response->status_code = 200;
    data->response->max_size_reached = false;
    os_strdup("{\"test\":{\"code\":\"test\"}}", data->response->body);
    os_strdup("test", data->response->header);

    expect_string(__wrap_wurl_http_request, header, "Content-Type: application/json");
    expect_any(__wrap_wurl_http_request, method);

    char expHeader[OS_SIZE_8192];
    snprintf(expHeader, OS_SIZE_8192 -1, "Authorization: Bearer %s", token);

    expect_string(__wrap_wurl_http_request, header, expHeader);
    expect_any(__wrap_wurl_http_request, url);
    expect_any(__wrap_wurl_http_request, payload);
    expect_any(__wrap_wurl_http_request, max_size);
    will_return(__wrap_wurl_http_request, data->response);

    expect_string(__wrap__mtdebug1, tag, "wazuh-modulesd:office365");
    expect_any(__wrap__mtdebug1, formatted_msg);
    expect_string(__wrap__mtdebug1, tag, "wazuh-modulesd:office365");
    expect_string(__wrap__mtdebug1, formatted_msg, "Error while getting logs from blob: '{\"test\":{\"code\":\"test\"}}'");

    expect_value(__wrap_wurl_free_response, response, data->response);

    logs_array = wm_office365_get_logs_from_blob(url, token, max_size, &buffer_size_reached);

    assert_null(logs_array);

    os_free(data->response->body);
    os_free(data->response->header);
    os_free(data->response);

}

void test_wm_office365_get_logs_from_blob_ok(void **state) {
    test_struct_t *data  = (test_struct_t *)*state;
    int value = 0;
    cJSON *logs_array = NULL;

    size_t max_size = OS_SIZE_8192;
    char *token = "test_token";
    char *url = "https://test_url.com";
    bool buffer_size_reached = false;

    os_calloc(1, sizeof(curl_response), data->response);
    data->response->status_code = 200;
    data->response->max_size_reached = false;
    os_strdup("[{\"test\":{\"code\":\"test\"}}]", data->response->body);
    os_strdup("test", data->response->header);

    expect_string(__wrap_wurl_http_request, header, "Content-Type: application/json");
    expect_any(__wrap_wurl_http_request, method);

    char expHeader[OS_SIZE_8192];
    snprintf(expHeader, OS_SIZE_8192 -1, "Authorization: Bearer %s", token);

    expect_string(__wrap_wurl_http_request, header, expHeader);
    expect_any(__wrap_wurl_http_request, url);
    expect_any(__wrap_wurl_http_request, payload);
    expect_any(__wrap_wurl_http_request, max_size);
    will_return(__wrap_wurl_http_request, data->response);

    expect_string(__wrap__mtdebug1, tag, "wazuh-modulesd:office365");
    expect_any(__wrap__mtdebug1, formatted_msg);

    expect_value(__wrap_wurl_free_response, response, data->response);

    logs_array = wm_office365_get_logs_from_blob(url, token, max_size, &buffer_size_reached);

    assert_non_null(logs_array);

    os_free(data->response->body);
    os_free(data->response->header);
    os_free(data->response);
    cJSON_Delete(logs_array);

}

<<<<<<< HEAD
void test_wm_office365_execute_scan_saving_running_state_error(void **state) {
    test_struct_t *data  = (test_struct_t *)*state;
    int initial_scan = 0;
=======
void test_wm_office365_execute_scan_initial_scan_only_future_events(void **state) {
    test_struct_t *data  = (test_struct_t *)*state;
    size_t max_size = OS_SIZE_8192;
>>>>>>> 8e97cf96

    os_calloc(1, sizeof(wm_office365_auth), data->office365_config->auth);
    os_strdup("test_tenant_id", data->office365_config->auth->tenant_id);
    os_strdup("test_client_id", data->office365_config->auth->client_id);
    os_strdup("test_client_secret", data->office365_config->auth->client_secret);
<<<<<<< HEAD

    os_calloc(1, sizeof(wm_office365_subscription), data->office365_config->subscription);
    os_strdup("test_subscription_name", data->office365_config->subscription->subscription_name);

    os_calloc(1, sizeof(curl_response), data->response);
    data->response->status_code = 200;
    os_strdup("{\"access_token\":\"access_token_value\"}", data->response->body);
=======
    os_calloc(1, sizeof(wm_office365_subscription), data->office365_config->subscription);
    os_strdup("test_subscription_name", data->office365_config->subscription->subscription_name);
    data->office365_config->only_future_events = 1;

    expect_string(__wrap__mtdebug1, tag, "wazuh-modulesd:office365");
    expect_string(__wrap__mtdebug1, formatted_msg, "Scanning tenant: 'test_tenant_id'");

    expect_string(__wrap_wm_state_io, tag, "office365-test_tenant_id-test_subscription_name");
    expect_value(__wrap_wm_state_io, op, WM_IO_READ);
    expect_any(__wrap_wm_state_io, state);
    expect_any(__wrap_wm_state_io, size);
    will_return(__wrap_wm_state_io, 1);

    expect_string(__wrap_wm_state_io, tag, "office365-test_tenant_id-test_subscription_name");
    expect_value(__wrap_wm_state_io, op, WM_IO_WRITE);
    expect_any(__wrap_wm_state_io, state);
    expect_any(__wrap_wm_state_io, size);
    will_return(__wrap_wm_state_io, 1);

    wm_office365_execute_scan(data->office365_config, 1);
}

void test_wm_office365_execute_scan_access_token_null(void **state) {
    test_struct_t *data  = (test_struct_t *)*state;
    size_t max_size = OS_SIZE_8192;

    os_calloc(1, sizeof(wm_office365_auth), data->office365_config->auth);
    os_strdup("test_tenant_id", data->office365_config->auth->tenant_id);
    os_strdup("test_client_id", data->office365_config->auth->client_id);
    os_strdup("test_client_secret", data->office365_config->auth->client_secret);
    os_calloc(1, sizeof(wm_office365_subscription), data->office365_config->subscription);
    os_strdup("test_subscription_name", data->office365_config->subscription->subscription_name);
    data->office365_config->only_future_events = 1;

    os_calloc(1, sizeof(curl_response), data->response);
    data->response->status_code = 400;
    os_strdup("{\"error\":\"bad_request\"}", data->response->body);
>>>>>>> 8e97cf96
    os_strdup("test", data->response->header);

    expect_string(__wrap__mtdebug1, tag, "wazuh-modulesd:office365");
    expect_string(__wrap__mtdebug1, formatted_msg, "Scanning tenant: 'test_tenant_id'");

<<<<<<< HEAD
    /* wm_office365_get_access_token */
=======
>>>>>>> 8e97cf96
    expect_any(__wrap_wurl_http_request, method);
    expect_any(__wrap_wurl_http_request, header);
    expect_any(__wrap_wurl_http_request, url);
    expect_any(__wrap_wurl_http_request, payload);
    expect_any(__wrap_wurl_http_request, max_size);
<<<<<<< HEAD
    will_return(__wrap_wurl_http_request, data->response);

    expect_string(__wrap__mtdebug1, tag, "wazuh-modulesd:office365");
    expect_any(__wrap__mtdebug1, formatted_msg);

    expect_string(__wrap_wm_state_io, tag, "office365-test_tenant_id-test_subscription_name");
    expect_value(__wrap_wm_state_io, op, WM_IO_READ);
    expect_any(__wrap_wm_state_io, state);
    expect_any(__wrap_wm_state_io, size);
    will_return(__wrap_wm_state_io, 1);

    expect_string(__wrap_wm_state_io, tag, "office365-test_tenant_id-test_subscription_name");
    expect_value(__wrap_wm_state_io, op, WM_IO_WRITE);
    expect_any(__wrap_wm_state_io, state);
    expect_any(__wrap_wm_state_io, size);
    will_return(__wrap_wm_state_io, -1);

    expect_string(__wrap__mterror, tag, "wazuh-modulesd:office365");
    expect_string(__wrap__mterror, formatted_msg, "Couldn't save running state.");

    expect_value(__wrap_wurl_free_response, response, data->response);
    
    wm_office365_execute_scan(data->office365_config, initial_scan);

    os_free(data->response->body);
    os_free(data->response->header);
    os_free(data->response);    
}

void test_wm_office365_execute_scan_content_blobs_fail(void **state) {
    test_struct_t *data  = (test_struct_t *)*state;
    int initial_scan = 1;
=======
    will_return(__wrap_wurl_http_request, NULL);

    expect_string(__wrap__mtdebug1, tag, "wazuh-modulesd:office365");
    expect_any(__wrap__mtdebug1, formatted_msg);
    expect_string(__wrap__mtdebug1, tag, "wazuh-modulesd:office365");
    expect_string(__wrap__mtdebug1, formatted_msg, "Unknown error while getting access token.");

    wm_office365_execute_scan(data->office365_config, 0);

    os_free(data->response->body);
    os_free(data->response->header);
    os_free(data->response);
}

void test_wm_office365_execute_scan_manage_subscription_error(void **state) {
    test_struct_t *data  = (test_struct_t *)*state;
    size_t max_size = OS_SIZE_8192;
    wm_office365_state tenant_state_struc;

    tenant_state_struc.last_log_time = 123456789;
>>>>>>> 8e97cf96

    os_calloc(1, sizeof(wm_office365_auth), data->office365_config->auth);
    os_strdup("test_tenant_id", data->office365_config->auth->tenant_id);
    os_strdup("test_client_id", data->office365_config->auth->client_id);
    os_strdup("test_client_secret", data->office365_config->auth->client_secret);
<<<<<<< HEAD
    data->office365_config->only_future_events = 0;

    os_calloc(1, sizeof(wm_office365_subscription), data->office365_config->subscription);
    os_strdup("test_subscription_name", data->office365_config->subscription->subscription_name);

    os_calloc(1, sizeof(curl_response), data->response);
    data->response->status_code = 200;
    os_strdup("{\"access_token\":\"access_token_value\"}", data->response->body);
=======
    os_calloc(1, sizeof(wm_office365_subscription), data->office365_config->subscription);
    os_strdup("test_subscription_name", data->office365_config->subscription->subscription_name);
    data->office365_config->only_future_events = 0;

    os_calloc(1, sizeof(curl_response), data->response);
    data->response->status_code = 200;
    os_strdup("{\"access_token\":\"wazuh\"}", data->response->body);
>>>>>>> 8e97cf96
    os_strdup("test", data->response->header);

    expect_string(__wrap__mtdebug1, tag, "wazuh-modulesd:office365");
    expect_string(__wrap__mtdebug1, formatted_msg, "Scanning tenant: 'test_tenant_id'");

<<<<<<< HEAD
    /* wm_office365_get_access_token */
=======
>>>>>>> 8e97cf96
    expect_any(__wrap_wurl_http_request, method);
    expect_any(__wrap_wurl_http_request, header);
    expect_any(__wrap_wurl_http_request, url);
    expect_any(__wrap_wurl_http_request, payload);
    expect_any(__wrap_wurl_http_request, max_size);
    will_return(__wrap_wurl_http_request, data->response);

    expect_string(__wrap__mtdebug1, tag, "wazuh-modulesd:office365");
    expect_any(__wrap__mtdebug1, formatted_msg);

<<<<<<< HEAD
=======
    expect_value(__wrap_wurl_free_response, response, data->response);

>>>>>>> 8e97cf96
    expect_string(__wrap_wm_state_io, tag, "office365-test_tenant_id-test_subscription_name");
    expect_value(__wrap_wm_state_io, op, WM_IO_READ);
    expect_any(__wrap_wm_state_io, state);
    expect_any(__wrap_wm_state_io, size);
<<<<<<< HEAD
    will_return(__wrap_wm_state_io, 1);

    expect_string(__wrap_wm_state_io, tag, "office365-test_tenant_id-test_subscription_name");
    expect_value(__wrap_wm_state_io, op, WM_IO_WRITE);
    expect_any(__wrap_wm_state_io, state);
    expect_any(__wrap_wm_state_io, size);
    will_return(__wrap_wm_state_io, -1);

    expect_string(__wrap__mterror, tag, "wazuh-modulesd:office365");
    expect_string(__wrap__mterror, formatted_msg, "Couldn't save running state.");

    expect_value(__wrap_wurl_free_response, response, data->response);

    wm_office365_execute_scan(data->office365_config, initial_scan);

    os_free(data->response->body);
    os_free(data->response->header);
    os_free(data->response);    
=======
    will_return(__wrap_wm_state_io, 0);
    will_return(__wrap_wm_state_io, (void *)&tenant_state_struc);

    expect_string(__wrap_wurl_http_request, header, "Content-Type: application/json");
    expect_any(__wrap_wurl_http_request, method);

    char expHeader[OS_SIZE_8192];
    snprintf(expHeader, OS_SIZE_8192 -1, "Authorization: Bearer %s", "wazuh");

    expect_string(__wrap_wurl_http_request, header, expHeader);
    expect_any(__wrap_wurl_http_request, url);
    expect_any(__wrap_wurl_http_request, payload);
    expect_any(__wrap_wurl_http_request, max_size);
    will_return(__wrap_wurl_http_request, NULL);

    expect_string(__wrap__mtdebug1, tag, "wazuh-modulesd:office365");
    expect_any(__wrap__mtdebug1, formatted_msg);
    expect_string(__wrap__mtdebug1, tag, "wazuh-modulesd:office365");
    expect_string(__wrap__mtdebug1, formatted_msg, "Unknown error while managing subscription.");

    wm_office365_execute_scan(data->office365_config, 0);

    os_free(data->response->body);
    os_free(data->response->header);
    os_free(data->response);
>>>>>>> 8e97cf96
}

int main(void) {
    const struct CMUnitTest tests_configuration[] = {
        cmocka_unit_test_setup_teardown(test_read_configuration, setup_test_read, teardown_test_read),
        cmocka_unit_test_setup_teardown(test_read_configuration_1, setup_test_read, teardown_test_read),
        cmocka_unit_test_setup_teardown(test_read_default_configuration, setup_test_read, teardown_test_read),
        cmocka_unit_test_setup_teardown(test_read_interval, setup_test_read, teardown_test_read),
        cmocka_unit_test_setup_teardown(test_read_interval_s, setup_test_read, teardown_test_read),
        cmocka_unit_test_setup_teardown(test_read_interval_s_fail, setup_test_read, teardown_test_read),
        cmocka_unit_test_setup_teardown(test_read_interval_m, setup_test_read, teardown_test_read),
        cmocka_unit_test_setup_teardown(test_read_interval_m_fail, setup_test_read, teardown_test_read),
        cmocka_unit_test_setup_teardown(test_read_interval_h, setup_test_read, teardown_test_read),
        cmocka_unit_test_setup_teardown(test_read_interval_h_fail, setup_test_read, teardown_test_read),
        cmocka_unit_test_setup_teardown(test_read_interval_d, setup_test_read, teardown_test_read),
        cmocka_unit_test_setup_teardown(test_read_interval_d_fail, setup_test_read, teardown_test_read),
        cmocka_unit_test_setup_teardown(test_read_curl_max_size, setup_test_read, teardown_test_read),
        cmocka_unit_test_setup_teardown(test_read_curl_max_size_invalid_1, setup_test_read, teardown_test_read),
        cmocka_unit_test_setup_teardown(test_read_curl_max_size_invalid_2, setup_test_read, teardown_test_read),
        cmocka_unit_test_setup_teardown(test_read_curl_max_size_invalid_3, setup_test_read, teardown_test_read),
        cmocka_unit_test_setup_teardown(test_secret_path_and_secret, setup_test_read, teardown_test_read),
        cmocka_unit_test_setup_teardown(test_fake_tag, setup_test_read, teardown_test_read),
        cmocka_unit_test_setup_teardown(test_fake_tag_1, setup_test_read, teardown_test_read),
        cmocka_unit_test_setup_teardown(test_invalid_content_1, setup_test_read, teardown_test_read),
        cmocka_unit_test_setup_teardown(test_invalid_content_2, setup_test_read, teardown_test_read),
        cmocka_unit_test_setup_teardown(test_invalid_content_3, setup_test_read, teardown_test_read),
        cmocka_unit_test_setup_teardown(test_invalid_content_4, setup_test_read, teardown_test_read),
        cmocka_unit_test_setup_teardown(test_invalid_interval, setup_test_read, teardown_test_read),
        cmocka_unit_test_setup_teardown(test_error_api_auth, setup_test_read, teardown_test_read),
        cmocka_unit_test_setup_teardown(test_error_api_auth_1, setup_test_read, teardown_test_read),
        cmocka_unit_test_setup_teardown(test_error_tenant_id, setup_test_read, teardown_test_read),
        cmocka_unit_test_setup_teardown(test_error_tenant_id_1, setup_test_read, teardown_test_read),
        cmocka_unit_test_setup_teardown(test_error_client_id, setup_test_read, teardown_test_read),
        cmocka_unit_test_setup_teardown(test_error_client_id_1, setup_test_read, teardown_test_read),
        cmocka_unit_test_setup_teardown(test_error_client_secret, setup_test_read, teardown_test_read),
        cmocka_unit_test_setup_teardown(test_error_client_secret_1, setup_test_read, teardown_test_read),
        cmocka_unit_test_setup_teardown(test_error_client_secret_path, setup_test_read, teardown_test_read),
        cmocka_unit_test_setup_teardown(test_error_client_secret_path_1, setup_test_read, teardown_test_read),
    };
    const struct CMUnitTest tests_functionality[] = {
        cmocka_unit_test_setup_teardown(test_wm_office365_dump_no_options, setup_conf, teardown_conf),
        cmocka_unit_test_setup_teardown(test_wm_office365_dump_yes_options_empty_arrays, setup_conf, teardown_conf),
        cmocka_unit_test_setup_teardown(test_wm_office365_dump_yes_options, setup_conf, teardown_conf),
        cmocka_unit_test_setup_teardown(test_wm_office365_get_access_token_with_auth_secret, setup_conf, teardown_conf),
        cmocka_unit_test_setup_teardown(test_wm_office365_get_access_token_with_auth_secret_path, setup_conf, teardown_conf),
        cmocka_unit_test_setup_teardown(test_wm_office365_get_access_token_with_auth_secret_response_400, setup_conf, teardown_conf),
        cmocka_unit_test_setup_teardown(test_wm_office365_get_access_token_with_auth_secret_response_null, setup_conf, teardown_conf),
        cmocka_unit_test_setup_teardown(test_wm_office365_get_access_token_with_auth_secret_response_max_size_reached, setup_conf, teardown_conf),
        cmocka_unit_test_setup_teardown(test_wm_office365_get_access_token_with_auth_secret_error_json_response, setup_conf, teardown_conf),
        cmocka_unit_test_setup_teardown(test_wm_office365_get_access_token_with_auth_secret_response_200, setup_conf, teardown_conf),
        cmocka_unit_test_setup_teardown(test_wm_office365_manage_subscription_stop_error_json_response, setup_conf, teardown_conf),
        cmocka_unit_test_setup_teardown(test_wm_office365_manage_subscription_stop_error_max_size_reached, setup_conf, teardown_conf),
        cmocka_unit_test_setup_teardown(test_wm_office365_manage_subscription_start_code_200, setup_conf, teardown_conf),
        cmocka_unit_test_setup_teardown(test_wm_office365_manage_subscription_start_response_null, setup_conf, teardown_conf),
        cmocka_unit_test_setup_teardown(test_wm_office365_manage_subscription_stop_code_400_error_AF20024, setup_conf, teardown_conf),
        cmocka_unit_test_setup_teardown(test_wm_office365_manage_subscription_stop_code_400_error_different_AF20024, setup_conf, teardown_conf),
        cmocka_unit_test_setup_teardown(test_wm_office365_get_fail_by_tenant_and_subscription_null, setup_conf, teardown_conf),
        cmocka_unit_test_setup_teardown(test_wm_office365_get_fail_by_tenant_and_subscription_not_null, setup_conf, teardown_conf),
        cmocka_unit_test_setup_teardown(test_wm_office365_get_content_blobs_response_null, setup_conf, teardown_conf),
        cmocka_unit_test_setup_teardown(test_wm_office365_get_content_blobs_response_max_size_reached, setup_conf, teardown_conf),
        cmocka_unit_test_setup_teardown(test_wm_office365_get_content_blobs_error_json_response, setup_conf, teardown_conf),
        cmocka_unit_test_setup_teardown(test_wm_office365_get_content_blobs_bad_response, setup_conf, teardown_conf),
        cmocka_unit_test_setup_teardown(test_wm_office365_get_content_blobs_400_code_AF20055, setup_conf, teardown_conf),
        cmocka_unit_test_setup_teardown(test_wm_office365_scan_failure_action_null, setup_conf, teardown_conf),
        cmocka_unit_test_setup_teardown(test_wm_office365_scan_failure_action_no_fail, setup_conf, teardown_conf),
        cmocka_unit_test_setup_teardown(test_wm_office365_scan_failure_action_null_mult_next, setup_conf, teardown_conf),
        cmocka_unit_test_setup_teardown(test_wm_office365_scan_failure_action_not_null, setup_conf, teardown_conf),
        cmocka_unit_test_setup_teardown(test_wm_office365_get_logs_from_blob_response_null, setup_conf, teardown_conf),
        cmocka_unit_test_setup_teardown(test_wm_office365_get_logs_from_blob_response_max_size_reached, setup_conf, teardown_conf),
        cmocka_unit_test_setup_teardown(test_wm_office365_get_logs_from_blob_response_parsing_error, setup_conf, teardown_conf),
        cmocka_unit_test_setup_teardown(test_wm_office365_get_logs_from_blob_response_code_400, setup_conf, teardown_conf),
        cmocka_unit_test_setup_teardown(test_wm_office365_get_logs_from_blob_response_no_array, setup_conf, teardown_conf),
        cmocka_unit_test_setup_teardown(test_wm_office365_get_logs_from_blob_ok, setup_conf, teardown_conf),
<<<<<<< HEAD
        cmocka_unit_test_setup_teardown(test_wm_office365_execute_scan_saving_running_state_error, setup_conf, teardown_conf),
        cmocka_unit_test_setup_teardown(test_wm_office365_execute_scan_content_blobs_fail, setup_conf, teardown_conf),
=======
        cmocka_unit_test_setup_teardown(test_wm_office365_execute_scan_initial_scan_only_future_events, setup_conf, teardown_conf),
        cmocka_unit_test_setup_teardown(test_wm_office365_execute_scan_access_token_null, setup_conf, teardown_conf),
        cmocka_unit_test_setup_teardown(test_wm_office365_execute_scan_manage_subscription_error, setup_conf, teardown_conf),
>>>>>>> 8e97cf96
    };

    int result;
    result = cmocka_run_group_tests(tests_configuration, NULL, NULL);
    result += cmocka_run_group_tests(tests_functionality, NULL, NULL);
    return result;
}
<|MERGE_RESOLUTION|>--- conflicted
+++ resolved
@@ -2187,54 +2187,8 @@
 
 }
 
-<<<<<<< HEAD
-void test_wm_office365_execute_scan_saving_running_state_error(void **state) {
-    test_struct_t *data  = (test_struct_t *)*state;
-    int initial_scan = 0;
-=======
 void test_wm_office365_execute_scan_initial_scan_only_future_events(void **state) {
     test_struct_t *data  = (test_struct_t *)*state;
-    size_t max_size = OS_SIZE_8192;
->>>>>>> 8e97cf96
-
-    os_calloc(1, sizeof(wm_office365_auth), data->office365_config->auth);
-    os_strdup("test_tenant_id", data->office365_config->auth->tenant_id);
-    os_strdup("test_client_id", data->office365_config->auth->client_id);
-    os_strdup("test_client_secret", data->office365_config->auth->client_secret);
-<<<<<<< HEAD
-
-    os_calloc(1, sizeof(wm_office365_subscription), data->office365_config->subscription);
-    os_strdup("test_subscription_name", data->office365_config->subscription->subscription_name);
-
-    os_calloc(1, sizeof(curl_response), data->response);
-    data->response->status_code = 200;
-    os_strdup("{\"access_token\":\"access_token_value\"}", data->response->body);
-=======
-    os_calloc(1, sizeof(wm_office365_subscription), data->office365_config->subscription);
-    os_strdup("test_subscription_name", data->office365_config->subscription->subscription_name);
-    data->office365_config->only_future_events = 1;
-
-    expect_string(__wrap__mtdebug1, tag, "wazuh-modulesd:office365");
-    expect_string(__wrap__mtdebug1, formatted_msg, "Scanning tenant: 'test_tenant_id'");
-
-    expect_string(__wrap_wm_state_io, tag, "office365-test_tenant_id-test_subscription_name");
-    expect_value(__wrap_wm_state_io, op, WM_IO_READ);
-    expect_any(__wrap_wm_state_io, state);
-    expect_any(__wrap_wm_state_io, size);
-    will_return(__wrap_wm_state_io, 1);
-
-    expect_string(__wrap_wm_state_io, tag, "office365-test_tenant_id-test_subscription_name");
-    expect_value(__wrap_wm_state_io, op, WM_IO_WRITE);
-    expect_any(__wrap_wm_state_io, state);
-    expect_any(__wrap_wm_state_io, size);
-    will_return(__wrap_wm_state_io, 1);
-
-    wm_office365_execute_scan(data->office365_config, 1);
-}
-
-void test_wm_office365_execute_scan_access_token_null(void **state) {
-    test_struct_t *data  = (test_struct_t *)*state;
-    size_t max_size = OS_SIZE_8192;
 
     os_calloc(1, sizeof(wm_office365_auth), data->office365_config->auth);
     os_strdup("test_tenant_id", data->office365_config->auth->tenant_id);
@@ -2244,29 +2198,8 @@
     os_strdup("test_subscription_name", data->office365_config->subscription->subscription_name);
     data->office365_config->only_future_events = 1;
 
-    os_calloc(1, sizeof(curl_response), data->response);
-    data->response->status_code = 400;
-    os_strdup("{\"error\":\"bad_request\"}", data->response->body);
->>>>>>> 8e97cf96
-    os_strdup("test", data->response->header);
-
     expect_string(__wrap__mtdebug1, tag, "wazuh-modulesd:office365");
     expect_string(__wrap__mtdebug1, formatted_msg, "Scanning tenant: 'test_tenant_id'");
-
-<<<<<<< HEAD
-    /* wm_office365_get_access_token */
-=======
->>>>>>> 8e97cf96
-    expect_any(__wrap_wurl_http_request, method);
-    expect_any(__wrap_wurl_http_request, header);
-    expect_any(__wrap_wurl_http_request, url);
-    expect_any(__wrap_wurl_http_request, payload);
-    expect_any(__wrap_wurl_http_request, max_size);
-<<<<<<< HEAD
-    will_return(__wrap_wurl_http_request, data->response);
-
-    expect_string(__wrap__mtdebug1, tag, "wazuh-modulesd:office365");
-    expect_any(__wrap__mtdebug1, formatted_msg);
 
     expect_string(__wrap_wm_state_io, tag, "office365-test_tenant_id-test_subscription_name");
     expect_value(__wrap_wm_state_io, op, WM_IO_READ);
@@ -2278,60 +2211,61 @@
     expect_value(__wrap_wm_state_io, op, WM_IO_WRITE);
     expect_any(__wrap_wm_state_io, state);
     expect_any(__wrap_wm_state_io, size);
-    will_return(__wrap_wm_state_io, -1);
-
-    expect_string(__wrap__mterror, tag, "wazuh-modulesd:office365");
-    expect_string(__wrap__mterror, formatted_msg, "Couldn't save running state.");
-
-    expect_value(__wrap_wurl_free_response, response, data->response);
-    
-    wm_office365_execute_scan(data->office365_config, initial_scan);
-
-    os_free(data->response->body);
-    os_free(data->response->header);
-    os_free(data->response);    
-}
-
-void test_wm_office365_execute_scan_content_blobs_fail(void **state) {
-    test_struct_t *data  = (test_struct_t *)*state;
-    int initial_scan = 1;
-=======
-    will_return(__wrap_wurl_http_request, NULL);
-
-    expect_string(__wrap__mtdebug1, tag, "wazuh-modulesd:office365");
-    expect_any(__wrap__mtdebug1, formatted_msg);
-    expect_string(__wrap__mtdebug1, tag, "wazuh-modulesd:office365");
-    expect_string(__wrap__mtdebug1, formatted_msg, "Unknown error while getting access token.");
-
-    wm_office365_execute_scan(data->office365_config, 0);
-
-    os_free(data->response->body);
-    os_free(data->response->header);
-    os_free(data->response);
-}
-
-void test_wm_office365_execute_scan_manage_subscription_error(void **state) {
+    will_return(__wrap_wm_state_io, 1);
+
+    wm_office365_execute_scan(data->office365_config, 1);
+}
+
+void test_wm_office365_execute_scan_access_token_null(void **state) {
     test_struct_t *data  = (test_struct_t *)*state;
     size_t max_size = OS_SIZE_8192;
-    wm_office365_state tenant_state_struc;
-
-    tenant_state_struc.last_log_time = 123456789;
->>>>>>> 8e97cf96
 
     os_calloc(1, sizeof(wm_office365_auth), data->office365_config->auth);
     os_strdup("test_tenant_id", data->office365_config->auth->tenant_id);
     os_strdup("test_client_id", data->office365_config->auth->client_id);
     os_strdup("test_client_secret", data->office365_config->auth->client_secret);
-<<<<<<< HEAD
-    data->office365_config->only_future_events = 0;
-
     os_calloc(1, sizeof(wm_office365_subscription), data->office365_config->subscription);
     os_strdup("test_subscription_name", data->office365_config->subscription->subscription_name);
+    data->office365_config->only_future_events = 1;
 
     os_calloc(1, sizeof(curl_response), data->response);
-    data->response->status_code = 200;
-    os_strdup("{\"access_token\":\"access_token_value\"}", data->response->body);
-=======
+    data->response->status_code = 400;
+    os_strdup("{\"error\":\"bad_request\"}", data->response->body);
+    os_strdup("test", data->response->header);
+
+    expect_string(__wrap__mtdebug1, tag, "wazuh-modulesd:office365");
+    expect_string(__wrap__mtdebug1, formatted_msg, "Scanning tenant: 'test_tenant_id'");
+
+    expect_any(__wrap_wurl_http_request, method);
+    expect_any(__wrap_wurl_http_request, header);
+    expect_any(__wrap_wurl_http_request, url);
+    expect_any(__wrap_wurl_http_request, payload);
+    expect_any(__wrap_wurl_http_request, max_size);
+    will_return(__wrap_wurl_http_request, NULL);
+
+    expect_string(__wrap__mtdebug1, tag, "wazuh-modulesd:office365");
+    expect_any(__wrap__mtdebug1, formatted_msg);
+    expect_string(__wrap__mtdebug1, tag, "wazuh-modulesd:office365");
+    expect_string(__wrap__mtdebug1, formatted_msg, "Unknown error while getting access token.");
+
+    wm_office365_execute_scan(data->office365_config, 0);
+
+    os_free(data->response->body);
+    os_free(data->response->header);
+    os_free(data->response);
+}
+
+void test_wm_office365_execute_scan_manage_subscription_error(void **state) {
+    test_struct_t *data  = (test_struct_t *)*state;
+    size_t max_size = OS_SIZE_8192;
+    wm_office365_state tenant_state_struc;
+
+    tenant_state_struc.last_log_time = 123456789;
+
+    os_calloc(1, sizeof(wm_office365_auth), data->office365_config->auth);
+    os_strdup("test_tenant_id", data->office365_config->auth->tenant_id);
+    os_strdup("test_client_id", data->office365_config->auth->client_id);
+    os_strdup("test_client_secret", data->office365_config->auth->client_secret);
     os_calloc(1, sizeof(wm_office365_subscription), data->office365_config->subscription);
     os_strdup("test_subscription_name", data->office365_config->subscription->subscription_name);
     data->office365_config->only_future_events = 0;
@@ -2339,16 +2273,11 @@
     os_calloc(1, sizeof(curl_response), data->response);
     data->response->status_code = 200;
     os_strdup("{\"access_token\":\"wazuh\"}", data->response->body);
->>>>>>> 8e97cf96
     os_strdup("test", data->response->header);
 
     expect_string(__wrap__mtdebug1, tag, "wazuh-modulesd:office365");
     expect_string(__wrap__mtdebug1, formatted_msg, "Scanning tenant: 'test_tenant_id'");
 
-<<<<<<< HEAD
-    /* wm_office365_get_access_token */
-=======
->>>>>>> 8e97cf96
     expect_any(__wrap_wurl_http_request, method);
     expect_any(__wrap_wurl_http_request, header);
     expect_any(__wrap_wurl_http_request, url);
@@ -2359,17 +2288,75 @@
     expect_string(__wrap__mtdebug1, tag, "wazuh-modulesd:office365");
     expect_any(__wrap__mtdebug1, formatted_msg);
 
-<<<<<<< HEAD
-=======
     expect_value(__wrap_wurl_free_response, response, data->response);
 
->>>>>>> 8e97cf96
     expect_string(__wrap_wm_state_io, tag, "office365-test_tenant_id-test_subscription_name");
     expect_value(__wrap_wm_state_io, op, WM_IO_READ);
     expect_any(__wrap_wm_state_io, state);
     expect_any(__wrap_wm_state_io, size);
-<<<<<<< HEAD
-    will_return(__wrap_wm_state_io, 1);
+    will_return(__wrap_wm_state_io, 0);
+    will_return(__wrap_wm_state_io, (void *)&tenant_state_struc);
+
+    expect_string(__wrap_wurl_http_request, header, "Content-Type: application/json");
+    expect_any(__wrap_wurl_http_request, method);
+
+    char expHeader[OS_SIZE_8192];
+    snprintf(expHeader, OS_SIZE_8192 -1, "Authorization: Bearer %s", "wazuh");
+
+    expect_string(__wrap_wurl_http_request, header, expHeader);
+    expect_any(__wrap_wurl_http_request, url);
+    expect_any(__wrap_wurl_http_request, payload);
+    expect_any(__wrap_wurl_http_request, max_size);
+    will_return(__wrap_wurl_http_request, NULL);
+
+    expect_string(__wrap__mtdebug1, tag, "wazuh-modulesd:office365");
+    expect_any(__wrap__mtdebug1, formatted_msg);
+    expect_string(__wrap__mtdebug1, tag, "wazuh-modulesd:office365");
+    expect_string(__wrap__mtdebug1, formatted_msg, "Unknown error while managing subscription.");
+
+    wm_office365_execute_scan(data->office365_config, 0);
+
+    os_free(data->response->body);
+    os_free(data->response->header);
+    os_free(data->response);
+}
+
+void test_wm_office365_execute_scan_saving_running_state_error(void **state) {
+    test_struct_t *data  = (test_struct_t *)*state;
+    int initial_scan = 0;
+
+    os_calloc(1, sizeof(wm_office365_auth), data->office365_config->auth);
+    os_strdup("test_tenant_id", data->office365_config->auth->tenant_id);
+    os_strdup("test_client_id", data->office365_config->auth->client_id);
+    os_strdup("test_client_secret", data->office365_config->auth->client_secret);
+
+    os_calloc(1, sizeof(wm_office365_subscription), data->office365_config->subscription);
+    os_strdup("test_subscription_name", data->office365_config->subscription->subscription_name);
+
+    os_calloc(1, sizeof(curl_response), data->response);
+    data->response->status_code = 200;
+    os_strdup("{\"access_token\":\"access_token_value\"}", data->response->body);
+    os_strdup("test", data->response->header);
+
+    expect_string(__wrap__mtdebug1, tag, "wazuh-modulesd:office365");
+    expect_string(__wrap__mtdebug1, formatted_msg, "Scanning tenant: 'test_tenant_id'");
+
+    /* wm_office365_get_access_token */
+    expect_any(__wrap_wurl_http_request, method);
+    expect_any(__wrap_wurl_http_request, header);
+    expect_any(__wrap_wurl_http_request, url);
+    expect_any(__wrap_wurl_http_request, payload);
+    expect_any(__wrap_wurl_http_request, max_size);
+    will_return(__wrap_wurl_http_request, data->response);
+
+    expect_string(__wrap__mtdebug1, tag, "wazuh-modulesd:office365");
+    expect_any(__wrap__mtdebug1, formatted_msg);
+
+    expect_string(__wrap_wm_state_io, tag, "office365-test_tenant_id-test_subscription_name");
+    expect_value(__wrap_wm_state_io, op, WM_IO_READ);
+    expect_any(__wrap_wm_state_io, state);
+    expect_any(__wrap_wm_state_io, size);
+    will_return(__wrap_wm_state_io, -1);
 
     expect_string(__wrap_wm_state_io, tag, "office365-test_tenant_id-test_subscription_name");
     expect_value(__wrap_wm_state_io, op, WM_IO_WRITE);
@@ -2381,23 +2368,92 @@
     expect_string(__wrap__mterror, formatted_msg, "Couldn't save running state.");
 
     expect_value(__wrap_wurl_free_response, response, data->response);
-
+    
     wm_office365_execute_scan(data->office365_config, initial_scan);
 
     os_free(data->response->body);
     os_free(data->response->header);
     os_free(data->response);    
-=======
+}
+
+void test_wm_office365_execute_scan_content_blobs_fail(void **state) {
+    test_struct_t *data  = (test_struct_t *)*state;
+    int initial_scan = 1;
+
+    wm_office365_state tenant_state_struc;
+    tenant_state_struc.last_log_time = 123456789;
+
+    os_calloc(1, sizeof(wm_office365_auth), data->office365_config->auth);
+    os_strdup("test_tenant_id", data->office365_config->auth->tenant_id);
+    os_strdup("test_client_id", data->office365_config->auth->client_id);
+    os_strdup("test_client_secret", data->office365_config->auth->client_secret);
+    data->office365_config->only_future_events = 0;
+
+    os_calloc(1, sizeof(wm_office365_subscription), data->office365_config->subscription);
+    os_strdup("test_subscription_name", data->office365_config->subscription->subscription_name);
+
+    os_calloc(1, sizeof(curl_response), data->response);
+    data->response->status_code = 200;
+    os_strdup("{\"access_token\":\"access_token_value\"}", data->response->body);
+    os_strdup("test", data->response->header);
+
+    expect_string(__wrap__mtdebug1, tag, "wazuh-modulesd:office365");
+    expect_string(__wrap__mtdebug1, formatted_msg, "Scanning tenant: 'test_tenant_id'");
+
+    /* wm_office365_get_access_token */
+    expect_any(__wrap_wurl_http_request, method);
+    expect_any(__wrap_wurl_http_request, header);
+    expect_any(__wrap_wurl_http_request, url);
+    expect_any(__wrap_wurl_http_request, payload);
+    expect_any(__wrap_wurl_http_request, max_size);
+    will_return(__wrap_wurl_http_request, data->response);
+
+    expect_string(__wrap__mtdebug1, tag, "wazuh-modulesd:office365");
+    expect_any(__wrap__mtdebug1, formatted_msg);
+    /* wm_office365_get_access_token */
+
+    expect_string(__wrap_wm_state_io, tag, "office365-test_tenant_id-test_subscription_name");
+    expect_value(__wrap_wm_state_io, op, WM_IO_READ);
+    expect_any(__wrap_wm_state_io, state);
+    expect_any(__wrap_wm_state_io, size);
     will_return(__wrap_wm_state_io, 0);
-    will_return(__wrap_wm_state_io, (void *)&tenant_state_struc);
-
+    will_return(__wrap_wm_state_io, (void *)&tenant_state_struc);    
+
+    /* wm_office365_manage_subscription */
+    expect_any(__wrap_wurl_http_request, method);
     expect_string(__wrap_wurl_http_request, header, "Content-Type: application/json");
-    expect_any(__wrap_wurl_http_request, method);
-
-    char expHeader[OS_SIZE_8192];
-    snprintf(expHeader, OS_SIZE_8192 -1, "Authorization: Bearer %s", "wazuh");
-
-    expect_string(__wrap_wurl_http_request, header, expHeader);
+
+    expect_string(__wrap_wurl_http_request, header, "Authorization: Bearer access_token_value");
+    expect_any(__wrap_wurl_http_request, url);
+    expect_any(__wrap_wurl_http_request, payload);
+    expect_any(__wrap_wurl_http_request, max_size);
+    will_return(__wrap_wurl_http_request, data->response);
+
+    expect_string(__wrap__mtdebug1, tag, "wazuh-modulesd:office365");
+    expect_any(__wrap__mtdebug1, formatted_msg);
+
+    expect_value(__wrap_wurl_free_response, response, data->response);
+    /* wm_office365_manage_subscription */
+
+#ifndef WIN32
+    will_return(__wrap_localtime_r, 1);
+#endif
+
+    will_return(__wrap_strftime,"2021-05-07 12:24:56");
+    will_return(__wrap_strftime, 20);
+
+#ifndef WIN32
+    will_return(__wrap_localtime_r, 1);
+#endif
+
+    will_return(__wrap_strftime,"2021-05-08 12:24:55");
+    will_return(__wrap_strftime, 20);
+
+    /* wm_office365_get_content_blobs */
+    expect_any(__wrap_wurl_http_request, method);
+    expect_string(__wrap_wurl_http_request, header, "Content-Type: application/json");
+
+    expect_string(__wrap_wurl_http_request, header, "Authorization: Bearer access_token_value");
     expect_any(__wrap_wurl_http_request, url);
     expect_any(__wrap_wurl_http_request, payload);
     expect_any(__wrap_wurl_http_request, max_size);
@@ -2406,14 +2462,16 @@
     expect_string(__wrap__mtdebug1, tag, "wazuh-modulesd:office365");
     expect_any(__wrap__mtdebug1, formatted_msg);
     expect_string(__wrap__mtdebug1, tag, "wazuh-modulesd:office365");
-    expect_string(__wrap__mtdebug1, formatted_msg, "Unknown error while managing subscription.");
-
-    wm_office365_execute_scan(data->office365_config, 0);
+    expect_string(__wrap__mtdebug1, formatted_msg, "Unknown error while getting content blobs.");
+    /* wm_office365_get_content_blobs */
+
+    expect_value(__wrap_wurl_free_response, response, data->response);
+
+    wm_office365_execute_scan(data->office365_config, initial_scan);
 
     os_free(data->response->body);
     os_free(data->response->header);
     os_free(data->response);
->>>>>>> 8e97cf96
 }
 
 int main(void) {
@@ -2487,14 +2545,11 @@
         cmocka_unit_test_setup_teardown(test_wm_office365_get_logs_from_blob_response_code_400, setup_conf, teardown_conf),
         cmocka_unit_test_setup_teardown(test_wm_office365_get_logs_from_blob_response_no_array, setup_conf, teardown_conf),
         cmocka_unit_test_setup_teardown(test_wm_office365_get_logs_from_blob_ok, setup_conf, teardown_conf),
-<<<<<<< HEAD
-        cmocka_unit_test_setup_teardown(test_wm_office365_execute_scan_saving_running_state_error, setup_conf, teardown_conf),
-        cmocka_unit_test_setup_teardown(test_wm_office365_execute_scan_content_blobs_fail, setup_conf, teardown_conf),
-=======
         cmocka_unit_test_setup_teardown(test_wm_office365_execute_scan_initial_scan_only_future_events, setup_conf, teardown_conf),
         cmocka_unit_test_setup_teardown(test_wm_office365_execute_scan_access_token_null, setup_conf, teardown_conf),
         cmocka_unit_test_setup_teardown(test_wm_office365_execute_scan_manage_subscription_error, setup_conf, teardown_conf),
->>>>>>> 8e97cf96
+        cmocka_unit_test_setup_teardown(test_wm_office365_execute_scan_saving_running_state_error, setup_conf, teardown_conf),
+        cmocka_unit_test_setup_teardown(test_wm_office365_execute_scan_content_blobs_fail, setup_conf, teardown_conf),
     };
 
     int result;
