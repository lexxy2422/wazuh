/*
 * Copyright (C) 2015, Wazuh Inc.
 *
 * This program is free software; you can redistribute it
 * and/or modify it under the terms of the GNU General Public
 * License (version 2) as published by the FSF - Free Software
 * Foundation.
 */

#include <stdarg.h>
#include <stddef.h>
#include <setjmp.h>
#include <cmocka.h>
#include <stdio.h>
#include <string.h>

#include "../wrappers/common.h"
#include "../wrappers/posix/dirent_wrappers.h"
#include "../wrappers/posix/pthread_wrappers.h"
#include "../wrappers/posix/stat_wrappers.h"
#include "../wrappers/wazuh/config/syscheck_config_wrappers.h"
#include "../wrappers/wazuh/shared/debug_op_wrappers.h"
#include "../wrappers/wazuh/shared/hash_op_wrappers.h"
#include "../wrappers/wazuh/shared/file_op_wrappers.h"
#include "../wrappers/wazuh/shared/fs_op_wrappers.h"
#include "../wrappers/wazuh/shared/syscheck_op_wrappers.h"
#include "../wrappers/wazuh/syscheckd/fim_db_wrappers.h"
#include "../wrappers/wazuh/syscheckd/run_check_wrappers.h"
#include "../wrappers/wazuh/syscheckd/run_realtime_wrappers.h"
#include "../wrappers/wazuh/syscheckd/fim_diff_changes_wrappers.h"
#include "../wrappers/wazuh/syscheckd/registry.h"
#include "../wrappers/wazuh/os_crypto/md5_op_wrappers.h"
#include "../wrappers/wazuh/shared/file_op_wrappers.h"

#include "syscheck.h"
#include "config/syscheck-config.h"
#include "db/include/db.h"

#include "test_fim.h"

fim_state_db _files_db_state = FIM_STATE_DB_NORMAL;

void update_wildcards_config();
void fim_process_wildcard_removed(directory_t *configuration);
void transaction_callback(ReturnTypeCallback resultType, const cJSON* result_json, void* user_data);
void fim_event_callback(void* data, void * ctx);
cJSON * fim_calculate_dbsync_difference(const fim_file_data *data, const cJSON* changed_data, cJSON* old_attributes,
                                        cJSON* changed_attributes);
void create_windows_who_data_events(void * data, void * ctx);
void fim_db_remove_entry(void * data, void * ctx);
void process_delete_event(void * data, void * ctx);
void fim_db_process_missing_entry(void * data, void * ctx);
void dbsync_attributes_json(const cJSON *dbsync_event, const directory_t *configuration, cJSON *attributes);

/* auxiliary structs */
typedef struct __fim_data_s {
    event_data_t *evt_data;
    whodata_evt *w_evt;
    fim_entry *fentry;
    fim_file_data *new_data;
    fim_file_data *old_data;
    fim_file_data *local_data; // Used on certain tests, not affected by group setup/teardown
    struct dirent *entry;       // Used on fim_directory tests, not affected by group setup/teardown
    cJSON *json;
    OSList *list;
    rb_tree *tree;
} fim_data_t;

typedef struct _txn_data_s {
    fim_txn_context_t *txn_context;
    char *diff;
    cJSON *dbsync_event;
} txn_data_t;

typedef struct _json_struct_s {
    cJSON *json1;
    cJSON *json2;
} json_struct_t;

const struct stat DEFAULT_STATBUF = { .st_mode = S_IFREG | 00444,
                                      .st_size = 1000,
                                      .st_uid = 0,
                                      .st_gid = 0,
                                      .st_ino = 1234,
                                      .st_dev = 2345,
                                      .st_mtime = 3456 };

static OSList *removed_entries;

fim_file_data DEFAULT_FILE_DATA = {
    // Checksum attributes
    .size = 0,
    .attributes = NULL,
    .uid = "1000",
    .gid = "1000",
    .user_name = "root",
    .group_name = "root",
    .mtime = 123456789,
    .inode = 1,
    .hash_md5 = "0123456789abcdef0123456789abcdef",
    .hash_sha1 = "0123456789abcdef0123456789abcdef01234567",
    .hash_sha256 = "0123456789abcdef0123456789abcdef0123456789abcdef0123456789abcdef",
    #ifdef TEST_WINAGENT
    .perm = "{\"S-1-5-32-544\":{\"name\":\"Administrators\",\"allowed\":[\"delete\",\"read_control\",\"write_dac\",\"write_owner\",\"synchronize\",\"read_data\",\"write_data\",\"append_data\",\"read_ea\",\"write_ea\",\"execute\",\"read_attributes\",\"write_attributes\"]},\"S-1-5-18\":{\"name\":\"SYSTEM\",\"allowed\":[\"delete\",\"read_control\",\"write_dac\",\"write_owner\",\"synchronize\",\"read_data\",\"write_data\",\"append_data\",\"read_ea\",\"write_ea\",\"execute\",\"read_attributes\",\"write_attributes\"]},\"S-1-5-32-545\":{\"name\":\"Users\",\"allowed\":[\"read_control\",\"synchronize\",\"read_data\",\"read_ea\",\"execute\",\"read_attributes\"]},\"S-1-5-11\":{\"name\":\"Authenticated Users\",\"allowed\":[\"delete\",\"read_control\",\"synchronize\",\"read_data\",\"write_data\",\"append_data\",\"read_ea\",\"write_ea\",\"execute\",\"read_attributes\",\"write_attributes\"]}}",
    #else
    .perm = "rw-rw-r--",
    #endif
    // Options
    .mode = FIM_REALTIME,
    .last_event = 0,
    .dev = 100,
    .scanned = 0,
    .options = (CHECK_SIZE | CHECK_PERM | CHECK_OWNER | CHECK_GROUP | CHECK_MTIME | CHECK_INODE | CHECK_MD5SUM |
                CHECK_SHA1SUM | CHECK_SHA256SUM),
    .checksum = "0123456789abcdef0123456789abcdef01234567",
};

/* redefinitons/wrapping */

#ifdef TEST_WINAGENT
void __wrap_decode_win_attributes(char *str, unsigned int attrs) {
    check_expected(str);
    check_expected(attrs);
}
#endif

static int setup_fim_data(void **state) {
    fim_data_t *fim_data = calloc(1, sizeof(fim_data_t));

    test_mode = 0;

    if(fim_data == NULL)
        return -1;

    if (fim_data->evt_data = calloc(1, sizeof(event_data_t)), fim_data->evt_data == NULL)
        return -1;

    if(fim_data->w_evt = calloc(1, sizeof(whodata_evt)), fim_data->w_evt == NULL)
        return -1;

    if(fim_data->new_data = calloc(1, sizeof(fim_file_data)), fim_data->new_data == NULL)
        return -1;

    if(fim_data->old_data = calloc(1, sizeof(fim_file_data)), fim_data->old_data == NULL)
        return -1;

    // Setup mock whodata event
    fim_data->w_evt->user_id = strdup("100");
    fim_data->w_evt->user_name = strdup("test");
    fim_data->w_evt->process_name = strdup("test_proc");
    fim_data->w_evt->path = strdup("./test/test.file");
#ifndef TEST_WINAGENT
    fim_data->w_evt->group_id = strdup("1000");
    fim_data->w_evt->group_name = strdup("testing");
    fim_data->w_evt->audit_uid = strdup("99");
    fim_data->w_evt->audit_name = strdup("audit_user");
    fim_data->w_evt->effective_uid = strdup("999");
    fim_data->w_evt->effective_name = strdup("effective_user");
    fim_data->w_evt->inode = strdup("606060");
    fim_data->w_evt->dev = strdup("12345678");
    fim_data->w_evt->parent_name = strdup("parent_name");
    fim_data->w_evt->parent_cwd = strdup("parent_cwd");
    fim_data->w_evt->ppid = 1000;
    fim_data->w_evt->cwd = strdup("process_cwd");
#endif
    fim_data->w_evt->process_id = 1001;

    // Setup mock old fim_entry
    fim_data->old_data->size = 1500;
    fim_data->old_data->perm = strdup("0664");
#ifdef TEST_WINAGENT
    fim_data->old_data->perm_json = cJSON_CreateObject();
#endif
    fim_data->old_data->attributes = strdup("r--r--r--");
    fim_data->old_data->uid = strdup("100");
    fim_data->old_data->gid = strdup("1000");
    fim_data->old_data->user_name = strdup("test");
    fim_data->old_data->group_name = strdup("testing");
    fim_data->old_data->mtime = 1570184223;
    fim_data->old_data->inode = 606060;
    strcpy(fim_data->old_data->hash_md5, "3691689a513ace7e508297b583d7050d");
    strcpy(fim_data->old_data->hash_sha1, "07f05add1049244e7e71ad0f54f24d8094cd8f8b");
    strcpy(fim_data->old_data->hash_sha256, "672a8ceaea40a441f0268ca9bbb33e99f9643c6262667b61fbe57694df224d40");
    fim_data->old_data->mode = FIM_REALTIME;
    fim_data->old_data->last_event = 1570184220;
    fim_data->old_data->dev = 12345678;
    fim_data->old_data->scanned = 123456;
    fim_data->old_data->options = 511;
    strcpy(fim_data->old_data->checksum, "07f05add1049244e7e71ad0f54f24d8094cd8f8b");

    // Setup mock new fim_entry
    fim_data->new_data->size = 1501;
    fim_data->new_data->perm = strdup("0666");
#ifdef TEST_WINAGENT
    fim_data->new_data->perm_json = create_win_permissions_object();
#endif
    fim_data->new_data->attributes = strdup("rw-rw-rw-");
    fim_data->new_data->uid = strdup("101");
    fim_data->new_data->gid = strdup("1001");
    fim_data->new_data->user_name = strdup("test1");
    fim_data->new_data->group_name = strdup("testing1");
    fim_data->new_data->mtime = 1570184224;
    fim_data->new_data->inode = 1152921500312810880;
    strcpy(fim_data->new_data->hash_md5, "3691689a513ace7e508297b583d7550d");
    strcpy(fim_data->new_data->hash_sha1, "07f05add1049244e7e75ad0f54f24d8094cd8f8b");
    strcpy(fim_data->new_data->hash_sha256, "672a8ceaea40a441f0268ca9bbb33e9959643c6262667b61fbe57694df224d40");
    fim_data->new_data->mode = FIM_REALTIME;
    fim_data->new_data->last_event = 1570184221;
    fim_data->new_data->dev = 12345678;
    fim_data->new_data->scanned = 123456;
    fim_data->new_data->options = 511;
    strcpy(fim_data->new_data->checksum, "07f05add1049244e7e71ad0f54f24d8094cd8f8b");

    fim_data->json = NULL;

    *state = fim_data;

    return 0;
}

static int teardown_fim_data(void **state) {
    fim_data_t *fim_data = *state;

    free(fim_data->evt_data);
    free_whodata_event(fim_data->w_evt);
    free_file_data(fim_data->new_data);
    free_file_data(fim_data->old_data);
    free(fim_data);

    return 0;
}

static int setup_group(void **state) {
    if(setup_fim_data(state) != 0)
        return -1;

    test_mode = 0;
    expect_any_always(__wrap__mdebug1, formatted_msg);

    expect_function_call_any(__wrap_pthread_rwlock_wrlock);
    expect_function_call_any(__wrap_pthread_rwlock_unlock);
    expect_function_call_any(__wrap_pthread_mutex_lock);
    expect_function_call_any(__wrap_pthread_mutex_unlock);
    expect_function_call_any(__wrap_pthread_rwlock_rdlock);

    // Read and setup global values.
    Read_Syscheck_Config("test_syscheck.conf");

    syscheck.rt_delay = 1;
    syscheck.max_depth = 256;
    syscheck.file_max_size = 1024;

    test_mode = 1;

    removed_entries = OSList_Create();
    if (removed_entries == NULL) {
        merror(MEM_ERROR, errno, strerror(errno));
        return -1;
    }
    OSList_SetFreeDataPointer(removed_entries, (void (*)(void *))free_directory);

#ifdef TEST_WINAGENT
    char *path = "C:\\a\\random\\path";
#else
    char *path = "/a/random/path";
#endif
    directory_t *directory0 = fim_create_directory(path, WHODATA_ACTIVE, NULL, 512, NULL, 1024, 1);

    OSList_InsertData(removed_entries, NULL, directory0);

    return 0;
}

static int setup_wildcards(void **state) {
    expect_function_call_any(__wrap_pthread_rwlock_wrlock);
    expect_function_call_any(__wrap_pthread_mutex_lock);
    expect_function_call_any(__wrap_pthread_mutex_unlock);
    expect_function_call_any(__wrap_pthread_rwlock_unlock);

    // Wildcards list
    syscheck.wildcards = OSList_Create();
    if (syscheck.wildcards == NULL) {
        return -1;
    }
    OSList_SetFreeDataPointer(syscheck.wildcards, (void (*)(void *))free_directory);

#ifndef TEST_WINAGENT
    expect_string(__wrap_realpath, path, "/testdir?");
    will_return(__wrap_realpath, NULL);
    expect_string(__wrap_realpath, path, "/*/path");
    will_return(__wrap_realpath, NULL);

    char buffer1[20] = "/testdir?";
    char buffer2[20] = "/*/path";
    int options = WHODATA_ACTIVE | CHECK_FOLLOW;
#else
    char buffer1[20] = "c:\\testdir?";
    char buffer2[20] = "c:\\*\\path";
    int options = WHODATA_ACTIVE;
#endif

    directory_t *wildcard0 = fim_create_directory(buffer1, options, NULL, 512,
                                                  NULL, -1, 1);

    directory_t *wildcard1 = fim_create_directory(buffer2, options, NULL, 512,
                                                  NULL, -1, 1);

    OSList_InsertData(syscheck.wildcards, NULL, wildcard0);
    OSList_InsertData(syscheck.wildcards, NULL, wildcard1);

    // Directories list
    syscheck.directories = OSList_Create();
    if (syscheck.directories == NULL) {
        return -1;
    }

    return 0;
}

static int setup_root_group(void **state) {
    if(setup_fim_data(state) != 0)
        return -1;

    test_mode = 0;
    expect_any_always(__wrap__mdebug1, formatted_msg);

    expect_function_call_any(__wrap_pthread_rwlock_wrlock);
    expect_function_call_any(__wrap_pthread_rwlock_unlock);
    expect_function_call_any(__wrap_pthread_mutex_lock);
    expect_function_call_any(__wrap_pthread_mutex_unlock);
    expect_function_call_any(__wrap_pthread_rwlock_rdlock);

    // Read and setup global values.
    Read_Syscheck_Config("test_syscheck_top_level.conf");

    syscheck.rt_delay = 1;
    syscheck.max_depth = 256;
    syscheck.file_max_size = 1024;

    test_mode = 1;

    return 0;
}

static int teardown_group(void **state) {
    test_mode = 0;

    expect_function_call_any(__wrap_pthread_rwlock_wrlock);
    expect_function_call_any(__wrap_pthread_mutex_lock);
    expect_function_call_any(__wrap_pthread_mutex_unlock);
    expect_function_call_any(__wrap_pthread_rwlock_unlock);

    if(teardown_fim_data(state) != 0)
        return -1;

    Free_Syscheck(&syscheck);

    syscheck.audit_key = NULL;

#ifdef TEST_WINAGENT
    syscheck.key_ignore = NULL;
    syscheck.key_ignore_regex = NULL;
#endif

    return 0;
}

static int teardown_wildcards(void **state) {
    expect_function_call_any(__wrap_pthread_rwlock_wrlock);
    expect_function_call_any(__wrap_pthread_mutex_lock);
    expect_function_call_any(__wrap_pthread_mutex_unlock);
    expect_function_call_any(__wrap_pthread_rwlock_unlock);

    if (syscheck.wildcards) {
        OSList_SetFreeDataPointer(syscheck.wildcards, (void (*)(void *))free_directory);
        OSList_Destroy(syscheck.wildcards);
        syscheck.wildcards = NULL;
    }

    if (syscheck.directories) {
        OSList_SetFreeDataPointer(syscheck.directories, (void (*)(void *))free_directory);
        OSList_Destroy(syscheck.directories);
        syscheck.directories = NULL;
    }

    return 0;
}

static int teardown_delete_json(void **state) {
    fim_data_t *fim_data = *state;
    cJSON_Delete(fim_data->json);
    return 0;
}

static int setup_fim_entry(void **state) {
    fim_data_t *fim_data = *state;

    if(fim_data->fentry = calloc(1, sizeof(fim_entry)), fim_data->fentry == NULL)
        return -1;

    fim_data->fentry->type = FIM_TYPE_FILE;

    if(fim_data->local_data = calloc(1, sizeof(fim_file_data)), fim_data->local_data == NULL)
        return -1;

    fim_data->fentry->file_entry.path = NULL;

    fim_data->fentry->file_entry.data = fim_data->local_data;

    fim_data->local_data->size = 1500;
    fim_data->local_data->mtime = 1570184223;
    fim_data->local_data->inode = 606060;
    fim_data->local_data->mode = FIM_REALTIME;
    fim_data->local_data->last_event = 1570184220;
    fim_data->local_data->dev = 12345678;
    fim_data->local_data->scanned = 123456;
    fim_data->local_data->options = 511;
    return 0;
}

static int teardown_fim_entry(void **state) {
    fim_data_t *fim_data = *state;
    if(fim_data->fentry != NULL) {
        if (fim_data->fentry->file_entry.path != NULL) {
                free(fim_data->fentry->file_entry.path);
        }
        free(fim_data->fentry);
    }
    if (fim_data != NULL) {
        free(fim_data->local_data->perm);
        free(fim_data->local_data->uid);
        free(fim_data->local_data->gid);
        free(fim_data->local_data->attributes);
        free(fim_data->local_data->user_name);
        free(fim_data->local_data->group_name);
        free(fim_data->local_data);
    }
    return 0;
}

static int teardown_local_data(void **state) {
    fim_data_t *fim_data = *state;

    free_file_data(fim_data->local_data);
    return 0;
}

static int setup_struct_dirent(void **state) {
    fim_data_t *fim_data = *state;

    if(fim_data->entry = calloc(1, sizeof(struct dirent)), fim_data->entry == NULL)
        return -1;

    return 0;
}

static int teardown_struct_dirent(void **state) {
    fim_data_t *fim_data = *state;

    free(fim_data->entry);

    return 0;
}

static int setup_file_limit(void **state) {
    syscheck.file_limit_enabled = false;
    syscheck.file_entry_limit = 0;
#ifdef TEST_WINAGENT
    syscheck.registry_limit_enabled = false;
    syscheck.db_entry_registry_limit = 0;
#endif
    return 0;
}

static int teardown_file_limit(void **state) {
    syscheck.file_limit_enabled = true;
    syscheck.file_entry_limit = 50000;
#ifdef TEST_WINAGENT
    syscheck.registry_limit_enabled = true;
    syscheck.db_entry_registry_limit = 100000;
#endif
    return 0;
}

static int setup_fim_double_scan(void **state) {
    activate_full_db = true;
    struct dirent *dirent_st = calloc(1, sizeof(struct dirent));
    syscheck.database = calloc (1, sizeof(fdb_t));

    if (!dirent_st || !syscheck.database ) {
        return -1;
    }

    strcpy(dirent_st->d_name, "test_file");

#ifndef TEST_WINAGENT
    dirent_st->d_type = DT_REG;
    dirent_st->d_ino = 1;
#else
    dirent_st->d_ino = 0;
    dirent_st->d_reclen = 0;
    dirent_st->d_namlen = 9;
#endif
    *state = dirent_st;

    return 0;
}

static int teardown_fim_double_scan(void **state) {
    struct dirent *sd = state[0];
    free(sd);
    free(syscheck.database);
    syscheck.database = NULL;
    sd = NULL;
    activate_full_db = false;

#ifdef TEST_WINAGENT
    char *file = state[1];
    free(file);
#endif

    return 0;
}

static int setup_fim_not_double_scan(void **state) {
    syscheck.database = calloc (1, sizeof(fdb_t));

    if(!syscheck.database ) {
        return -1;
    }
    syscheck.database->full = true;
    return 0;
}

static int teardown_fim_not_double_scan(void **state) {
    free(syscheck.database);
    syscheck.database = NULL;
    return 0;
}

#ifndef TEST_WINAGENT
static int setup_fim_scan_realtime(void **state) {

    syscheck.database = calloc (1, sizeof(fdb_t));

    if (!syscheck.database) {
        return -1;
    }

    syscheck.database->full = true;
    return 0;
}

static int teardown_fim_scan_realtime(void **state) {
    os_free(syscheck.database);

    syscheck.realtime = NULL; // Used with local variables in some tests

    return 0;
}

#endif

static int setup_transaction_callback(void **state) {
    txn_data_t *txn_data = calloc(1, sizeof(txn_data_t));

    if (txn_data == NULL) {
        return 1;
    }

    txn_data->txn_context = calloc(1, sizeof(fim_txn_context_t));
    if (txn_data->txn_context == NULL) {
        return 1;
    }
    txn_data->txn_context->evt_data = calloc(1, sizeof(event_data_t));
    txn_data->txn_context->evt_data->report_event = true;
    txn_data->txn_context->evt_data->mode = FIM_SCHEDULED;
    txn_data->txn_context->evt_data->type = FIM_DELETE;

    *state = txn_data;
    return 0;
}

static int teardown_transaction_callback(void **state) {
    txn_data_t *txn_data = (txn_data_t *) *state;
    cJSON_Delete (txn_data->dbsync_event);

    if (txn_data->diff != NULL) {
        free(txn_data->diff);
    }

    if (txn_data->txn_context != NULL) {
        if (txn_data->txn_context->evt_data != NULL) {
            free(txn_data->txn_context->evt_data);
        }
        free(txn_data->txn_context);
    }

    free(txn_data);
    return 0;
}

static int setup_json_event_attributes(void **state) {
    json_struct_t *data = calloc(1, sizeof(json_struct_t));
    if (data == NULL) {
        return 1;
    }

    *state = data;
    return 0;
}

static int teardown_json_event_attributes(void **state) {
    json_struct_t *data = *state;

    cJSON_Delete(data->json1);
    cJSON_Delete(data->json2);

    free(data);

    return 0;
}

/* Auxiliar functions */
void expect_get_data (char *user, char *group, char *file_path, int calculate_checksums) {
#ifndef TEST_WINAGENT
    expect_get_user(0, user);
    expect_get_group(0, group);
#else
    cJSON *perms = cJSON_CreateObject();

    expect_get_file_user(file_path, "0", user);
    expect_w_get_file_permissions(file_path, perms, 0);

    expect_value(__wrap_decode_win_acl_json, perms, perms);

    expect_string(__wrap_get_UTC_modification_time, file_path, file_path);
    will_return(__wrap_get_UTC_modification_time, 123456);
#endif
    if (calculate_checksums) {
        expect_OS_MD5_SHA1_SHA256_File_call(file_path,
                                            syscheck.prefilter_cmd,
                                            "d41d8cd98f00b204e9800998ecf8427e",
                                            "da39a3ee5e6b4b0d3255bfef95601890afd80709",
                                            "e3b0c44298fc1c149afbf4c8996fb92427ae41e4649b934ca495991b7852b855",
                                            OS_BINARY,
                                            0x400,
                                            0);
    }
}

/* tests */
static void test_fim_json_event(void **state) {
    fim_data_t *fim_data = *state;
    fim_entry entry = { .file_entry.path = "test.file", .file_entry.data = fim_data->new_data };
    event_data_t evt_data = { .mode = FIM_REALTIME, .w_evt = NULL, .report_event = true, .type = FIM_MODIFICATION };
    directory_t configuration = { .tag = "tag1,tag2" };

    fim_data->json = fim_json_event(&entry, fim_data->old_data, &configuration, &evt_data, NULL);

    assert_non_null(fim_data->json);
    cJSON *type = cJSON_GetObjectItem(fim_data->json, "type");
    assert_string_equal(cJSON_GetStringValue(type), "event");
    cJSON *data = cJSON_GetObjectItem(fim_data->json, "data");
    assert_non_null(data);
    cJSON *path = cJSON_GetObjectItem(data, "path");
    assert_string_equal(cJSON_GetStringValue(path), "test.file");
    cJSON *mode = cJSON_GetObjectItem(data, "mode");
    assert_string_equal(cJSON_GetStringValue(mode), "realtime");
    cJSON *data_type = cJSON_GetObjectItem(data, "type");
    assert_string_equal(cJSON_GetStringValue(data_type), "modified");
    cJSON *timestamp = cJSON_GetObjectItem(data, "timestamp");
    assert_non_null(timestamp);
    assert_int_equal(timestamp->valueint, 1570184221);
    cJSON *tags = cJSON_GetObjectItem(data, "tags");
    assert_string_equal(cJSON_GetStringValue(tags), "tag1,tag2");
#ifndef TEST_WINAGENT
    cJSON *hard_links = cJSON_GetObjectItem(data, "hard_links");
    assert_null(hard_links);
#endif
    cJSON *attributes = cJSON_GetObjectItem(data, "attributes");
    assert_non_null(attributes);
    cJSON *changed_attributes = cJSON_GetObjectItem(data, "changed_attributes");
    assert_non_null(changed_attributes);
    cJSON *old_attributes = cJSON_GetObjectItem(data, "old_attributes");
    assert_non_null(old_attributes);

#ifdef TEST_WINAGENT
    assert_int_equal(cJSON_GetArraySize(changed_attributes), 10);
#else
    assert_int_equal(cJSON_GetArraySize(changed_attributes), 11);
#endif
    assert_int_equal(cJSON_GetArraySize(attributes), 13);
    assert_int_equal(cJSON_GetArraySize(old_attributes), 13);

}


static void test_fim_json_event_whodata(void **state) {
    fim_data_t *fim_data = *state;
    fim_entry entry = { .file_entry.path = "test.file", .file_entry.data = fim_data->new_data };
    event_data_t evt_data = {
        .mode = FIM_WHODATA, .w_evt = fim_data->w_evt, .report_event = true, .type = FIM_MODIFICATION
    };
    directory_t configuration = { .tag = "tag1,tag2" };

    expect_function_call_any(__wrap_pthread_rwlock_rdlock);
    expect_function_call_any(__wrap_pthread_mutex_lock);
    expect_function_call_any(__wrap_pthread_mutex_unlock);
    expect_function_call_any(__wrap_pthread_rwlock_unlock);

    ((directory_t *)OSList_GetDataFromIndex(syscheck.directories, 1))->options |= CHECK_SEECHANGES;

    fim_data->json = fim_json_event(&entry, fim_data->old_data, &configuration, &evt_data, "diff");

    ((directory_t *)OSList_GetDataFromIndex(syscheck.directories, 1))->options &= ~CHECK_SEECHANGES;

    assert_non_null(fim_data->json);
    cJSON *type = cJSON_GetObjectItem(fim_data->json, "type");
    assert_string_equal(cJSON_GetStringValue(type), "event");
    cJSON *data = cJSON_GetObjectItem(fim_data->json, "data");
    assert_non_null(data);
    cJSON *path = cJSON_GetObjectItem(data, "path");
    assert_string_equal(cJSON_GetStringValue(path), "test.file");
    cJSON *mode = cJSON_GetObjectItem(data, "mode");
    assert_string_equal(cJSON_GetStringValue(mode), "whodata");
    cJSON *data_type = cJSON_GetObjectItem(data, "type");
    assert_string_equal(cJSON_GetStringValue(data_type), "modified");
    cJSON *timestamp = cJSON_GetObjectItem(data, "timestamp");
    assert_non_null(timestamp);
    assert_int_equal(timestamp->valueint, 1570184221);
    cJSON *tags = cJSON_GetObjectItem(data, "tags");
    assert_string_equal(cJSON_GetStringValue(tags), "tag1,tag2");
#ifndef TEST_WINAGENT
    cJSON *hard_links = cJSON_GetObjectItem(data, "hard_links");
    assert_null(hard_links);
#endif
    cJSON *audit = cJSON_GetObjectItem(data, "audit");
    assert_non_null(audit);
#ifdef TEST_WINAGENT
    assert_int_equal(cJSON_GetArraySize(audit), 4);
#else
    assert_int_equal(cJSON_GetArraySize(audit), 14);
#endif
    cJSON *diff = cJSON_GetObjectItem(data, "content_changes");
    assert_string_equal(cJSON_GetStringValue(diff), "diff");
}


static void test_fim_json_event_no_changes(void **state) {
    fim_data_t *fim_data = *state;
    fim_entry entry = { .file_entry.path = "test.file", .file_entry.data = fim_data->new_data };
    event_data_t evt_data = {
        .mode = FIM_WHODATA, .w_evt = fim_data->w_evt, .report_event = true, .type = FIM_MODIFICATION
    };
    directory_t configuration = { .tag = "tag1,tag2" };

    fim_data->json = fim_json_event(&entry, fim_data->new_data, &configuration, &evt_data, NULL);

    assert_null(fim_data->json);
}

static void test_fim_json_event_hardlink_one_path(void **state) {
    fim_data_t *fim_data = *state;
    fim_entry entry = { .file_entry.path = "test.file", .file_entry.data = fim_data->new_data };
    event_data_t evt_data = { .mode = FIM_REALTIME, .w_evt = NULL, .report_event = true, .type = FIM_MODIFICATION };
    directory_t configuration = { .tag = NULL };

    fim_data->json = fim_json_event(&entry, fim_data->old_data, &configuration, &evt_data, NULL);

    assert_non_null(fim_data->json);
    cJSON *type = cJSON_GetObjectItem(fim_data->json, "type");
    assert_string_equal(cJSON_GetStringValue(type), "event");
    cJSON *data = cJSON_GetObjectItem(fim_data->json, "data");
    assert_non_null(data);
    cJSON *path = cJSON_GetObjectItem(data, "path");
    assert_string_equal(cJSON_GetStringValue(path), "test.file");
    cJSON *mode = cJSON_GetObjectItem(data, "mode");
    assert_string_equal(cJSON_GetStringValue(mode), "realtime");
    cJSON *data_type = cJSON_GetObjectItem(data, "type");
    assert_string_equal(cJSON_GetStringValue(data_type), "modified");
    cJSON *timestamp = cJSON_GetObjectItem(data, "timestamp");
    assert_non_null(timestamp);
    assert_int_equal(timestamp->valueint, 1570184221);
    cJSON *tags = cJSON_GetObjectItem(data, "tags");
    assert_null(tags);
#ifndef TEST_WINAGENT
    cJSON *hard_links = cJSON_GetObjectItem(data, "hard_links");
    assert_null(hard_links);
#endif
    cJSON *attributes = cJSON_GetObjectItem(data, "attributes");
    assert_non_null(attributes);
    cJSON *changed_attributes = cJSON_GetObjectItem(data, "changed_attributes");
    assert_non_null(changed_attributes);
    cJSON *old_attributes = cJSON_GetObjectItem(data, "old_attributes");
    assert_non_null(old_attributes);

#ifndef TEST_WINAGENT
    assert_int_equal(cJSON_GetArraySize(changed_attributes), 11);
#else
    assert_int_equal(cJSON_GetArraySize(changed_attributes), 10);
#endif
    assert_int_equal(cJSON_GetArraySize(attributes), 13);
    assert_int_equal(cJSON_GetArraySize(old_attributes), 13);
}

static void test_fim_attributes_json(void **state) {
    fim_data_t *fim_data = *state;

    fim_data->json = fim_attributes_json(fim_data->old_data);

    assert_non_null(fim_data->json);
    assert_int_equal(cJSON_GetArraySize(fim_data->json), 13);

    cJSON *type = cJSON_GetObjectItem(fim_data->json, "type");
    assert_string_equal(cJSON_GetStringValue(type), "file");
    cJSON *size = cJSON_GetObjectItem(fim_data->json, "size");
    assert_non_null(size);
    assert_int_equal(size->valueint, 1500);
    cJSON *perm = cJSON_GetObjectItem(fim_data->json, "perm");
#ifndef TEST_WINAGENT
    assert_string_equal(cJSON_GetStringValue(perm), "0664");
#else
    assert_non_null(perm);
#endif
    cJSON *uid = cJSON_GetObjectItem(fim_data->json, "uid");
    assert_string_equal(cJSON_GetStringValue(uid), "100");
    cJSON *gid = cJSON_GetObjectItem(fim_data->json, "gid");
    assert_string_equal(cJSON_GetStringValue(gid), "1000");
    cJSON *user_name = cJSON_GetObjectItem(fim_data->json, "user_name");
    assert_string_equal(cJSON_GetStringValue(user_name), "test");
    cJSON *group_name = cJSON_GetObjectItem(fim_data->json, "group_name");
    assert_string_equal(cJSON_GetStringValue(group_name), "testing");
    cJSON *inode = cJSON_GetObjectItem(fim_data->json, "inode");
    assert_non_null(inode);
    assert_int_equal(inode->valueint, 606060);
    cJSON *mtime = cJSON_GetObjectItem(fim_data->json, "mtime");
    assert_non_null(mtime);
    assert_int_equal(mtime->valueint, 1570184223);
    cJSON *hash_md5 = cJSON_GetObjectItem(fim_data->json, "hash_md5");
    assert_string_equal(cJSON_GetStringValue(hash_md5), "3691689a513ace7e508297b583d7050d");
    cJSON *hash_sha1 = cJSON_GetObjectItem(fim_data->json, "hash_sha1");
    assert_string_equal(cJSON_GetStringValue(hash_sha1), "07f05add1049244e7e71ad0f54f24d8094cd8f8b");
    cJSON *hash_sha256 = cJSON_GetObjectItem(fim_data->json, "hash_sha256");
    assert_string_equal(cJSON_GetStringValue(hash_sha256), "672a8ceaea40a441f0268ca9bbb33e99f9643c6262667b61fbe57694df224d40");
    cJSON *checksum = cJSON_GetObjectItem(fim_data->json, "checksum");
    assert_string_equal(cJSON_GetStringValue(checksum), "07f05add1049244e7e71ad0f54f24d8094cd8f8b");
}

static void test_fim_attributes_json_without_options(void **state) {
    fim_data_t *fim_data = *state;

    fim_data->old_data->options = 0;

    fim_data->json = fim_attributes_json(fim_data->old_data);

    fim_data->old_data->options = 511;

    assert_non_null(fim_data->json);
    assert_int_equal(cJSON_GetArraySize(fim_data->json), 4);

    cJSON *type = cJSON_GetObjectItem(fim_data->json, "type");
    assert_string_equal(cJSON_GetStringValue(type), "file");
    cJSON *user_name = cJSON_GetObjectItem(fim_data->json, "user_name");
    assert_string_equal(cJSON_GetStringValue(user_name), "test");
    cJSON *group_name = cJSON_GetObjectItem(fim_data->json, "group_name");
    assert_string_equal(cJSON_GetStringValue(group_name), "testing");
    cJSON *checksum = cJSON_GetObjectItem(fim_data->json, "checksum");
    assert_string_equal(cJSON_GetStringValue(checksum), "07f05add1049244e7e71ad0f54f24d8094cd8f8b");
}

static void test_fim_json_compare_attrs(void **state) {
    fim_data_t *fim_data = *state;
    int i = 0;

    fim_data->json = fim_json_compare_attrs(
        fim_data->old_data,
        fim_data->new_data
    );

    assert_non_null(fim_data->json);
#ifdef TEST_WINAGENT
    assert_int_equal(cJSON_GetArraySize(fim_data->json), 10);
#else
    assert_int_equal(cJSON_GetArraySize(fim_data->json), 11);
#endif

    cJSON *size = cJSON_GetArrayItem(fim_data->json, i++);
    assert_string_equal(cJSON_GetStringValue(size), "size");
    cJSON *permission = cJSON_GetArrayItem(fim_data->json, i++);
    assert_string_equal(cJSON_GetStringValue(permission), "permission");
    cJSON *uid = cJSON_GetArrayItem(fim_data->json, i++);
    assert_string_equal(cJSON_GetStringValue(uid), "uid");
    cJSON *user_name = cJSON_GetArrayItem(fim_data->json, i++);
    assert_string_equal(cJSON_GetStringValue(user_name), "user_name");
    cJSON *gid = cJSON_GetArrayItem(fim_data->json, i++);
    assert_string_equal(cJSON_GetStringValue(gid), "gid");
    cJSON *group_name = cJSON_GetArrayItem(fim_data->json, i++);
    assert_string_equal(cJSON_GetStringValue(group_name), "group_name");
    cJSON *mtime = cJSON_GetArrayItem(fim_data->json, i++);
    assert_string_equal(cJSON_GetStringValue(mtime), "mtime");
#ifndef TEST_WINAGENT
    cJSON *inode = cJSON_GetArrayItem(fim_data->json, i++);
    assert_string_equal(cJSON_GetStringValue(inode), "inode");
#endif
    cJSON *md5 = cJSON_GetArrayItem(fim_data->json, i++);
    assert_string_equal(cJSON_GetStringValue(md5), "md5");
    cJSON *sha1 = cJSON_GetArrayItem(fim_data->json, i++);
    assert_string_equal(cJSON_GetStringValue(sha1), "sha1");
    cJSON *sha256 = cJSON_GetArrayItem(fim_data->json, i++);
    assert_string_equal(cJSON_GetStringValue(sha256), "sha256");

}

static void test_fim_json_compare_attrs_without_options(void **state) {
    fim_data_t *fim_data = *state;

    fim_data->old_data->options = 0;

    fim_data->json = fim_json_compare_attrs(
        fim_data->old_data,
        fim_data->new_data
    );

    fim_data->old_data->options = 511;

    assert_non_null(fim_data->json);
    assert_int_equal(cJSON_GetArraySize(fim_data->json), 0);

}


static void test_fim_audit_json(void **state) {
    fim_data_t *fim_data = *state;

    fim_data->json = fim_audit_json(fim_data->w_evt);

    assert_non_null(fim_data->json);
#ifdef TEST_WINAGENT
    assert_int_equal(cJSON_GetArraySize(fim_data->json), 4);
#else
    assert_int_equal(cJSON_GetArraySize(fim_data->json), 14);
#endif

    cJSON *user_id = cJSON_GetObjectItem(fim_data->json, "user_id");
    assert_string_equal(cJSON_GetStringValue(user_id), "100");
    cJSON *user_name = cJSON_GetObjectItem(fim_data->json, "user_name");
    assert_string_equal(cJSON_GetStringValue(user_name), "test");
    cJSON *process_name = cJSON_GetObjectItem(fim_data->json, "process_name");
    assert_string_equal(cJSON_GetStringValue(process_name), "test_proc");
    cJSON *process_id = cJSON_GetObjectItem(fim_data->json, "process_id");
    assert_non_null(process_id);
    assert_int_equal(process_id->valueint, 1001);

#ifndef TEST_WINAGENT
    cJSON *cwd = cJSON_GetObjectItem(fim_data->json, "cwd");
    assert_string_equal(cJSON_GetStringValue(cwd), "process_cwd");
    cJSON *group_id = cJSON_GetObjectItem(fim_data->json, "group_id");
    assert_string_equal(cJSON_GetStringValue(group_id), "1000");
    cJSON *group_name = cJSON_GetObjectItem(fim_data->json, "group_name");
    assert_string_equal(cJSON_GetStringValue(group_name), "testing");
    cJSON *audit_uid = cJSON_GetObjectItem(fim_data->json, "audit_uid");
    assert_string_equal(cJSON_GetStringValue(audit_uid), "99");
    cJSON *audit_name = cJSON_GetObjectItem(fim_data->json, "audit_name");
    assert_string_equal(cJSON_GetStringValue(audit_name), "audit_user");
    cJSON *effective_uid = cJSON_GetObjectItem(fim_data->json, "effective_uid");
    assert_string_equal(cJSON_GetStringValue(effective_uid), "999");
    cJSON *effective_name = cJSON_GetObjectItem(fim_data->json, "effective_name");
    assert_string_equal(cJSON_GetStringValue(effective_name), "effective_user");
    cJSON *ppid = cJSON_GetObjectItem(fim_data->json, "ppid");
    assert_non_null(ppid);
    assert_int_equal(ppid->valueint, 1000);
    cJSON *parent_cwd = cJSON_GetObjectItem(fim_data->json, "parent_cwd");
    assert_string_equal(cJSON_GetStringValue(parent_cwd), "parent_cwd");
    cJSON *parent_name = cJSON_GetObjectItem(fim_data->json, "parent_name");
    assert_string_equal(cJSON_GetStringValue(parent_name), "parent_name");
#endif
}

#ifndef TEST_WINAGENT
static void test_fim_check_ignore_strncasecmp(void **state) {
    int ret;
    char debug_msg[OS_MAXSTR];

    snprintf(debug_msg, OS_MAXSTR, FIM_IGNORE_ENTRY, "/EtC/dumPDateS", "/etc/dumpdates");

    expect_string(__wrap__mdebug2, formatted_msg, debug_msg);

    ret = fim_check_ignore("/EtC/dumPDateS");

    assert_int_equal(ret, 1);
}
#else
static void test_fim_check_ignore_strncasecmp(void **state) {
    int ret;
    char *path = "%PROGRAMDATA%\\Microsoft\\Windows\\Start Menu\\Programs\\Startup\\DeskTop.ini";
    char expanded_path[OS_MAXSTR];
    char debug_msg[OS_MAXSTR];

    if(!ExpandEnvironmentStrings(path, expanded_path, OS_MAXSTR))
        fail();

    snprintf(debug_msg, OS_MAXSTR, FIM_IGNORE_ENTRY, expanded_path, syscheck.ignore[0]);

    expect_string(__wrap__mdebug2, formatted_msg, debug_msg);


    ret = fim_check_ignore(expanded_path);

    assert_int_equal(ret, 1);
}
#endif

static void test_fim_check_ignore_regex(void **state) {
    int ret;
    char debug_msg[OS_MAXSTR];


#ifndef TEST_WINAGENT
    snprintf(debug_msg, OS_MAXSTR, FIM_IGNORE_SREGEX, "/test/files/test.swp", ".log$|.swp$");
    expect_string(__wrap__mdebug2, formatted_msg, debug_msg);
#else
    snprintf(debug_msg, OS_MAXSTR, FIM_IGNORE_SREGEX, "/test/files/test.swp", ".log$|.htm$|.jpg$|.png$|.chm$|.pnf$|.evtx$|.swp$");
    expect_string(__wrap__mdebug2, formatted_msg, debug_msg);
#endif

    ret = fim_check_ignore("/test/files/test.swp");

    assert_int_equal(ret, 1);
}


static void test_fim_check_ignore_failure(void **state) {
   int ret;

    ret = fim_check_ignore("/test/files/test.sp");

    assert_int_equal(ret, 0);
}


static void test_fim_check_restrict_success(void **state) {
   int ret;

    OSMatch *restriction;
    restriction = calloc(1, sizeof(OSMatch));
    OSMatch_Compile("test$", restriction, 0);

    ret = fim_check_restrict("my_test", restriction);
    OSMatch_FreePattern(restriction);
    free(restriction);

    assert_int_equal(ret, 0);
}


static void test_fim_check_restrict_failure(void **state) {
   int ret;

    OSMatch *restriction;
    restriction = calloc(1, sizeof(OSMatch));
    OSMatch_Compile("test$", restriction, 0);

    expect_string(__wrap__mdebug2, formatted_msg, "(6203): Ignoring entry 'my_test_' due to restriction 'test$'");

    ret = fim_check_restrict("my_test_", restriction);
    OSMatch_FreePattern(restriction);
    free(restriction);

    assert_int_equal(ret, 1);
}

static void test_fim_check_restrict_null_filename(void **state) {
   int ret;

    OSMatch *restriction;
    restriction = calloc(1, sizeof(OSMatch));
    OSMatch_Compile("test$", restriction, 0);

    expect_string(__wrap__merror, formatted_msg, "(1105): Attempted to use null string.");

    ret = fim_check_restrict(NULL, restriction);
    OSMatch_FreePattern(restriction);
    free(restriction);

    assert_int_equal(ret, 1);
}

static void test_fim_check_restrict_null_restriction(void **state) {
   int ret;

    ret = fim_check_restrict("my_test", NULL);

    assert_int_equal(ret, 0);
}


static void test_fim_scan_info_json_start(void **state) {
    fim_data_t *fim_data = *state;

    fim_data->json = fim_scan_info_json(FIM_SCAN_START, 1570184220);

    assert_non_null(fim_data->json);
    cJSON *type = cJSON_GetObjectItem(fim_data->json, "type");
    assert_string_equal(type->valuestring, "scan_start");
    cJSON *data = cJSON_GetObjectItem(fim_data->json, "data");
    assert_non_null(data);
    cJSON *timestamp = cJSON_GetObjectItem(data, "timestamp");
    assert_non_null(timestamp);
    assert_int_equal(timestamp->valueint, 1570184220);
}


static void test_fim_scan_info_json_end(void **state) {
    fim_data_t *fim_data = *state;

    fim_data->json = fim_scan_info_json(FIM_SCAN_END, 1570184220);

    assert_non_null(fim_data->json);
    cJSON *type = cJSON_GetObjectItem(fim_data->json, "type");
    assert_string_equal(type->valuestring, "scan_end");
    cJSON *data = cJSON_GetObjectItem(fim_data->json, "data");
    assert_non_null(data);
    cJSON *timestamp = cJSON_GetObjectItem(data, "timestamp");
    assert_non_null(timestamp);
    assert_int_equal(timestamp->valueint, 1570184220);
}


static void test_fim_get_checksum(void **state) {
    fim_entry entry = {.file_entry.path = "/media/test", .file_entry.data=&DEFAULT_FILE_DATA};

    fim_get_checksum(entry.file_entry.data);
#ifdef TEST_WINAGENT
    assert_string_equal(entry.file_entry.data->checksum, "6ec831114b5d930f19a90d7c34996e0fce4e7b84");
#else
    assert_string_equal(entry.file_entry.data->checksum, "98e039efc1b8490965e7e1247a9dc31cf7379051");
#endif
}


static void test_fim_get_checksum_wrong_size(void **state) {
    fim_data_t *fim_data = *state;
    fim_data->local_data = calloc(1, sizeof(fim_file_data));

    fim_data->local_data->size = -1;
    fim_data->local_data->perm = strdup("0664");
    fim_data->local_data->attributes = strdup("r--r--r--");
    fim_data->local_data->uid = strdup("100");
    fim_data->local_data->gid = strdup("1000");
    fim_data->local_data->user_name = strdup("test");
    fim_data->local_data->group_name = strdup("testing");
    fim_data->local_data->mtime = 1570184223;
    fim_data->local_data->inode = 606060;
    strcpy(fim_data->local_data->hash_md5, "3691689a513ace7e508297b583d7050d");
    strcpy(fim_data->local_data->hash_sha1, "07f05add1049244e7e71ad0f54f24d8094cd8f8b");
    strcpy(fim_data->local_data->hash_sha256, "672a8ceaea40a441f0268ca9bbb33e99f9643c6262667b61fbe57694df224d40");
    fim_data->local_data->mode = FIM_REALTIME;
    fim_data->local_data->last_event = 1570184220;
    fim_data->local_data->dev = 12345678;
    fim_data->local_data->scanned = 123456;
    fim_data->local_data->options = 511;
    strcpy(fim_data->local_data->checksum, "");

    fim_get_checksum(fim_data->local_data);
    assert_string_equal(fim_data->local_data->checksum, "551cab7f774d4633a3be09207b4cdea1db03b9c0");
}

static void test_fim_check_depth_success(void **state) {
#ifndef TEST_WINAGENT
    char * path = "/usr/bin/folder1/folder2/folder3/file";
    directory_t configuration = { .path = "/usr/bin", .recursion_level = 4 };

    expect_function_call_any(__wrap_pthread_mutex_lock);
    expect_function_call_any(__wrap_pthread_mutex_unlock);
#else

    char *aux_path = "c:\\windows\\System32\\wbem\\folder1\\folder2\\folder3\\path.exe";
    directory_t configuration = { .path = "c:\\windows\\System32\\wbem", .recursion_level = 4 };
    char path[OS_MAXSTR];

    if(!ExpandEnvironmentStrings(aux_path, path, OS_MAXSTR))
        fail();
#endif
    int ret;

    ret = fim_check_depth(path, &configuration);

    assert_int_equal(ret, 3);
}


static void test_fim_check_depth_failure_strlen(void **state) {
    char * path = "fl/fd";
    directory_t configuration = { .path = "/usr/bin", .recursion_level = 4 };
    int ret;

#ifndef TEST_WINAGENT
    expect_function_call_any(__wrap_pthread_mutex_lock);
    expect_function_call_any(__wrap_pthread_mutex_unlock);
#endif

    ret = fim_check_depth(path, &configuration);

    assert_int_equal(ret, -1);

}

static void test_fim_check_depth_failure_null_directory(void **state) {
    char * path = "/usr/bin";
    directory_t configuration = { .path = "/usr/bin", .recursion_level = 6 };
    int ret;

#ifndef TEST_WINAGENT
    expect_function_call_any(__wrap_pthread_mutex_lock);
    expect_function_call_any(__wrap_pthread_mutex_unlock);
#endif

    ret = fim_check_depth(path, &configuration);

    assert_int_equal(ret, -1);

}

static void test_fim_configuration_directory_no_path(void **state) {
    directory_t *ret;

    ret = fim_configuration_directory(NULL);

    assert_null(ret);
}


#ifndef TEST_WINAGENT
static void test_fim_configuration_directory_file(void **state) {
    directory_t *ret;

    const char * path = "/media";

    expect_function_call_any(__wrap_pthread_rwlock_wrlock);
    expect_function_call_any(__wrap_pthread_rwlock_unlock);
    expect_function_call_any(__wrap_pthread_mutex_lock);
    expect_function_call_any(__wrap_pthread_mutex_unlock);
    expect_function_call_any(__wrap_pthread_rwlock_rdlock);

    ret = fim_configuration_directory(path);

    assert_non_null(ret);
    assert_ptr_equal(ret, ((directory_t *)OSList_GetDataFromIndex(syscheck.directories, 3)));
}
#else
static void test_fim_configuration_directory_file(void **state) {
    char *aux_path = "%WINDIR%\\System32\\drivers\\etc";
    char path[OS_MAXSTR];
    directory_t *ret;

    expect_function_call_any(__wrap_pthread_rwlock_wrlock);
    expect_function_call_any(__wrap_pthread_rwlock_unlock);
    expect_function_call_any(__wrap_pthread_rwlock_rdlock);
    expect_function_call_any(__wrap_pthread_mutex_lock);
    expect_function_call_any(__wrap_pthread_mutex_unlock);

    if(!ExpandEnvironmentStrings(aux_path, path, OS_MAXSTR))
        fail();

    str_lowercase(path);

    ret = fim_configuration_directory(path);

    assert_ptr_equal(ret, ((directory_t *)OSList_GetDataFromIndex(syscheck.directories, 3)));
}
#endif


static void test_fim_configuration_directory_not_found(void **state) {
    const char *path = "/invalid";
    directory_t *ret;

    expect_string(__wrap__mdebug2, formatted_msg, "(6319): No configuration found for (file):'/invalid'");

    expect_function_call_any(__wrap_pthread_rwlock_wrlock);
    expect_function_call_any(__wrap_pthread_rwlock_unlock);

#ifndef TEST_WINAGENT
    expect_function_call_any(__wrap_pthread_mutex_lock);
    expect_function_call_any(__wrap_pthread_mutex_unlock);
    expect_function_call_any(__wrap_pthread_rwlock_rdlock);
#else
    expect_function_call_any(__wrap_pthread_rwlock_rdlock);
    expect_function_call_any(__wrap_pthread_mutex_lock);
    expect_function_call_any(__wrap_pthread_mutex_unlock);
#endif

    ret = fim_configuration_directory(path);

    assert_null(ret);
}

static void test_init_fim_data_entry(void **state) {
    fim_file_data entry;
    init_fim_data_entry(&entry);

    assert_int_equal(entry.size, 0);
    assert_null(entry.perm);
    assert_null(entry.attributes);
    assert_null(entry.uid);
    assert_null(entry.gid);
    assert_null(entry.user_name);
    assert_null(entry.group_name);
    assert_int_equal(entry.mtime, 0);
    assert_int_equal(entry.inode, 0);
    assert_int_equal(entry.hash_md5[0], 0);
    assert_int_equal(entry.hash_sha1[0], 0);
    assert_int_equal(entry.hash_sha256[0], 0);
}

static void test_fim_file_add(void **state) {
    event_data_t evt_data = { .mode = FIM_REALTIME, .w_evt = NULL, .report_event = true, .statbuf = DEFAULT_STATBUF };
    directory_t configuration = { .options = CHECK_SIZE | CHECK_PERM | CHECK_OWNER | CHECK_GROUP | CHECK_MD5SUM |
                                             CHECK_SHA1SUM | CHECK_MTIME | CHECK_SHA256SUM | CHECK_SEECHANGES };
#ifdef TEST_WINAGENT
    char file_path[OS_SIZE_256] = "c:\\windows\\system32\\cmd.exe";
#else
    char file_path[OS_SIZE_256] = "/bin/ls";
#endif

    expect_get_data(strdup("user"), strdup("group"), file_path, 1);

    will_return(__wrap_fim_db_file_update, FIMDB_OK);

    fim_file(file_path, &configuration, &evt_data, NULL, NULL);
}

static void test_fim_file_modify_transaction(void **state) {
    fim_data_t *fim_data = *state;
    event_data_t evt_data = { .mode = FIM_SCHEDULED, .w_evt = NULL, .report_event = true, .statbuf = DEFAULT_STATBUF };
    directory_t configuration = { .options = CHECK_SIZE | CHECK_PERM | CHECK_OWNER | CHECK_GROUP | CHECK_MD5SUM |
                                             CHECK_SHA1SUM | CHECK_SHA256SUM };
    TXN_HANDLE mock_handle = (TXN_HANDLE)1;

    fim_txn_context_t mock_context = {0};

#ifdef TEST_WINAGENT
    char file_path[OS_SIZE_256] = "c:\\windows\\system32\\cmd.exe";
    cJSON *permissions = create_win_permissions_object();
#else
    char file_path[OS_SIZE_256] = "/bin/ls";
#endif

    fim_data->fentry->file_entry.path = strdup("file");
    fim_data->fentry->file_entry.data = fim_data->local_data;

    fim_data->local_data->size = 1500;
    fim_data->local_data->perm = strdup("0664");
    fim_data->local_data->attributes = strdup("r--r--r--");
    fim_data->local_data->uid = strdup("100");
    fim_data->local_data->gid = strdup("1000");
    fim_data->local_data->user_name = strdup("test");
    fim_data->local_data->group_name = strdup("testing");
    fim_data->local_data->mtime = 1570184223;
    fim_data->local_data->inode = 606060;
    strcpy(fim_data->local_data->hash_md5, "3691689a513ace7e508297b583d7050d");
    strcpy(fim_data->local_data->hash_sha1, "07f05add1049244e7e71ad0f54f24d8094cd8f8b");
    strcpy(fim_data->local_data->hash_sha256, "672a8ceaea40a441f0268ca9bbb33e99f9643c6262667b61fbe57694df224d40");
    fim_data->local_data->mode = FIM_REALTIME;
    fim_data->local_data->last_event = 1570184220;
    fim_data->local_data->dev = 12345678;
    fim_data->local_data->scanned = 123456;
    fim_data->local_data->options = 511;
    strcpy(fim_data->local_data->checksum, "");

    // Inside fim_get_data
#ifndef TEST_WINAGENT
    expect_get_user(0, strdup("user"));

    expect_get_group(0, strdup("group"));
#else

    expect_get_file_user(file_path, "0", strdup("user"));
    expect_w_get_file_permissions(file_path, permissions, 0);

    expect_value(__wrap_decode_win_acl_json, perms, permissions);
#endif

    expect_OS_MD5_SHA1_SHA256_File_call(file_path, syscheck.prefilter_cmd, "d41d8cd98f00b204e9800998ecf8427e",
                                        "da39a3ee5e6b4b0d3255bfef95601890afd80709",
                                        "e3b0c44298fc1c149afbf4c8996fb92427ae41e4649b934ca495991b7852b855", OS_BINARY,
                                        0x400, 0);

    will_return(__wrap_fim_db_transaction_sync_row, FIMDB_OK);

    fim_file(file_path, &configuration, &evt_data, mock_handle, &mock_context);
}

static void test_fim_file_modify(void **state) {
    fim_data_t *fim_data = *state;
    event_data_t evt_data = { .mode = FIM_REALTIME, .w_evt = NULL, .report_event = true, .statbuf = DEFAULT_STATBUF };
    directory_t configuration = { .options = CHECK_SIZE | CHECK_PERM | CHECK_OWNER | CHECK_GROUP | CHECK_MD5SUM |
                                             CHECK_SHA1SUM | CHECK_SHA256SUM };
#ifdef TEST_WINAGENT
    char file_path[OS_SIZE_256] = "c:\\windows\\system32\\cmd.exe";
    cJSON *permissions = create_win_permissions_object();
#else
    char file_path[OS_SIZE_256] = "/bin/ls";
#endif

    fim_data->fentry->file_entry.path = strdup("file");
    fim_data->fentry->file_entry.data = fim_data->local_data;

    fim_data->local_data->size = 1500;
    fim_data->local_data->perm = strdup("0664");
    fim_data->local_data->attributes = strdup("r--r--r--");
    fim_data->local_data->uid = strdup("100");
    fim_data->local_data->gid = strdup("1000");
    fim_data->local_data->user_name = strdup("test");
    fim_data->local_data->group_name = strdup("testing");
    fim_data->local_data->mtime = 1570184223;
    fim_data->local_data->inode = 606060;
    strcpy(fim_data->local_data->hash_md5, "3691689a513ace7e508297b583d7050d");
    strcpy(fim_data->local_data->hash_sha1, "07f05add1049244e7e71ad0f54f24d8094cd8f8b");
    strcpy(fim_data->local_data->hash_sha256, "672a8ceaea40a441f0268ca9bbb33e99f9643c6262667b61fbe57694df224d40");
    fim_data->local_data->mode = FIM_REALTIME;
    fim_data->local_data->last_event = 1570184220;
    fim_data->local_data->dev = 12345678;
    fim_data->local_data->scanned = 123456;
    fim_data->local_data->options = 511;
    strcpy(fim_data->local_data->checksum, "");

    // Inside fim_get_data
#ifndef TEST_WINAGENT
    expect_get_user(0, strdup("user"));

    expect_get_group(0, strdup("group"));
#else

    expect_get_file_user(file_path, "0", strdup("user"));
    expect_w_get_file_permissions(file_path, permissions, 0);

    expect_value(__wrap_decode_win_acl_json, perms, permissions);
#endif

    expect_OS_MD5_SHA1_SHA256_File_call(file_path, syscheck.prefilter_cmd, "d41d8cd98f00b204e9800998ecf8427e",
                                        "da39a3ee5e6b4b0d3255bfef95601890afd80709",
                                        "e3b0c44298fc1c149afbf4c8996fb92427ae41e4649b934ca495991b7852b855", OS_BINARY,
                                        0x400, 0);

    will_return(__wrap_fim_db_file_update, FIMDB_OK);

    fim_file(file_path, &configuration, &evt_data, NULL, NULL);
}

static void test_fim_file_no_attributes(void **state) {
    char buffer1[OS_SIZE_256];
    char buffer2[OS_SIZE_256];
    event_data_t evt_data = { .mode = FIM_SCHEDULED, .w_evt = NULL, .report_event = true, .statbuf = DEFAULT_STATBUF };
    directory_t configuration = { .options = CHECK_SIZE | CHECK_PERM | CHECK_OWNER | CHECK_GROUP | CHECK_MD5SUM |
                                             CHECK_SHA1SUM | CHECK_SHA256SUM };
#ifdef TEST_WINAGENT
    char file_path[] = "c:\\windows\\system32\\cmd.exe";
    cJSON *permissions = create_win_permissions_object();
#else
    char file_path[] = "/bin/ls";
#endif

    // Inside fim_get_data
#ifndef TEST_WINAGENT
    expect_get_user(0, strdup("user"));
    expect_get_group(0, strdup("group"));
#else
    expect_get_file_user(file_path, "0", strdup("user"));

    expect_w_get_file_permissions(file_path, permissions, 0);

    expect_value(__wrap_decode_win_acl_json, perms, permissions);
#endif

    expect_OS_MD5_SHA1_SHA256_File_call(file_path,
                                        syscheck.prefilter_cmd,
                                        "d41d8cd98f00b204e9800998ecf8427e",
                                        "da39a3ee5e6b4b0d3255bfef95601890afd80709",
                                        "e3b0c44298fc1c149afbf4c8996fb92427ae41e4649b934ca495991b7852b855",
                                        OS_BINARY,
                                        0x400,
                                        -1);

    snprintf(buffer1, OS_SIZE_256, FIM_HASHES_FAIL, file_path);
    snprintf(buffer2, OS_SIZE_256, FIM_GET_ATTRIBUTES, file_path);

    expect_string(__wrap__mdebug1, formatted_msg, buffer1);
    expect_string(__wrap__mdebug1, formatted_msg, buffer2);


    fim_file(file_path, &configuration, &evt_data, NULL, NULL);
}

static void test_fim_file_error_on_insert(void **state) {
    fim_data_t *fim_data = *state;
    event_data_t evt_data = { .mode = FIM_SCHEDULED, .w_evt = NULL, .report_event = true, .statbuf = DEFAULT_STATBUF };
    directory_t configuration = { .options = CHECK_SIZE | CHECK_PERM | CHECK_OWNER | CHECK_GROUP | CHECK_MD5SUM |
                                             CHECK_SHA1SUM | CHECK_SHA256SUM };
#ifdef TEST_WINAGENT
    char file_path[OS_SIZE_256] = "c:\\windows\\system32\\cmd.exe";
    cJSON *permissions = create_win_permissions_object();
#else
    char file_path[OS_SIZE_256] = "/bin/ls";
#endif

    fim_data->fentry->file_entry.path = strdup(file_path);
    fim_data->fentry->file_entry.data = fim_data->local_data;

    fim_data->local_data->size = 1500;
    fim_data->local_data->perm = strdup("0664");
    fim_data->local_data->attributes = strdup("r--r--r--");
    fim_data->local_data->uid = strdup("100");
    fim_data->local_data->gid = strdup("1000");
    fim_data->local_data->user_name = strdup("test");
    fim_data->local_data->group_name = strdup("testing");
    fim_data->local_data->mtime = 1570184223;
    fim_data->local_data->inode = 606060;
    strcpy(fim_data->local_data->hash_md5, "3691689a513ace7e508297b583d7050d");
    strcpy(fim_data->local_data->hash_sha1, "07f05add1049244e7e71ad0f54f24d8094cd8f8b");
    strcpy(fim_data->local_data->hash_sha256, "672a8ceaea40a441f0268ca9bbb33e99f9643c6262667b61fbe57694df224d40");
    fim_data->local_data->mode = FIM_REALTIME;
    fim_data->local_data->last_event = 1570184220;
    fim_data->local_data->dev = 12345678;
    fim_data->local_data->scanned = 123456;
    fim_data->local_data->options = 511;
    strcpy(fim_data->local_data->checksum, "");

    // Inside fim_get_data
#ifndef TEST_WINAGENT
    expect_get_user(0, strdup("user"));
    expect_get_group(0, strdup("group"));
#else
    expect_get_file_user(file_path, "0", strdup("user"));
    expect_w_get_file_permissions(file_path, permissions, 0);

    expect_value(__wrap_decode_win_acl_json, perms, permissions);
#endif
    expect_string(__wrap_OS_MD5_SHA1_SHA256_File, fname, file_path);
#ifndef TEST_WINAGENT
    expect_string(__wrap_OS_MD5_SHA1_SHA256_File, prefilter_cmd, syscheck.prefilter_cmd);
#else
    expect_string(__wrap_OS_MD5_SHA1_SHA256_File, prefilter_cmd, syscheck.prefilter_cmd);
#endif
    expect_string(__wrap_OS_MD5_SHA1_SHA256_File, md5output, "d41d8cd98f00b204e9800998ecf8427e");
    expect_string(__wrap_OS_MD5_SHA1_SHA256_File, sha1output, "da39a3ee5e6b4b0d3255bfef95601890afd80709");
    expect_string(__wrap_OS_MD5_SHA1_SHA256_File, sha256output, "e3b0c44298fc1c149afbf4c8996fb92427ae41e4649b934ca495991b7852b855");
    expect_value(__wrap_OS_MD5_SHA1_SHA256_File, mode, OS_BINARY);
    expect_value(__wrap_OS_MD5_SHA1_SHA256_File, max_size, 0x400);
    will_return(__wrap_OS_MD5_SHA1_SHA256_File, 0);

    will_return(__wrap_fim_db_file_update, FIMDB_OK);

    fim_file(file_path, &configuration, &evt_data, NULL, NULL);
}

static void test_fim_checker_scheduled_configuration_directory_error(void **state) {
    char * path = "/not/found/test.file";
    event_data_t evt_data = { .mode = FIM_SCHEDULED, .w_evt = NULL, .report_event = true };
    expect_function_call_any(__wrap_pthread_rwlock_wrlock);
    expect_function_call_any(__wrap_pthread_rwlock_unlock);
#ifndef TEST_WINAGENT
    expect_function_call_any(__wrap_pthread_mutex_lock);
    expect_function_call_any(__wrap_pthread_mutex_unlock);
    expect_function_call_any(__wrap_pthread_rwlock_rdlock);
#else
    expect_function_call_any(__wrap_pthread_rwlock_rdlock);
    expect_function_call_any(__wrap_pthread_mutex_lock);
    expect_function_call_any(__wrap_pthread_mutex_unlock);
#endif

    expect_string(__wrap__mdebug2, formatted_msg, "(6319): No configuration found for (file):'/not/found/test.file'");

    fim_checker(path, &evt_data, NULL, NULL, NULL);
}

static void test_fim_checker_not_scheduled_configuration_directory_error(void **state) {
    event_data_t evt_data = { .mode = FIM_REALTIME, .w_evt = NULL, .report_event = true };
    const char *path = "/not/found/test.file";

    expect_function_call_any(__wrap_pthread_rwlock_wrlock);
    expect_function_call_any(__wrap_pthread_rwlock_unlock);
#ifndef TEST_WINAGENT
    expect_function_call_any(__wrap_pthread_mutex_lock);
    expect_function_call_any(__wrap_pthread_mutex_unlock);
    expect_function_call_any(__wrap_pthread_rwlock_rdlock);
#else
    expect_function_call_any(__wrap_pthread_rwlock_rdlock);
    expect_function_call_any(__wrap_pthread_mutex_lock);
    expect_function_call_any(__wrap_pthread_mutex_unlock);
#endif

    expect_string(__wrap__mdebug2, formatted_msg, "(6319): No configuration found for (file):'/not/found/test.file'");

    fim_checker(path, &evt_data, NULL, NULL, NULL);
}

#ifndef TEST_WINAGENT
static void test_fim_checker_over_max_recursion_level(void **state) {
    event_data_t evt_data = { .mode = FIM_REALTIME, .w_evt = NULL, .report_event = true };
    const char *path = "/media/a/test.file";

    expect_function_call_any(__wrap_pthread_rwlock_rdlock);
    expect_function_call_any(__wrap_pthread_mutex_lock);
    expect_function_call_any(__wrap_pthread_mutex_unlock);
    expect_function_call_any(__wrap_pthread_rwlock_unlock);
    expect_function_call_any(__wrap_pthread_rwlock_wrlock);

    ((directory_t *)OSList_GetDataFromIndex(syscheck.directories, 3))->recursion_level = 0;

    expect_string(__wrap__mdebug2, formatted_msg,
        "(6217): Maximum level of recursion reached. Depth:1 recursion_level:0 '/media/a/test.file'");

    fim_checker(path, &evt_data, NULL, NULL, NULL);

    ((directory_t *)OSList_GetDataFromIndex(syscheck.directories, 3))->recursion_level = 50;
}

static void test_fim_checker_deleted_file(void **state) {
    event_data_t evt_data = { .mode = FIM_REALTIME, .w_evt = NULL, .report_event = true };
    struct stat statbuf = DEFAULT_STATBUF;
    const char *path = "/media/test.file";

    expect_function_call_any(__wrap_pthread_rwlock_wrlock);
    expect_function_call_any(__wrap_pthread_rwlock_unlock);
    expect_function_call_any(__wrap_pthread_mutex_lock);
    expect_function_call_any(__wrap_pthread_mutex_unlock);
    expect_function_call_any(__wrap_pthread_rwlock_rdlock);

    expect_string(__wrap__mdebug1, formatted_msg,
                  "(6222): Stat() function failed on: '/media/test.file' due to [(1)-(Operation not permitted)]");

    expect_string(__wrap_lstat, filename, path);
    will_return(__wrap_lstat, &statbuf);
    will_return(__wrap_lstat, -1);

    errno = 1;

    fim_checker(path, &evt_data, NULL, NULL, NULL);

    errno = 0;
}

static void test_fim_checker_deleted_file_enoent(void **state) {
    fim_data_t *fim_data = *state;
    event_data_t evt_data = { .mode = FIM_REALTIME, .w_evt = NULL, .report_event = true };
    struct stat statbuf = DEFAULT_STATBUF;
    const char *path = "/media/test.file";

    expect_function_call_any(__wrap_pthread_rwlock_rdlock);
    expect_function_call_any(__wrap_pthread_mutex_lock);
    expect_function_call_any(__wrap_pthread_mutex_unlock);
    expect_function_call_any(__wrap_pthread_rwlock_unlock);
    expect_function_call_any(__wrap_pthread_rwlock_wrlock);

    ((directory_t *)OSList_GetDataFromIndex(syscheck.directories, 3))->options |= CHECK_SEECHANGES;

    fim_data->fentry->file_entry.path = strdup("/media/test.file");
    fim_data->fentry->file_entry.data = fim_data->local_data;

    fim_data->local_data->size = 1500;
    fim_data->local_data->perm = strdup("0664");
    fim_data->local_data->attributes = strdup("r--r--r--");
    fim_data->local_data->uid = strdup("100");
    fim_data->local_data->gid = strdup("1000");
    fim_data->local_data->user_name = strdup("test");
    fim_data->local_data->group_name = strdup("testing");
    fim_data->local_data->mtime = 1570184223;
    fim_data->local_data->inode = 606060;
    strcpy(fim_data->local_data->hash_md5, "3691689a513ace7e508297b583d7050d");
    strcpy(fim_data->local_data->hash_sha1, "07f05add1049244e7e71ad0f54f24d8094cd8f8b");
    strcpy(fim_data->local_data->hash_sha256, "672a8ceaea40a441f0268ca9bbb33e99f9643c6262667b61fbe57694df224d40");
    fim_data->local_data->mode = FIM_REALTIME;
    fim_data->local_data->last_event = 1570184220;
    fim_data->local_data->dev = 12345678;
    fim_data->local_data->scanned = 123456;
    fim_data->local_data->options = 511;
    strcpy(fim_data->local_data->checksum, "");

    expect_string(__wrap_lstat, filename, path);
    will_return(__wrap_lstat, &statbuf);
    will_return(__wrap_lstat, -1);
    errno = ENOENT;

    expect_fim_db_get_path("/media/test.file", FIMDB_ERR);
    expect_fim_diff_process_delete_file(path, 0);

    fim_checker(path, &evt_data, NULL, NULL, NULL);

    errno = 0;
    ((directory_t *)OSList_GetDataFromIndex(syscheck.directories, 3))->options &= ~CHECK_SEECHANGES;
}

static void test_fim_checker_no_file_system(void **state) {
    event_data_t evt_data = { .mode = FIM_REALTIME, .w_evt = NULL, .report_event = true };
    struct stat statbuf = DEFAULT_STATBUF;
    const char *path = "/media/test.file";
    expect_function_call_any(__wrap_pthread_rwlock_wrlock);
    expect_function_call_any(__wrap_pthread_rwlock_unlock);
    expect_function_call_any(__wrap_pthread_mutex_lock);
    expect_function_call_any(__wrap_pthread_mutex_unlock);
    expect_function_call_any(__wrap_pthread_rwlock_rdlock);

    expect_string(__wrap_lstat, filename, path);
    will_return(__wrap_lstat, &statbuf);
    will_return(__wrap_lstat, 0);

    expect_string(__wrap_HasFilesystem, path, "/media/test.file");
    will_return(__wrap_HasFilesystem, -1);

    fim_checker(path, &evt_data, NULL, NULL, NULL);
}

static void test_fim_checker_fim_regular(void **state) {
    const char *path = "/media/test.file";
    event_data_t evt_data = { .mode = FIM_REALTIME, .w_evt = NULL, .report_event = true };
    struct stat statbuf = { .st_mode = S_IFREG,
                            .st_dev = 1,
                            .st_ino = 999,
                            .st_uid = 0,
                            .st_gid = 0,
                            .st_mtime = 1433395216,
                            .st_size = 1500 };

    expect_function_call_any(__wrap_pthread_rwlock_wrlock);
    expect_function_call_any(__wrap_pthread_rwlock_unlock);
    expect_function_call_any(__wrap_pthread_mutex_lock);
    expect_function_call_any(__wrap_pthread_mutex_unlock);
    expect_function_call_any(__wrap_pthread_rwlock_rdlock);

    expect_string(__wrap_lstat, filename, path);
    will_return(__wrap_lstat, &statbuf);
    will_return(__wrap_lstat, 0);

    expect_string(__wrap_HasFilesystem, path, path);
    will_return(__wrap_HasFilesystem, 0);

    // Inside fim_file
    expect_value(__wrap_get_user, uid, 0);
    will_return(__wrap_get_user, strdup("user"));
    expect_value(__wrap_get_group, gid, 0);
    will_return(__wrap_get_group, strdup("group"));
    will_return(__wrap_fim_db_file_update, FIMDB_OK);

    fim_checker(path, &evt_data, NULL, NULL, NULL);
}

static void test_fim_checker_fim_regular_warning(void **state) {
    const char *path = "/media/test.file";
    event_data_t evt_data = { .mode = FIM_REALTIME, .w_evt = NULL, .report_event = true };
    struct stat statbuf = { .st_mode = S_IFREG,
                            .st_dev = 1,
                            .st_ino = 999,
                            .st_uid = 0,
                            .st_gid = 0,
                            .st_mtime = 1433395216,
                            .st_size = 1500 };

    expect_function_call_any(__wrap_pthread_rwlock_wrlock);
    expect_function_call_any(__wrap_pthread_rwlock_unlock);
    expect_function_call_any(__wrap_pthread_mutex_lock);
    expect_function_call_any(__wrap_pthread_mutex_unlock);
    expect_function_call_any(__wrap_pthread_rwlock_rdlock);

    expect_string(__wrap_lstat, filename, path);
    will_return(__wrap_lstat, &statbuf);
    will_return(__wrap_lstat, 0);

    expect_string(__wrap_HasFilesystem, path, "/media/test.file");
    will_return(__wrap_HasFilesystem, 0);

    // Inside fim_file
    expect_value(__wrap_get_user, uid, 0);
    will_return(__wrap_get_user, strdup("user"));

    expect_value(__wrap_get_group, gid, 0);
    will_return(__wrap_get_group, strdup("group"));
    will_return(__wrap_fim_db_file_update, FIMDB_OK);

    fim_checker(path, &evt_data, NULL, NULL, NULL);
}

static void test_fim_checker_fim_regular_ignore(void **state) {
    struct stat statbuf = DEFAULT_STATBUF;
    event_data_t evt_data = { .mode = FIM_WHODATA, .w_evt = NULL, .report_event = true };
    const char *path = "/etc/mtab";
    char debug_msg[OS_MAXSTR];

    expect_function_call_any(__wrap_pthread_rwlock_wrlock);
    expect_function_call_any(__wrap_pthread_rwlock_unlock);
    expect_function_call_any(__wrap_pthread_mutex_lock);
    expect_function_call_any(__wrap_pthread_mutex_unlock);
    expect_function_call_any(__wrap_pthread_rwlock_rdlock);

    expect_string(__wrap_lstat, filename, path);
    will_return(__wrap_lstat, &statbuf);
    will_return(__wrap_lstat, 0);

    expect_string(__wrap_HasFilesystem, path, path);
    will_return(__wrap_HasFilesystem, 0);

    snprintf(debug_msg, OS_MAXSTR, FIM_IGNORE_ENTRY, path, path);
    expect_string(__wrap__mdebug2, formatted_msg, debug_msg);

    fim_checker(path, &evt_data, NULL, NULL, NULL);
}

static void test_fim_checker_fim_regular_restrict(void **state) {
    struct stat statbuf = DEFAULT_STATBUF;
    event_data_t evt_data = { .mode = FIM_REALTIME, .w_evt = NULL, .report_event = true };
    const char *path = "/media/test";

    expect_function_call_any(__wrap_pthread_rwlock_wrlock);
    expect_function_call_any(__wrap_pthread_rwlock_unlock);
    expect_function_call_any(__wrap_pthread_mutex_lock);
    expect_function_call_any(__wrap_pthread_mutex_unlock);
    expect_function_call_any(__wrap_pthread_rwlock_rdlock);

    expect_string(__wrap_lstat, filename, path);
    will_return(__wrap_lstat, &statbuf);
    will_return(__wrap_lstat, 0);

    expect_string(__wrap_HasFilesystem, path, path);
    will_return(__wrap_HasFilesystem, 0);

    expect_string(__wrap__mdebug2, formatted_msg, "(6203): Ignoring entry '/media/test' due to restriction 'file$'");

    fim_checker(path, &evt_data, NULL, NULL, NULL);
}

static void test_fim_checker_fim_directory(void **state) {
    fim_data_t *fim_data = *state;
    struct stat directory_stat = DEFAULT_STATBUF;
    event_data_t evt_data = { .mode = FIM_REALTIME, .w_evt = NULL, .report_event = true };
    const char *path = "/media/";

    expect_function_call_any(__wrap_pthread_rwlock_wrlock);
    expect_function_call_any(__wrap_pthread_rwlock_unlock);
    expect_function_call_any(__wrap_pthread_mutex_lock);
    expect_function_call_any(__wrap_pthread_mutex_unlock);
    expect_function_call_any(__wrap_pthread_rwlock_rdlock);

    directory_stat.st_mode = S_IFDIR;

    expect_string(__wrap_lstat, filename, "/media/");
    will_return(__wrap_lstat, &directory_stat);
    will_return(__wrap_lstat, 0);

    expect_string(__wrap_lstat, filename, "/media/test");
    will_return(__wrap_lstat, &directory_stat);
    will_return(__wrap_lstat, 0);

    expect_string(__wrap_HasFilesystem, path, "/media/");
    expect_string(__wrap_HasFilesystem, path, "/media/test");
    will_return_always(__wrap_HasFilesystem, 0);

    expect_string(__wrap_fim_add_inotify_watch, dir, "/media/test");
    will_return(__wrap_fim_add_inotify_watch, 0);
    expect_string(__wrap_fim_add_inotify_watch, dir, "/media/");
    will_return(__wrap_fim_add_inotify_watch, 0);

    strcpy(fim_data->entry->d_name, "test");

    will_return_always(__wrap_opendir, 1);
    will_return(__wrap_readdir, fim_data->entry);
    will_return(__wrap_readdir, NULL);
    will_return(__wrap_readdir, NULL);

    fim_checker(path, &evt_data, NULL, NULL, NULL);
}

static void test_fim_checker_fim_directory_on_max_recursion_level(void **state) {
    fim_data_t *fim_data = *state;
    struct stat statbuf = DEFAULT_STATBUF;
    event_data_t evt_data = { .mode = FIM_REALTIME, .w_evt = NULL, .report_event = true };
    const char *path = "/media";

    expect_function_call_any(__wrap_pthread_rwlock_rdlock);
    expect_function_call_any(__wrap_pthread_mutex_lock);
    expect_function_call_any(__wrap_pthread_mutex_unlock);
    expect_function_call_any(__wrap_pthread_rwlock_unlock);
    expect_function_call_any(__wrap_pthread_rwlock_wrlock);

    statbuf.st_mode = S_IFDIR;

    ((directory_t *)OSList_GetDataFromIndex(syscheck.directories, 3))->recursion_level = 0;

    expect_string(__wrap_lstat, filename, path);
    will_return(__wrap_lstat, &statbuf);
    will_return(__wrap_lstat, 0);

    expect_string(__wrap_HasFilesystem, path, path);
    will_return(__wrap_HasFilesystem, 0);

    expect_string(__wrap_fim_add_inotify_watch, dir, path);
    will_return(__wrap_fim_add_inotify_watch, 0);

    will_return(__wrap_opendir, 1);
    strcpy(fim_data->entry->d_name, "test");
    will_return(__wrap_readdir, fim_data->entry);

    expect_string(__wrap_lstat, filename, "/media/test");
    will_return(__wrap_lstat, &statbuf);
    will_return(__wrap_lstat, 0);

    expect_string(__wrap_HasFilesystem, path, "/media/test");
    will_return(__wrap_HasFilesystem, 0);

    will_return(__wrap_readdir, NULL);

    expect_string(__wrap__mdebug2, formatted_msg,
        "(6347): Directory '/media/test' is already on the max recursion_level (0), it will not be scanned.");

    fim_checker(path, &evt_data, NULL, NULL, NULL);

    ((directory_t *)OSList_GetDataFromIndex(syscheck.directories, 3))->recursion_level = 50;
}

static void test_fim_checker_root_ignore_file_under_recursion_level(void **state) {
    event_data_t evt_data = { .mode = FIM_REALTIME, .w_evt = NULL, .report_event = true };
    const char *path = "/media/test.file";

    expect_function_call_any(__wrap_pthread_rwlock_wrlock);
    expect_function_call_any(__wrap_pthread_rwlock_unlock);
    expect_function_call_any(__wrap_pthread_mutex_lock);
    expect_function_call_any(__wrap_pthread_mutex_unlock);
    expect_function_call_any(__wrap_pthread_rwlock_rdlock);

    expect_string(__wrap__mdebug2, formatted_msg,
        "(6217): Maximum level of recursion reached. Depth:1 recursion_level:0 '/media/test.file'");

    fim_checker(path, &evt_data, NULL, NULL, NULL);
}

static void test_fim_checker_root_file_within_recursion_level(void **state) {
    struct stat statbuf = DEFAULT_STATBUF;
    event_data_t evt_data = { .mode = FIM_REALTIME, .w_evt = NULL, .report_event = true };
    const char *path = "/test.file";

    expect_function_call_any(__wrap_pthread_rwlock_wrlock);
    expect_function_call_any(__wrap_pthread_rwlock_unlock);
    expect_function_call_any(__wrap_pthread_mutex_lock);
    expect_function_call_any(__wrap_pthread_mutex_unlock);
    expect_function_call_any(__wrap_pthread_rwlock_rdlock);

    statbuf.st_size = 0;

    expect_string(__wrap_lstat, filename, path);
    will_return(__wrap_lstat, &statbuf);
    will_return(__wrap_lstat, 0);

    expect_string(__wrap_HasFilesystem, path, path);
    will_return(__wrap_HasFilesystem, 0);
    // Inside fim_file
    expect_value(__wrap_get_user, uid, 0);
    will_return(__wrap_get_user, strdup("user"));

    expect_value(__wrap_get_group, gid, 0);
    will_return(__wrap_get_group, strdup("group"));
    will_return(__wrap_fim_db_file_update, FIMDB_OK);

    fim_checker(path, &evt_data, NULL, NULL, NULL);
}

static void test_fim_scan_db_full_double_scan(void **state) {
    struct stat directory_buf = { .st_mode = S_IFDIR };
    directory_t *dir_it;
    OSListNode *node_it;
    TXN_HANDLE mock_handle = NULL;

    expect_function_call_any(__wrap_pthread_rwlock_wrlock);
    expect_function_call_any(__wrap_pthread_rwlock_unlock);
    expect_function_call_any(__wrap_pthread_rwlock_rdlock);
    expect_function_call_any(__wrap_pthread_mutex_lock);
    expect_function_call_any(__wrap_pthread_mutex_unlock);
    will_return(__wrap_fim_db_transaction_start, &mock_handle);

    expect_string(__wrap__minfo, formatted_msg, FIM_FREQUENCY_STARTED);

    // fim_diff_folder_size
    expect_string(__wrap_IsDir, file, "queue/diff/local");
    will_return(__wrap_IsDir, 0);

    expect_string(__wrap_DirSize, path, "queue/diff/local");
    will_return(__wrap_DirSize, 0.0);

    expect_string(__wrap__mdebug2, formatted_msg, "(6348): Size of 'queue/diff' folder: 0.00000 KB.");

    // First scan
    OSList_foreach(node_it, syscheck.directories) {
        dir_it = node_it->data;
        expect_string(__wrap_lstat, filename, dir_it->path);
        will_return(__wrap_lstat, &directory_buf);
        will_return(__wrap_lstat, 0);

        expect_string(__wrap_HasFilesystem, path, dir_it->path);
        will_return(__wrap_HasFilesystem, 0);

        if (FIM_MODE(dir_it->options) == FIM_REALTIME) {
            expect_string(__wrap_fim_add_inotify_watch, dir, dir_it->path);
            will_return(__wrap_fim_add_inotify_watch, 0);
        }

        expect_string(__wrap_realtime_adddir, dir, dir_it->path);
        will_return(__wrap_realtime_adddir, 0);

        will_return(__wrap_opendir, 1);
        will_return(__wrap_readdir, NULL);
    }

    expect_wrapper_fim_db_get_count_file_entry(50000);
    expect_function_call_any(__wrap_fim_db_transaction_deleted_rows);

    // Second scan
    will_return(__wrap_fim_db_transaction_start, &mock_handle);
    OSList_foreach(node_it, syscheck.directories) {
        dir_it = node_it->data;
        expect_string(__wrap_lstat, filename, dir_it->path);
        will_return(__wrap_lstat, &directory_buf);
        will_return(__wrap_lstat, 0);

        expect_string(__wrap_HasFilesystem, path, dir_it->path);
        will_return(__wrap_HasFilesystem, 0);

        if (FIM_MODE(dir_it->options) == FIM_REALTIME) {
            expect_string(__wrap_fim_add_inotify_watch, dir, dir_it->path);
            will_return(__wrap_fim_add_inotify_watch, 0);
        }

        expect_string(__wrap_realtime_adddir, dir, dir_it->path);
        will_return(__wrap_realtime_adddir, 0);

        will_return(__wrap_opendir, 1);
        will_return(__wrap_readdir, NULL);
    }
    expect_wrapper_fim_db_get_count_file_entry(50000);

    // fim_check_db_state
    expect_string(__wrap__mwarn, formatted_msg, "(6926): File database is 100% full.");
    expect_string(__wrap_send_log_msg, msg, "wazuh: FIM DB: {\"fim_db_table\":\"file_entry\",\"file_limit\":50000,\"file_count\":50000,\"alert_type\":\"full\"}");
    will_return(__wrap_send_log_msg, 1);

    // fim_send_scan_info
    expect_string(__wrap__minfo, formatted_msg, FIM_FREQUENCY_ENDED);

    fim_scan();
}


static void test_fim_scan_db_full_not_double_scan(void **state) {
    struct stat directory_buf = { .st_mode = S_IFDIR };
    directory_t *dir_it;
    OSListNode *node_it;
    TXN_HANDLE mock_handle = NULL;

    expect_function_call_any(__wrap_pthread_rwlock_wrlock);
    expect_function_call_any(__wrap_pthread_rwlock_unlock);
    expect_function_call_any(__wrap_pthread_rwlock_rdlock);
    expect_function_call_any(__wrap_pthread_mutex_lock);
    expect_function_call_any(__wrap_pthread_mutex_unlock);
    will_return(__wrap_fim_db_transaction_start, &mock_handle);

    expect_string(__wrap__minfo, formatted_msg, FIM_FREQUENCY_STARTED);

    // fim_diff_folder_size
    expect_string(__wrap_IsDir, file, "queue/diff/local");
    will_return(__wrap_IsDir, 0);

    expect_string(__wrap_DirSize, path, "queue/diff/local");
    will_return(__wrap_DirSize, 0.0);

    expect_string(__wrap__mdebug2, formatted_msg, "(6348): Size of 'queue/diff' folder: 0.00000 KB.");

    // First scan
    OSList_foreach(node_it, syscheck.directories) {
        dir_it = node_it->data;
        expect_string(__wrap_lstat, filename, dir_it->path);
        will_return(__wrap_lstat, &directory_buf);
        will_return(__wrap_lstat, 0);

        expect_string(__wrap_HasFilesystem, path, dir_it->path);
        will_return(__wrap_HasFilesystem, 0);

        if (FIM_MODE(dir_it->options) == FIM_REALTIME) {
            expect_string(__wrap_fim_add_inotify_watch, dir, dir_it->path);
            will_return(__wrap_fim_add_inotify_watch, 0);
        }

        expect_string(__wrap_realtime_adddir, dir, dir_it->path);
        will_return(__wrap_realtime_adddir, 0);

        will_return(__wrap_opendir, 1);
        will_return(__wrap_readdir, NULL);
    }

    expect_wrapper_fim_db_get_count_file_entry(25000);
    expect_function_call_any(__wrap_fim_db_transaction_deleted_rows);
    expect_wrapper_fim_db_get_count_file_entry(25000);

    expect_string(__wrap__minfo, formatted_msg, FIM_FREQUENCY_ENDED);

    fim_scan();
}

static void test_fim_scan_realtime_enabled(void **state) {
    OSHashNode empty_table = { .key = NULL }, *table = &empty_table;
    OSHash dirtb = { .elements = 10, .table = &table, .rows = 0 }; // this hash is not reallistic but works for testing
    rtfim realtime = { .queue_overflow = true, .dirtb = &dirtb };
    struct stat directory_buf = { .st_mode = S_IFDIR };
    directory_t *dir_it;
    OSListNode *node_it;
    TXN_HANDLE mock_handle = NULL;
    char debug_buffer[OS_SIZE_128] = {0};
    int rt_folder = 0;
    expect_function_call_any(__wrap_pthread_rwlock_wrlock);
    expect_function_call_any(__wrap_pthread_rwlock_unlock);
    expect_function_call_any(__wrap_pthread_rwlock_rdlock);
    expect_function_call_any(__wrap_pthread_mutex_lock);
    expect_function_call_any(__wrap_pthread_mutex_unlock);
    will_return(__wrap_fim_db_transaction_start, &mock_handle);

    syscheck.realtime = &realtime;

    expect_string(__wrap__minfo, formatted_msg, FIM_FREQUENCY_STARTED);

    // fim_diff_folder_size
    expect_string(__wrap_IsDir, file, "queue/diff/local");
    will_return(__wrap_IsDir, 0);

    expect_string(__wrap_DirSize, path, "queue/diff/local");
    will_return(__wrap_DirSize, 0.0);

    expect_string(__wrap__mdebug2, formatted_msg, "(6348): Size of 'queue/diff' folder: 0.00000 KB.");

    // First scan
    OSList_foreach(node_it, syscheck.directories) {
        dir_it = node_it->data;
        expect_string(__wrap_lstat, filename, dir_it->path);
        will_return(__wrap_lstat, &directory_buf);
        will_return(__wrap_lstat, 0);

        expect_string(__wrap_HasFilesystem, path, dir_it->path);
        will_return(__wrap_HasFilesystem, 0);

        if (FIM_MODE(dir_it->options) == FIM_REALTIME) {
            rt_folder++;
            expect_string(__wrap_fim_add_inotify_watch, dir, dir_it->path);
            will_return(__wrap_fim_add_inotify_watch, 0);
        }

        expect_string(__wrap_realtime_adddir, dir, dir_it->path);
        will_return(__wrap_realtime_adddir, 0);

        will_return(__wrap_opendir, 1);
        will_return(__wrap_readdir, NULL);
    }

    // fim_scan
    expect_wrapper_fim_db_get_count_file_entry(25000);

    expect_function_call_any(__wrap_fim_db_transaction_deleted_rows);

    // fim_check_db_state
    expect_wrapper_fim_db_get_count_file_entry(50000);
    expect_function_call(__wrap_realtime_sanitize_watch_map);

    // fim_check_db_state
    snprintf(debug_buffer, OS_SIZE_128, FIM_NUM_WATCHES, dirtb.elements);
    expect_string(__wrap__mdebug2, formatted_msg, debug_buffer);

    expect_string(__wrap__mwarn, formatted_msg, "(6926): File database is 100% full.");
    expect_string(__wrap_send_log_msg, msg, "wazuh: FIM DB: {\"fim_db_table\":\"file_entry\",\"file_limit\":50000,\"file_count\":50000,\"alert_type\":\"full\"}");
    will_return(__wrap_send_log_msg, 1);

    expect_string(__wrap__minfo, formatted_msg, FIM_FREQUENCY_ENDED);

    fim_scan();

    assert_int_equal(syscheck.realtime->queue_overflow, false);
}

static void test_fim_scan_no_limit(void **state) {
    struct stat directory_buf = { .st_mode = S_IFDIR };
    directory_t *dir_it;
    OSListNode *node_it;
    TXN_HANDLE mock_handle = NULL;

    expect_function_call_any(__wrap_pthread_rwlock_wrlock);
    expect_function_call_any(__wrap_pthread_rwlock_unlock);
    expect_function_call_any(__wrap_pthread_rwlock_rdlock);
    expect_function_call_any(__wrap_pthread_mutex_lock);
    expect_function_call_any(__wrap_pthread_mutex_unlock);
    will_return(__wrap_fim_db_transaction_start, &mock_handle);

    expect_string(__wrap__minfo, formatted_msg, FIM_FREQUENCY_STARTED);

    // fim_diff_folder_size
    expect_string(__wrap_IsDir, file, "queue/diff/local");
    will_return(__wrap_IsDir, 0);

    expect_string(__wrap_DirSize, path, "queue/diff/local");
    will_return(__wrap_DirSize, 0.0);

    expect_string(__wrap__mdebug2, formatted_msg, "(6348): Size of 'queue/diff' folder: 0.00000 KB.");

    // First scan
    OSList_foreach(node_it, syscheck.directories) {
        dir_it = node_it->data;
        expect_string(__wrap_lstat, filename, dir_it->path);
        will_return(__wrap_lstat, &directory_buf);
        will_return(__wrap_lstat, 0);

        expect_string(__wrap_HasFilesystem, path, dir_it->path);
        will_return(__wrap_HasFilesystem, 0);

        if (FIM_MODE(dir_it->options) == FIM_REALTIME) {
            expect_string(__wrap_fim_add_inotify_watch, dir, dir_it->path);
            will_return(__wrap_fim_add_inotify_watch, 0);
        }

        expect_string(__wrap_realtime_adddir, dir, dir_it->path);
        will_return(__wrap_realtime_adddir, 0);

        will_return(__wrap_opendir, 1);
        will_return(__wrap_readdir, NULL);
    }
    expect_function_call_any(__wrap_fim_db_transaction_deleted_rows);

    // In fim_scan
    expect_string(__wrap__minfo, formatted_msg, FIM_FREQUENCY_ENDED);

    fim_scan();
}

#else
static void test_fim_checker_over_max_recursion_level(void **state) {
    event_data_t evt_data = { .mode = FIM_REALTIME, .report_event = true, .w_evt = NULL };
    char *path = "%WINDIR%\\System32\\drivers\\etc\\random\\test.exe";
    char expanded_path[OS_MAXSTR];
    char debug_msg[OS_MAXSTR];

    expect_function_call_any(__wrap_pthread_rwlock_rdlock);
    expect_function_call_any(__wrap_pthread_mutex_lock);
    expect_function_call_any(__wrap_pthread_mutex_unlock);
    expect_function_call_any(__wrap_pthread_rwlock_unlock);
    expect_function_call_any(__wrap_pthread_rwlock_wrlock);

    ((directory_t *)OSList_GetDataFromIndex(syscheck.directories, 2))->recursion_level = 0;
    if(!ExpandEnvironmentStrings(path, expanded_path, OS_MAXSTR))
        fail();

    str_lowercase(expanded_path);

    snprintf(debug_msg, OS_MAXSTR,
        "(6217): Maximum level of recursion reached. Depth:1 recursion_level:0 '%s'", expanded_path);

    expect_string(__wrap__mdebug2, formatted_msg, debug_msg);

    fim_checker(expanded_path, &evt_data, NULL, NULL, NULL);
}

static void test_fim_checker_deleted_file(void **state) {
    event_data_t evt_data = { .mode = FIM_REALTIME, .w_evt = NULL, .report_event = true };
    struct stat stat_s = { .st_mode = S_IFREG };
    char *path = "%WINDIR%\\System32\\drivers\\etc\\test.exe";
    char expanded_path[OS_MAXSTR];
    expect_function_call_any(__wrap_pthread_rwlock_wrlock);
    expect_function_call_any(__wrap_pthread_rwlock_unlock);
    expect_function_call_any(__wrap_pthread_rwlock_rdlock);
    expect_function_call_any(__wrap_pthread_mutex_lock);
    expect_function_call_any(__wrap_pthread_mutex_unlock);

    expect_string(__wrap__mdebug1, formatted_msg, "(6222): Stat() function failed on: 'c:\\windows\\system32\\drivers\\etc\\test.exe' due to [(1)-(Operation not permitted)]");

    if(!ExpandEnvironmentStrings(path, expanded_path, OS_MAXSTR))
        fail();

    str_lowercase(expanded_path);

    expect_string(__wrap_stat, __file, expanded_path);
    will_return(__wrap_stat, &stat_s);
    will_return(__wrap_stat, -1);

    errno = 1;

    fim_checker(expanded_path, &evt_data, NULL, NULL, NULL);

    errno = 0;
}

static void test_fim_checker_deleted_file_enoent(void **state) {
    fim_data_t *fim_data = *state;
    struct stat stat_s = { .st_mode = S_IFREG };
    char *path = "%WINDIR%\\System32\\drivers\\etc\\test.exe";
    char expanded_path[OS_MAXSTR];
    event_data_t evt_data = { .mode = FIM_REALTIME, .report_event = true };

    expect_function_call_any(__wrap_pthread_rwlock_rdlock);
    expect_function_call_any(__wrap_pthread_mutex_lock);
    expect_function_call_any(__wrap_pthread_mutex_unlock);
    expect_function_call_any(__wrap_pthread_rwlock_unlock);
    expect_function_call_any(__wrap_pthread_rwlock_wrlock);

    ((directory_t *)OSList_GetDataFromIndex(syscheck.directories, 5))->options |= CHECK_SEECHANGES;

    if(!ExpandEnvironmentStrings(path, expanded_path, OS_MAXSTR))
        fail();

    str_lowercase(expanded_path);

    fim_data->fentry->file_entry.path = strdup(expanded_path);
    fim_data->local_data->size = 1500;
    fim_data->local_data->perm = strdup("0664");
    fim_data->local_data->attributes = strdup("r--r--r--");
    fim_data->local_data->uid = strdup("100");
    fim_data->local_data->gid = strdup("1000");
    fim_data->local_data->user_name = strdup("test");
    fim_data->local_data->group_name = strdup("testing");
    fim_data->local_data->mtime = 1570184223;
    fim_data->local_data->inode = 606060;
    strcpy(fim_data->local_data->hash_md5, "3691689a513ace7e508297b583d7050d");
    strcpy(fim_data->local_data->hash_sha1, "07f05add1049244e7e71ad0f54f24d8094cd8f8b");
    strcpy(fim_data->local_data->hash_sha256, "672a8ceaea40a441f0268ca9bbb33e99f9643c6262667b61fbe57694df224d40");
    fim_data->local_data->mode = FIM_REALTIME;
    fim_data->local_data->last_event = 1570184220;
    fim_data->local_data->dev = 12345678;
    fim_data->local_data->scanned = 123456;
    fim_data->local_data->options = 511;
    strcpy(fim_data->local_data->checksum, "");

    expect_string(__wrap_stat, __file, expanded_path);
    will_return(__wrap_stat, &stat_s);
    will_return(__wrap_stat, -1);

    errno = ENOENT;

<<<<<<< HEAD
=======
    expect_value(__wrap_fim_db_get_path, fim_sql, syscheck.database);
>>>>>>> 31d0d5c8
    expect_string(__wrap_fim_db_get_path, file_path, expanded_path);
    will_return(__wrap_fim_db_get_path, FIMDB_ERR);

    expect_fim_diff_process_delete_file(expanded_path, 0);

    fim_checker(expanded_path, &evt_data, NULL, NULL, NULL);

    errno = 0;
    ((directory_t *)OSList_GetDataFromIndex(syscheck.directories, 5))->options &= ~CHECK_SEECHANGES;
}

static void test_fim_checker_fim_regular(void **state) {
    fim_data_t *fim_data = *state;
    struct stat stat_s = { .st_mode = S_IFREG };
    char *path = "%WINDIR%\\System32\\WindowsPowerShell\\v1.0\\powershell.exe";
    char expanded_path[OS_SIZE_128];
    event_data_t evt_data = { .mode = FIM_WHODATA, .w_evt = fim_data->w_evt, .report_event = true };
    expect_function_call_any(__wrap_pthread_rwlock_wrlock);
    expect_function_call_any(__wrap_pthread_rwlock_unlock);
    expect_function_call_any(__wrap_pthread_rwlock_rdlock);
    expect_function_call_any(__wrap_pthread_mutex_lock);
    expect_function_call_any(__wrap_pthread_mutex_unlock);
    if (!ExpandEnvironmentStrings(path, expanded_path, OS_SIZE_128)) {
        fail();
    }

    expect_string(__wrap_stat, __file, expanded_path);
    will_return(__wrap_stat, &stat_s);
    will_return(__wrap_stat, 0);

    str_lowercase(expanded_path);

    expect_string(__wrap_HasFilesystem, path, expanded_path);

    will_return(__wrap_HasFilesystem, 0);
    // Inside fim_file
    expect_get_data(strdup("user"), "group", expanded_path, 0);
    will_return(__wrap_fim_db_file_update, FIMDB_OK);
    expect_string(__wrap_w_get_file_attrs, file_path, expanded_path);
    will_return(__wrap_w_get_file_attrs, 123456);
    fim_checker(expanded_path, &evt_data, NULL, NULL, NULL);
}

static void test_fim_checker_fim_regular_ignore(void **state) {
    struct stat stat_s = { .st_mode = S_IFREG };
    char *path = "%WINDIR%\\System32\\drivers\\etc\\ignored.file";
    char expanded_path[OS_MAXSTR];
    char debug_msg[OS_MAXSTR];
    event_data_t evt_data = { .mode = FIM_REALTIME, .w_evt = NULL, .report_event = true };
    expect_function_call_any(__wrap_pthread_rwlock_wrlock);
    expect_function_call_any(__wrap_pthread_rwlock_unlock);
    expect_function_call_any(__wrap_pthread_rwlock_rdlock);
    expect_function_call_any(__wrap_pthread_mutex_lock);
    expect_function_call_any(__wrap_pthread_mutex_unlock);

    if(!ExpandEnvironmentStrings(path, expanded_path, OS_MAXSTR))
        fail();

    str_lowercase(expanded_path);

    expect_string(__wrap_stat, __file, expanded_path);
    will_return(__wrap_stat, &stat_s);
    will_return(__wrap_stat, 0);

    expect_string(__wrap_HasFilesystem, path, expanded_path);
    will_return(__wrap_HasFilesystem, 0);

    snprintf(debug_msg, OS_MAXSTR, FIM_IGNORE_ENTRY, expanded_path, expanded_path);
    expect_string(__wrap__mdebug2, formatted_msg, debug_msg);

    fim_checker(expanded_path, &evt_data, NULL, NULL, NULL);
}

static void test_fim_checker_fim_regular_restrict(void **state) {
    struct stat stat_s = { .st_mode = S_IFREG };
    char * path = "%WINDIR%\\System32\\wbem\\restricted.exe";
    char expanded_path[OS_MAXSTR];
    char debug_msg[OS_MAXSTR];
    event_data_t evt_data = { .mode = FIM_REALTIME, .report_event = true };
    expect_function_call_any(__wrap_pthread_rwlock_wrlock);
    expect_function_call_any(__wrap_pthread_rwlock_unlock);
    expect_function_call_any(__wrap_pthread_rwlock_rdlock);
    expect_function_call_any(__wrap_pthread_mutex_lock);
    expect_function_call_any(__wrap_pthread_mutex_unlock);

    if(!ExpandEnvironmentStrings(path, expanded_path, OS_MAXSTR))
        fail();

    str_lowercase(expanded_path);

    expect_string(__wrap_stat, __file, expanded_path);
    will_return(__wrap_stat, &stat_s);
    will_return(__wrap_stat, 0);

    expect_string(__wrap_HasFilesystem, path, expanded_path);
    will_return(__wrap_HasFilesystem, 0);

    snprintf(debug_msg, OS_MAXSTR, "(6203): Ignoring entry '%s' due to restriction 'wmic.exe$'", expanded_path);
    expect_string(__wrap__mdebug2, formatted_msg, debug_msg);

    fim_checker(expanded_path, &evt_data, NULL, NULL, NULL);
}

static void test_fim_checker_fim_regular_warning(void **state) {
    struct stat stat_s = { .st_mode = S_IFREG };
    char *path = "%WINDIR%\\System32\\drivers\\etc\\test.exe";
    char expanded_path[OS_MAXSTR];
    event_data_t evt_data = { .mode = FIM_REALTIME, .w_evt = NULL, .report_event = true };
    expect_function_call_any(__wrap_pthread_rwlock_wrlock);
    expect_function_call_any(__wrap_pthread_rwlock_unlock);
    expect_function_call_any(__wrap_pthread_rwlock_rdlock);
    expect_function_call_any(__wrap_pthread_mutex_lock);
    expect_function_call_any(__wrap_pthread_mutex_unlock);

    if(!ExpandEnvironmentStrings(path, expanded_path, OS_MAXSTR))
        fail();

    str_lowercase(expanded_path);

    expect_string(__wrap_stat, __file, expanded_path);
    will_return(__wrap_stat, &stat_s);
    will_return(__wrap_stat, 0);

    expect_string(__wrap_HasFilesystem, path, expanded_path);
    will_return(__wrap_HasFilesystem, 0);

    // Inside fim_file
    expect_get_data(strdup("user"), "group", expanded_path, 0);

    expect_string(__wrap_w_get_file_attrs, file_path, expanded_path);
    will_return(__wrap_w_get_file_attrs, 123456);

    will_return(__wrap_fim_db_file_update, FIMDB_OK);

    fim_checker(expanded_path, &evt_data, NULL, NULL, NULL);
}

static void test_fim_checker_fim_directory(void **state) {
    fim_data_t *fim_data = *state;
    struct stat stat_s = { .st_mode = S_IFDIR };
    char * path = "%WINDIR%\\System32\\drivers\\etc";
    char skip_directory_message[OS_MAXSTR];
    char expanded_path[OS_MAXSTR];
    char expanded_path_test[OS_MAXSTR];
    event_data_t evt_data = { .mode = FIM_REALTIME, .report_event = true };
    expect_function_call_any(__wrap_pthread_rwlock_wrlock);
    expect_function_call_any(__wrap_pthread_rwlock_unlock);
    expect_function_call_any(__wrap_pthread_rwlock_rdlock);
    expect_function_call_any(__wrap_pthread_mutex_lock);
    expect_function_call_any(__wrap_pthread_mutex_unlock);

    if(!ExpandEnvironmentStrings(path, expanded_path, OS_MAXSTR))
        fail();

    str_lowercase(expanded_path);

    snprintf(expanded_path_test, OS_MAXSTR, "%s\\test", expanded_path);

    expect_string(__wrap_stat, __file, expanded_path);
    expect_string(__wrap_stat, __file, expanded_path_test);
    will_return(__wrap_stat, &stat_s);
    will_return(__wrap_stat, 0);
    will_return(__wrap_stat, &stat_s);
    will_return(__wrap_stat, 0);

    expect_string(__wrap_HasFilesystem, path, expanded_path);
    expect_string(__wrap_HasFilesystem, path, expanded_path_test);
    will_return_always(__wrap_HasFilesystem, 0);

    strcpy(fim_data->entry->d_name, "test");

    will_return_always(__wrap_opendir, 1);
    will_return(__wrap_readdir, fim_data->entry);
    will_return(__wrap_readdir, NULL);


    snprintf(skip_directory_message, OS_MAXSTR,
        "(6347): Directory '%s' is already on the max recursion_level (0), it will not be scanned.", expanded_path_test);
    expect_string(__wrap__mdebug2, formatted_msg, skip_directory_message);

    fim_checker(expanded_path, &evt_data, NULL, NULL, NULL);
}


static void test_fim_checker_root_ignore_file_under_recursion_level(void **state) {
    char * path = "c:\\windows\\test.file";
    event_data_t evt_data = { .mode = FIM_REALTIME, .report_event = true };
    expect_function_call_any(__wrap_pthread_rwlock_wrlock);
    expect_function_call_any(__wrap_pthread_rwlock_unlock);
    expect_function_call_any(__wrap_pthread_rwlock_rdlock);
    expect_function_call_any(__wrap_pthread_mutex_lock);
    expect_function_call_any(__wrap_pthread_mutex_unlock);

    expect_string(__wrap__mdebug2, formatted_msg,
        "(6217): Maximum level of recursion reached. Depth:1 recursion_level:0 'c:\\windows\\test.file'");

    fim_checker(path, &evt_data, NULL, NULL, NULL);
}

static void test_fim_checker_root_file_within_recursion_level(void **state) {
    char * path = "c:\\test.file";
    struct stat statbuf = DEFAULT_STATBUF;
    event_data_t evt_data = { .mode = FIM_REALTIME, .report_event = true, .w_evt = NULL };

    expect_function_call_any(__wrap_pthread_rwlock_wrlock);
    expect_function_call_any(__wrap_pthread_rwlock_unlock);
    expect_function_call_any(__wrap_pthread_rwlock_rdlock);
    expect_function_call_any(__wrap_pthread_mutex_lock);
    expect_function_call_any(__wrap_pthread_mutex_unlock);
    TXN_HANDLE txn_handle = (TXN_HANDLE) 1;
    fim_txn_context_t mock_context = {0};
    statbuf.st_size = 0;

    // Inside fim_file
    expect_get_data(strdup("user"), "", path, 0);

    expect_string(__wrap_w_get_file_attrs, file_path, "c:\\test.file");
    will_return(__wrap_w_get_file_attrs, 123456);

    expect_string(__wrap_stat, __file, "c:\\test.file");
    will_return(__wrap_stat, &statbuf);
    will_return(__wrap_stat, 0);

    expect_string(__wrap_HasFilesystem, path, "c:\\test.file");
    will_return(__wrap_HasFilesystem, 0);

    will_return(__wrap_fim_db_transaction_sync_row, 0);
    fim_checker(path, &evt_data, NULL, &txn_handle, &mock_context);
}

static void test_fim_scan_db_full_double_scan(void **state) {
    char test_file_path[OS_SIZE_256];
    struct stat directory_stat = { .st_mode = S_IFDIR };
    TXN_HANDLE mock_handle;
    char expanded_dirs[10][OS_SIZE_1024];
    char directories[6][OS_SIZE_256] = {
        "%PROGRAMDATA%\\Microsoft\\Windows\\Start Menu\\Programs\\Startup",
        "%WINDIR%",
        "%WINDIR%\\System32",
        "%WINDIR%\\System32\\drivers\\etc",
        "%WINDIR%\\System32\\wbem",
        "%WINDIR%\\System32\\WindowsPowerShell\\v1.0",
    };
    int i;

    expect_function_call_any(__wrap_pthread_mutex_lock);
    expect_function_call_any(__wrap_pthread_rwlock_rdlock);
    expect_function_call_any(__wrap_pthread_rwlock_wrlock);
    expect_function_call_any(__wrap_pthread_rwlock_unlock);
    expect_function_call_any(__wrap_pthread_mutex_unlock);
    will_return(__wrap_fim_db_transaction_start, mock_handle);
    expect_string(__wrap__minfo, formatted_msg, FIM_FREQUENCY_STARTED);

    // fim_diff_folder_size
    expect_string(__wrap_IsDir, file, "queue/diff/local");
    will_return(__wrap_IsDir, 0);

    expect_string(__wrap_DirSize, path, "queue/diff/local");
    will_return(__wrap_DirSize, 0.0);

    expect_string(__wrap__mdebug2, formatted_msg, "(6348): Size of 'queue/diff' folder: 0.00000 KB.");

    for(i = 0; i < 6; i++) {
        if(!ExpandEnvironmentStrings(directories[i], expanded_dirs[i], OS_SIZE_1024)) {
            fail();
        }
        str_lowercase(expanded_dirs[i]);

        expect_string(__wrap_stat, __file, expanded_dirs[i]);
        will_return(__wrap_stat, &directory_stat);
        will_return(__wrap_stat, 0);

        expect_string(__wrap_HasFilesystem, path, expanded_dirs[i]);
        will_return(__wrap_HasFilesystem, 0);

        will_return(__wrap_readdir, NULL);
        will_return(__wrap_opendir, 1);
    }
    expect_string_count(__wrap_realtime_adddir, dir, "c:\\windows\\system32\\windowspowershell\\v1.0",1);
    will_return_maybe(__wrap_realtime_adddir, 0);

    will_return(__wrap_fim_db_get_count_file_entry, 1);
    will_return(__wrap_fim_db_get_count_file_entry, 1);
    will_return(__wrap_fim_db_get_count_registry_data, 1);
    will_return(__wrap_fim_db_get_count_registry_key, 1);

    snprintf(test_file_path, 160, "%s\\test_file", expanded_dirs[0]);

    expect_function_call(__wrap_fim_db_transaction_deleted_rows);
    expect_string(__wrap__minfo, formatted_msg, FIM_FREQUENCY_ENDED);
    fim_scan();
}

static void test_fim_scan_db_full_not_double_scan(void **state) {
    char expanded_dirs[10][OS_SIZE_1024];
    char directories[6][OS_SIZE_256] = {
        "%PROGRAMDATA%\\Microsoft\\Windows\\Start Menu\\Programs\\Startup",
        "%WINDIR%",
        "%WINDIR%\\System32",
        "%WINDIR%\\System32\\drivers\\etc",
        "%WINDIR%\\System32\\wbem",
        "%WINDIR%\\System32\\WindowsPowerShell\\v1.0",
    };
    int i;
    struct stat buf = { .st_mode = S_IFDIR };
    TXN_HANDLE mock_handle;
    expect_function_call_any(__wrap_pthread_mutex_lock);
    expect_function_call_any(__wrap_pthread_rwlock_rdlock);
    expect_function_call_any(__wrap_pthread_rwlock_wrlock);
    expect_function_call_any(__wrap_pthread_rwlock_unlock);
    expect_function_call_any(__wrap_pthread_mutex_unlock);
    will_return(__wrap_fim_db_transaction_start, &mock_handle);

    expect_string(__wrap__minfo, formatted_msg, FIM_FREQUENCY_STARTED);

    // fim_diff_folder_size
    expect_string(__wrap_IsDir, file, "queue/diff/local");
    will_return(__wrap_IsDir, 0);

    expect_string(__wrap_DirSize, path, "queue/diff/local");
    will_return(__wrap_DirSize, 0.0);

    expect_string(__wrap__mdebug2, formatted_msg, "(6348): Size of 'queue/diff' folder: 0.00000 KB.");

    for(i = 0; i < 6; i++) {
        if(!ExpandEnvironmentStrings(directories[i], expanded_dirs[i], OS_SIZE_1024)) {
            fail();
        }
        str_lowercase(expanded_dirs[i]);

        expect_string(__wrap_stat, __file, expanded_dirs[i]);
        will_return(__wrap_stat, &buf);
        will_return(__wrap_stat, 0);
        expect_string(__wrap_HasFilesystem, path, expanded_dirs[i]);
        will_return(__wrap_HasFilesystem, 0);

        will_return(__wrap_opendir, 1);
        will_return(__wrap_readdir, NULL);
    }

    expect_string_count(__wrap_realtime_adddir, dir, "c:\\windows\\system32\\windowspowershell\\v1.0",1);
    will_return_maybe(__wrap_realtime_adddir, 0);

    will_return(__wrap_fim_db_get_count_file_entry, 1);
    will_return(__wrap_fim_db_get_count_file_entry, 1);
    will_return(__wrap_fim_db_get_count_registry_data, 1);
    will_return(__wrap_fim_db_get_count_registry_key, 1);

    expect_function_call(__wrap_fim_db_transaction_deleted_rows);
    expect_string(__wrap__minfo, formatted_msg, FIM_FREQUENCY_ENDED);

    fim_scan();
}

static void test_fim_scan_no_limit(void **state) {
    char expanded_dirs[10][OS_SIZE_1024];
    char directories[6][OS_SIZE_256] = {
        "%PROGRAMDATA%\\Microsoft\\Windows\\Start Menu\\Programs\\Startup",
        "%WINDIR%",
        "%WINDIR%\\System32",
        "%WINDIR%\\System32\\drivers\\etc",
        "%WINDIR%\\System32\\wbem",
        "%WINDIR%\\System32\\WindowsPowerShell\\v1.0",
    };
    int i;
    struct stat buf = { .st_mode = S_IFDIR };
    TXN_HANDLE mock_handle;

    expect_function_call_any(__wrap_pthread_mutex_lock);
    expect_function_call_any(__wrap_pthread_rwlock_rdlock);
    expect_function_call_any(__wrap_pthread_rwlock_wrlock);
    expect_function_call_any(__wrap_pthread_rwlock_unlock);
    expect_function_call_any(__wrap_pthread_mutex_unlock);

    will_return(__wrap_fim_db_transaction_start, &mock_handle);
    expect_string(__wrap__minfo, formatted_msg, FIM_FREQUENCY_STARTED);

    // fim_diff_folder_size
    expect_string(__wrap_IsDir, file, "queue/diff/local");
    will_return(__wrap_IsDir, 0);

    expect_string(__wrap_DirSize, path, "queue/diff/local");
    will_return(__wrap_DirSize, 0.0);

    expect_string(__wrap__mdebug2, formatted_msg, "(6348): Size of 'queue/diff' folder: 0.00000 KB.");

    for(i = 0; i < 6; i++) {
        if(!ExpandEnvironmentStrings(directories[i], expanded_dirs[i], OS_SIZE_1024)) {
            fail();
        }
        str_lowercase(expanded_dirs[i]);

        expect_string(__wrap_stat, __file, expanded_dirs[i]);
        will_return(__wrap_stat, &buf);
        will_return(__wrap_stat, 0);
        expect_string(__wrap_HasFilesystem, path, expanded_dirs[i]);
        will_return(__wrap_HasFilesystem, 0);

        will_return(__wrap_opendir, 1);
        will_return(__wrap_readdir, NULL);
    }
    expect_string_count(__wrap_realtime_adddir, dir, "c:\\windows\\system32\\windowspowershell\\v1.0",1);
    will_return_maybe(__wrap_realtime_adddir, 0);

    expect_function_call(__wrap_fim_db_transaction_deleted_rows);
    expect_string(__wrap__minfo, formatted_msg, FIM_FREQUENCY_ENDED);

    fim_scan();
}

#endif

/* fim_check_db_state */
static void test_fim_check_db_state_normal_to_empty(void **state) {

    assert_int_equal(_files_db_state, FIM_STATE_DB_NORMAL);

    fim_check_db_state(syscheck.file_entry_limit, 0, &_files_db_state, FIMDB_FILE_TABLE_NAME);

    assert_int_equal(_files_db_state, FIM_STATE_DB_EMPTY);
}

<<<<<<< HEAD
static void test_fim_check_db_state_empty_to_empty(void **state) {
    assert_int_equal(_files_db_state, FIM_STATE_DB_EMPTY);
=======
static void test_fim_scan_no_limit(void **state) {
    char expanded_dirs[10][OS_SIZE_1024];
    char directories[6][OS_SIZE_256] = {
        "%PROGRAMDATA%\\Microsoft\\Windows\\Start Menu\\Programs\\Startup",
        "%WINDIR%",
        "%WINDIR%\\System32",
        "%WINDIR%\\System32\\drivers\\etc",
        "%WINDIR%\\System32\\wbem",
        "%WINDIR%\\System32\\WindowsPowerShell\\v1.0",
    };
    int i;
    struct stat buf = { .st_mode = S_IFDIR };
>>>>>>> 31d0d5c8

    fim_check_db_state(syscheck.file_entry_limit, 0, &_files_db_state, FIMDB_FILE_TABLE_NAME);

    assert_int_equal(_files_db_state, FIM_STATE_DB_EMPTY);
}

static void test_fim_check_db_state_empty_to_full(void **state) {
    expect_string(__wrap__mwarn, formatted_msg, "(6926): File database is 100% full.");
    expect_string(__wrap_send_log_msg, msg, "wazuh: FIM DB: {\"fim_db_table\":\"file_entry\",\"file_limit\":50000,\"file_count\":50000,\"alert_type\":\"full\"}");
    will_return(__wrap_send_log_msg, 1);

    assert_int_equal(_files_db_state, FIM_STATE_DB_EMPTY);

    fim_check_db_state(syscheck.file_entry_limit, 50000, &_files_db_state, FIMDB_FILE_TABLE_NAME);

    assert_int_equal(_files_db_state, FIM_STATE_DB_FULL);
}

<<<<<<< HEAD
static void test_fim_check_db_state_full_to_empty(void **state) {
    expect_string(__wrap__minfo, formatted_msg, "(6036): The file database status returns to normal.");
    expect_string(__wrap_send_log_msg, msg, "wazuh: FIM DB: {\"fim_db_table\":\"file_entry\",\"file_limit\":50000,\"file_count\":0,\"alert_type\":\"normal\"}");
    will_return(__wrap_send_log_msg, 1);
=======
    for(i = 0; i < 6; i++) {
        if(!ExpandEnvironmentStrings(directories[i], expanded_dirs[i], OS_SIZE_1024)) {
            fail();
        }
        str_lowercase(expanded_dirs[i]);
>>>>>>> 31d0d5c8

    assert_int_equal(_files_db_state, FIM_STATE_DB_FULL);

    fim_check_db_state(syscheck.file_entry_limit, 0, &_files_db_state, FIMDB_FILE_TABLE_NAME);

    assert_int_equal(_files_db_state, FIM_STATE_DB_EMPTY);
}

static void test_fim_check_db_state_empty_to_90_percentage(void **state) {
    expect_string(__wrap__minfo, formatted_msg, "(6040): File database is 90% full.");
    expect_string(__wrap_send_log_msg, msg, "wazuh: FIM DB: {\"fim_db_table\":\"file_entry\",\"file_limit\":50000,\"file_count\":46000,\"alert_type\":\"90_percentage\"}");
    will_return(__wrap_send_log_msg, 1);

    assert_int_equal(_files_db_state, FIM_STATE_DB_EMPTY);

    fim_check_db_state(syscheck.file_entry_limit, 46000, &_files_db_state, FIMDB_FILE_TABLE_NAME);

    assert_int_equal(_files_db_state, FIM_STATE_DB_90_PERCENTAGE);
}

static void test_fim_check_db_state_90_percentage_to_empty(void **state) {
    expect_string(__wrap__minfo, formatted_msg, "(6036): The file database status returns to normal.");
    expect_string(__wrap_send_log_msg, msg, "wazuh: FIM DB: {\"fim_db_table\":\"file_entry\",\"file_limit\":50000,\"file_count\":0,\"alert_type\":\"normal\"}");
    will_return(__wrap_send_log_msg, 1);

    assert_int_equal(_files_db_state, FIM_STATE_DB_90_PERCENTAGE);

    fim_check_db_state(syscheck.file_entry_limit, 0, &_files_db_state, FIMDB_FILE_TABLE_NAME);

    assert_int_equal(_files_db_state, FIM_STATE_DB_EMPTY);
}

static void test_fim_check_db_state_empty_to_80_percentage(void **state) {
    expect_string(__wrap__minfo, formatted_msg, "(6038): File database is 80% full.");
    expect_string(__wrap_send_log_msg, msg, "wazuh: FIM DB: {\"fim_db_table\":\"file_entry\",\"file_limit\":50000,\"file_count\":41000,\"alert_type\":\"80_percentage\"}");
    will_return(__wrap_send_log_msg, 1);

    assert_int_equal(_files_db_state, FIM_STATE_DB_EMPTY);

    fim_check_db_state(syscheck.file_entry_limit, 41000, &_files_db_state, FIMDB_FILE_TABLE_NAME);

    assert_int_equal(_files_db_state, FIM_STATE_DB_80_PERCENTAGE);
}

static void test_fim_check_db_state_80_percentage_to_empty(void **state) {
    expect_string(__wrap__minfo, formatted_msg, "(6036): The file database status returns to normal.");
    expect_string(__wrap_send_log_msg, msg, "wazuh: FIM DB: {\"fim_db_table\":\"file_entry\",\"file_limit\":50000,\"file_count\":0,\"alert_type\":\"normal\"}");
    will_return(__wrap_send_log_msg, 1);

    assert_int_equal(_files_db_state, FIM_STATE_DB_80_PERCENTAGE);

    fim_check_db_state(syscheck.file_entry_limit, 0, &_files_db_state, FIMDB_FILE_TABLE_NAME);

    assert_int_equal(_files_db_state, FIM_STATE_DB_EMPTY);
}

static void test_fim_check_db_state_empty_to_normal(void **state) {
    assert_int_equal(_files_db_state, FIM_STATE_DB_EMPTY);

    fim_check_db_state(syscheck.file_entry_limit, 10000, &_files_db_state, FIMDB_FILE_TABLE_NAME);

    assert_int_equal(_files_db_state, FIM_STATE_DB_NORMAL);
}

static void test_fim_check_db_state_normal_to_normal(void **state) {
    assert_int_equal(_files_db_state, FIM_STATE_DB_NORMAL);

    fim_check_db_state(syscheck.file_entry_limit, 20000, &_files_db_state, FIMDB_FILE_TABLE_NAME);

    assert_int_equal(_files_db_state, FIM_STATE_DB_NORMAL);
}

static void test_fim_check_db_state_normal_to_full(void **state) {
    expect_string(__wrap__mwarn, formatted_msg, "(6926): File database is 100% full.");
    expect_string(__wrap_send_log_msg, msg, "wazuh: FIM DB: {\"fim_db_table\":\"file_entry\",\"file_limit\":50000,\"file_count\":50000,\"alert_type\":\"full\"}");
    will_return(__wrap_send_log_msg, 1);

    assert_int_equal(_files_db_state, FIM_STATE_DB_NORMAL);

    fim_check_db_state(syscheck.file_entry_limit, 50000, &_files_db_state, FIMDB_FILE_TABLE_NAME);

    assert_int_equal(_files_db_state, FIM_STATE_DB_FULL);
}

static void test_fim_check_db_state_full_to_normal(void **state) {
    expect_string(__wrap__minfo, formatted_msg, "(6036): The file database status returns to normal.");
    expect_string(__wrap_send_log_msg, msg, "wazuh: FIM DB: {\"fim_db_table\":\"file_entry\",\"file_limit\":50000,\"file_count\":10000,\"alert_type\":\"normal\"}");
    will_return(__wrap_send_log_msg, 1);

    assert_int_equal(_files_db_state, FIM_STATE_DB_FULL);

    fim_check_db_state(syscheck.file_entry_limit, 10000, &_files_db_state, FIMDB_FILE_TABLE_NAME);

    assert_int_equal(_files_db_state, FIM_STATE_DB_NORMAL);
}

static void test_fim_check_db_state_normal_to_90_percentage(void **state) {

    expect_string(__wrap__minfo, formatted_msg, "(6040): File database is 90% full.");
    expect_string(__wrap_send_log_msg, msg, "wazuh: FIM DB: {\"fim_db_table\":\"file_entry\",\"file_limit\":50000,\"file_count\":46000,\"alert_type\":\"90_percentage\"}");
    will_return(__wrap_send_log_msg, 1);

    assert_int_equal(_files_db_state, FIM_STATE_DB_NORMAL);

    fim_check_db_state(syscheck.file_entry_limit, 46000, &_files_db_state, FIMDB_FILE_TABLE_NAME);

    assert_int_equal(_files_db_state, FIM_STATE_DB_90_PERCENTAGE);
}

static void test_fim_check_db_state_90_percentage_to_normal(void **state) {

    expect_string(__wrap__minfo, formatted_msg, "(6036): The file database status returns to normal.");
    expect_string(__wrap_send_log_msg, msg, "wazuh: FIM DB: {\"fim_db_table\":\"file_entry\",\"file_limit\":50000,\"file_count\":10000,\"alert_type\":\"normal\"}");
    will_return(__wrap_send_log_msg, 1);

    assert_int_equal(_files_db_state, FIM_STATE_DB_90_PERCENTAGE);

    fim_check_db_state(syscheck.file_entry_limit, 10000, &_files_db_state, FIMDB_FILE_TABLE_NAME);

    assert_int_equal(_files_db_state, FIM_STATE_DB_NORMAL);
}

static void test_fim_check_db_state_normal_to_80_percentage(void **state) {
    expect_string(__wrap__minfo, formatted_msg, "(6038): File database is 80% full.");
    expect_string(__wrap_send_log_msg, msg, "wazuh: FIM DB: {\"fim_db_table\":\"file_entry\",\"file_limit\":50000,\"file_count\":41000,\"alert_type\":\"80_percentage\"}");
    will_return(__wrap_send_log_msg, 1);

    assert_int_equal(_files_db_state, FIM_STATE_DB_NORMAL);

    fim_check_db_state(syscheck.file_entry_limit, 41000, &_files_db_state, FIMDB_FILE_TABLE_NAME);

    assert_int_equal(_files_db_state, FIM_STATE_DB_80_PERCENTAGE);
}

static void test_fim_check_db_state_80_percentage_to_80_percentage(void **state) {
    assert_int_equal(_files_db_state, FIM_STATE_DB_80_PERCENTAGE);

    fim_check_db_state(syscheck.file_entry_limit, 42000, &_files_db_state, FIMDB_FILE_TABLE_NAME);

    assert_int_equal(_files_db_state, FIM_STATE_DB_80_PERCENTAGE);
}

static void test_fim_check_db_state_80_percentage_to_full(void **state) {
    expect_string(__wrap__mwarn, formatted_msg, "(6926): File database is 100% full.");
    expect_string(__wrap_send_log_msg, msg, "wazuh: FIM DB: {\"fim_db_table\":\"file_entry\",\"file_limit\":50000,\"file_count\":50000,\"alert_type\":\"full\"}");
    will_return(__wrap_send_log_msg, 1);

    assert_int_equal(_files_db_state, FIM_STATE_DB_80_PERCENTAGE);

    fim_check_db_state(syscheck.file_entry_limit, 50000, &_files_db_state, FIMDB_FILE_TABLE_NAME);

    assert_int_equal(_files_db_state, FIM_STATE_DB_FULL);
}

static void test_fim_check_db_state_full_to_80_percentage(void **state) {

    expect_string(__wrap__minfo, formatted_msg, "(6038): File database is 80% full.");
    expect_string(__wrap_send_log_msg, msg, "wazuh: FIM DB: {\"fim_db_table\":\"file_entry\",\"file_limit\":50000,\"file_count\":41000,\"alert_type\":\"80_percentage\"}");
    will_return(__wrap_send_log_msg, 1);

    assert_int_equal(_files_db_state, FIM_STATE_DB_FULL);

    fim_check_db_state(syscheck.file_entry_limit, 41000, &_files_db_state, FIMDB_FILE_TABLE_NAME);

    assert_int_equal(_files_db_state, FIM_STATE_DB_80_PERCENTAGE);
}

static void test_fim_check_db_state_80_percentage_to_90_percentage(void **state) {
    expect_string(__wrap__minfo, formatted_msg, "(6040): File database is 90% full.");
    expect_string(__wrap_send_log_msg, msg, "wazuh: FIM DB: {\"fim_db_table\":\"file_entry\",\"file_limit\":50000,\"file_count\":46000,\"alert_type\":\"90_percentage\"}");
    will_return(__wrap_send_log_msg, 1);

    assert_int_equal(_files_db_state, FIM_STATE_DB_80_PERCENTAGE);

    fim_check_db_state(syscheck.file_entry_limit, 46000, &_files_db_state, FIMDB_FILE_TABLE_NAME);

    assert_int_equal(_files_db_state, FIM_STATE_DB_90_PERCENTAGE);
}

static void test_fim_check_db_state_90_percentage_to_90_percentage(void **state) {
    assert_int_equal(_files_db_state, FIM_STATE_DB_90_PERCENTAGE);

    fim_check_db_state(syscheck.file_entry_limit, 48000, &_files_db_state, FIMDB_FILE_TABLE_NAME);

    assert_int_equal(_files_db_state, FIM_STATE_DB_90_PERCENTAGE);
}

static void test_fim_check_db_state_90_percentage_to_full(void **state) {
    expect_string(__wrap__mwarn, formatted_msg, "(6926): File database is 100% full.");
    expect_string(__wrap_send_log_msg, msg, "wazuh: FIM DB: {\"fim_db_table\":\"file_entry\",\"file_limit\":50000,\"file_count\":50000,\"alert_type\":\"full\"}");
    will_return(__wrap_send_log_msg, 1);

    assert_int_equal(_files_db_state, FIM_STATE_DB_90_PERCENTAGE);

    fim_check_db_state(syscheck.file_entry_limit, 50000, &_files_db_state, FIMDB_FILE_TABLE_NAME);

    assert_int_equal(_files_db_state, FIM_STATE_DB_FULL);
}

static void test_fim_check_db_state_full_to_full(void **state) {
    assert_int_equal(_files_db_state, FIM_STATE_DB_FULL);

    fim_check_db_state(syscheck.file_entry_limit, 60000, &_files_db_state, FIMDB_FILE_TABLE_NAME);

    assert_int_equal(_files_db_state, FIM_STATE_DB_FULL);
}

static void test_fim_check_db_state_full_to_90_percentage(void **state) {
    expect_string(__wrap__minfo, formatted_msg, "(6040): File database is 90% full.");
    expect_string(__wrap_send_log_msg, msg, "wazuh: FIM DB: {\"fim_db_table\":\"file_entry\",\"file_limit\":50000,\"file_count\":46000,\"alert_type\":\"90_percentage\"}");
    will_return(__wrap_send_log_msg, 1);

    assert_int_equal(_files_db_state, FIM_STATE_DB_FULL);

    fim_check_db_state(syscheck.file_entry_limit, 46000, &_files_db_state, FIMDB_FILE_TABLE_NAME);

    assert_int_equal(_files_db_state, FIM_STATE_DB_90_PERCENTAGE);
}

static void test_fim_check_db_state_90_percentage_to_80_percentage(void **state) {
    expect_string(__wrap__minfo, formatted_msg, "(6038): File database is 80% full.");
    expect_string(__wrap_send_log_msg, msg, "wazuh: FIM DB: {\"fim_db_table\":\"file_entry\",\"file_limit\":50000,\"file_count\":41000,\"alert_type\":\"80_percentage\"}");
    will_return(__wrap_send_log_msg, 1);

    assert_int_equal(_files_db_state, FIM_STATE_DB_90_PERCENTAGE);

    fim_check_db_state(syscheck.file_entry_limit, 41000, &_files_db_state, FIMDB_FILE_TABLE_NAME);

    assert_int_equal(_files_db_state, FIM_STATE_DB_80_PERCENTAGE);
}

static void test_fim_check_db_state_80_percentage_to_normal(void **state) {
    expect_string(__wrap__minfo, formatted_msg, "(6036): The file database status returns to normal.");
    expect_string(__wrap_send_log_msg, msg, "wazuh: FIM DB: {\"fim_db_table\":\"file_entry\",\"file_limit\":50000,\"file_count\":10000,\"alert_type\":\"normal\"}");
    will_return(__wrap_send_log_msg, 1);

    assert_int_equal(_files_db_state, FIM_STATE_DB_80_PERCENTAGE);

    fim_check_db_state(syscheck.file_entry_limit, 10000, &_files_db_state, FIMDB_FILE_TABLE_NAME);

    assert_int_equal(_files_db_state, FIM_STATE_DB_NORMAL);
}

static void test_fim_check_db_state_nodes_count_database_error(void **state) {
    expect_string(__wrap__mwarn, formatted_msg, "(6948): Unable to get the number of entries in database.");

    assert_int_equal(_files_db_state, FIM_STATE_DB_NORMAL);

    fim_check_db_state(syscheck.file_entry_limit, -1, &_files_db_state, FIMDB_FILE_TABLE_NAME);

    assert_int_equal(_files_db_state, FIM_STATE_DB_NORMAL);
}

/* fim_directory */
static void test_fim_directory(void **state) {
    fim_data_t *fim_data = *state;
    event_data_t evt_data = { .mode = FIM_REALTIME, .w_evt = NULL, .report_event = true, .type = FIM_MODIFICATION };
    int ret;

    expect_function_call_any(__wrap_pthread_rwlock_wrlock);
    expect_function_call_any(__wrap_pthread_rwlock_unlock);
#ifndef TEST_WINAGENT
    expect_function_call_any(__wrap_pthread_mutex_lock);
    expect_function_call_any(__wrap_pthread_mutex_unlock);
    expect_function_call_any(__wrap_pthread_rwlock_rdlock);
#else
    expect_function_call_any(__wrap_pthread_rwlock_rdlock);
    expect_function_call_any(__wrap_pthread_mutex_lock);
    expect_function_call_any(__wrap_pthread_mutex_unlock);
#endif

    strcpy(fim_data->entry->d_name, "test");

    will_return(__wrap_opendir, 1);
    will_return(__wrap_readdir, fim_data->entry);
    will_return(__wrap_readdir, NULL);

#ifndef TEST_WINAGENT
    expect_string(__wrap__mdebug2, formatted_msg, "(6319): No configuration found for (file):'test/test'");
#else
    expect_string(__wrap__mdebug2, formatted_msg, "(6319): No configuration found for (file):'test\\test'");
#endif

    ret = fim_directory("test", &evt_data, NULL, NULL, NULL);

    assert_int_equal(ret, 0);
}

static void test_fim_directory_ignore(void **state) {
    fim_data_t *fim_data = *state;
    event_data_t evt_data = { .mode = FIM_REALTIME, .w_evt = NULL, .report_event = true, .type = FIM_MODIFICATION };
    int ret;

    strcpy(fim_data->entry->d_name, ".");

    will_return(__wrap_opendir, 1);
    will_return(__wrap_readdir, fim_data->entry);
    will_return(__wrap_readdir, NULL);

    ret = fim_directory(".", &evt_data, NULL, NULL, NULL);

    assert_int_equal(ret, 0);
}

static void test_fim_directory_nodir(void **state) {
    int ret;

    expect_string(__wrap__merror, formatted_msg, "(1105): Attempted to use null string.");

    ret = fim_directory(NULL, NULL, NULL, NULL, NULL);

    assert_int_equal(ret, OS_INVALID);
}

static void test_fim_directory_opendir_error(void **state) {
    int ret;

    will_return(__wrap_opendir, 0);

    expect_string(__wrap__mwarn, formatted_msg, "(6922): Cannot open 'test': Permission denied");

    errno = EACCES;

    ret = fim_directory("test", NULL, NULL, NULL, NULL);

    errno = 0;

    assert_int_equal(ret, OS_INVALID);
}

/* fim_get_data */
static void test_fim_get_data(void **state) {
    fim_data_t *fim_data = *state;
    directory_t configuration = { .options = CHECK_SIZE | CHECK_PERM | CHECK_MTIME | CHECK_OWNER | CHECK_GROUP |
                                             CHECK_MD5SUM | CHECK_SHA1SUM | CHECK_SHA256SUM };
    struct stat statbuf = { .st_mode = S_IFREG | 00444,
                            .st_size = 1000,
                            .st_uid = 0,
                            .st_gid = 0,
                            .st_ino = 1234,
                            .st_dev = 2345,
                            .st_mtime = 3456 };

    expect_get_data(strdup("user"), strdup("group"), "test", 1);
    fim_data->local_data = fim_get_data("test", &configuration, &statbuf);

#ifndef TEST_WINAGENT
    assert_string_equal(fim_data->local_data->perm, "r--r--r--");
#else
    assert_string_equal(fim_data->local_data->perm, "{}");
    assert_non_null(fim_data->local_data->perm_json);
#endif
    assert_string_equal(fim_data->local_data->hash_md5, "d41d8cd98f00b204e9800998ecf8427e");
    assert_string_equal(fim_data->local_data->hash_sha1, "da39a3ee5e6b4b0d3255bfef95601890afd80709");
    assert_string_equal(fim_data->local_data->hash_sha256, "e3b0c44298fc1c149afbf4c8996fb92427ae41e4649b934ca495991b7852b855");
}

static void test_fim_get_data_no_hashes(void **state) {
    fim_data_t *fim_data = *state;
    directory_t configuration = { .options = CHECK_SIZE | CHECK_PERM | CHECK_MTIME | CHECK_OWNER | CHECK_GROUP };
    struct stat statbuf = { .st_mode = S_IFREG | 00444,
                            .st_size = 1000,
                            .st_uid = 0,
                            .st_gid = 0,
                            .st_ino = 1234,
                            .st_dev = 2345,
                            .st_mtime = 3456 };

    expect_get_data(strdup("user"), strdup("group"), "test", 0);

    fim_data->local_data = fim_get_data("test", &configuration, &statbuf);

#ifndef TEST_WINAGENT
    assert_string_equal(fim_data->local_data->perm, "r--r--r--");
#else
    assert_string_equal(fim_data->local_data->perm, "{}");
    assert_non_null(fim_data->local_data->perm_json);
#endif
    assert_string_equal(fim_data->local_data->hash_md5, "");
    assert_string_equal(fim_data->local_data->hash_sha1, "");
    assert_string_equal(fim_data->local_data->hash_sha256, "");
}

static void test_fim_get_data_hash_error(void **state) {
    fim_data_t *fim_data = *state;
    directory_t configuration = { .options = CHECK_MD5SUM | CHECK_SHA1SUM | CHECK_SHA256SUM | CHECK_MTIME |
                          CHECK_SIZE | CHECK_PERM | CHECK_OWNER | CHECK_GROUP };
    struct stat statbuf = { .st_mode = S_IFREG | 00444,
                            .st_size = 1000,
                            .st_uid = 0,
                            .st_gid = 0,
                            .st_ino = 1234,
                            .st_dev = 2345,
                            .st_mtime = 3456 };

    expect_get_data(strdup("user"), strdup("group"), "test", 0);

    expect_string(__wrap_OS_MD5_SHA1_SHA256_File, fname, "test");
#ifndef TEST_WINAGENT
    expect_string(__wrap_OS_MD5_SHA1_SHA256_File, prefilter_cmd, syscheck.prefilter_cmd);
#else
    expect_string(__wrap_OS_MD5_SHA1_SHA256_File, prefilter_cmd, syscheck.prefilter_cmd);
#endif
    expect_string(__wrap_OS_MD5_SHA1_SHA256_File, md5output, "d41d8cd98f00b204e9800998ecf8427e");
    expect_string(__wrap_OS_MD5_SHA1_SHA256_File, sha1output, "da39a3ee5e6b4b0d3255bfef95601890afd80709");
    expect_string(__wrap_OS_MD5_SHA1_SHA256_File, sha256output, "e3b0c44298fc1c149afbf4c8996fb92427ae41e4649b934ca495991b7852b855");
    expect_value(__wrap_OS_MD5_SHA1_SHA256_File, mode, OS_BINARY);
    expect_value(__wrap_OS_MD5_SHA1_SHA256_File, max_size, 0x400);
    will_return(__wrap_OS_MD5_SHA1_SHA256_File, -1);

    expect_string(__wrap__mdebug1, formatted_msg, "(6324): Couldn't generate hashes for 'test'");

    fim_data->local_data = fim_get_data("test", &configuration, &statbuf);

    assert_null(fim_data->local_data);
}

#ifdef TEST_WINAGENT
static void test_fim_get_data_fail_to_get_file_premissions(void **state) {
    fim_data_t *fim_data = *state;
    directory_t configuration = { .options = CHECK_SIZE | CHECK_PERM | CHECK_MTIME | CHECK_OWNER | CHECK_GROUP |
                                             CHECK_MD5SUM | CHECK_SHA1SUM | CHECK_SHA256SUM };
    struct stat statbuf = DEFAULT_STATBUF;

    expect_string(__wrap__mdebug1, formatted_msg, "(6325): It was not possible to extract the permissions of 'test'. Error: 5");

    expect_string(__wrap_w_get_file_permissions, file_path, "test");
    will_return(__wrap_w_get_file_permissions, NULL);
    will_return(__wrap_w_get_file_permissions, ERROR_ACCESS_DENIED);


    fim_data->local_data = fim_get_data("test", &configuration, &statbuf);

    assert_null(fim_data->local_data);
}
#endif

static void test_fim_realtime_event_file_exists(void **state) {
    struct stat buf = { .st_mode = 0 };

#ifndef TEST_WINAGENT
    expect_function_call_any(__wrap_pthread_rwlock_wrlock);
    expect_function_call_any(__wrap_pthread_rwlock_unlock);
    expect_function_call_any(__wrap_pthread_mutex_lock);
    expect_function_call_any(__wrap_pthread_mutex_unlock);
    expect_function_call_any(__wrap_pthread_rwlock_rdlock);
#else
    expect_function_call_any(__wrap_pthread_rwlock_wrlock);
    expect_function_call_any(__wrap_pthread_rwlock_unlock);
    expect_function_call_any(__wrap_pthread_rwlock_rdlock);
    expect_function_call_any(__wrap_pthread_mutex_lock);
    expect_function_call_any(__wrap_pthread_mutex_unlock);
#endif

#ifndef TEST_WINAGENT
    expect_string(__wrap_lstat, filename, "/test");
    will_return(__wrap_lstat, &buf);
    will_return(__wrap_lstat, 0);
#else
    expect_string(__wrap_stat, __file, "/test");
    will_return(__wrap_stat, &buf);
    will_return(__wrap_stat, 0);
#endif

    expect_string(__wrap__mdebug2, formatted_msg, "(6319): No configuration found for (file):'/test'");

    fim_realtime_event("/test");
}

static void test_fim_realtime_event_file_missing(void **state) {

    struct stat stat_buf = { .st_mode = 0 };
    char mdebug_msg[70];

#ifndef TEST_WINAGENT
    expect_function_call_any(__wrap_pthread_rwlock_wrlock);
    expect_function_call_any(__wrap_pthread_rwlock_unlock);
    expect_function_call_any(__wrap_pthread_mutex_lock);
    expect_function_call_any(__wrap_pthread_mutex_unlock);
    expect_function_call_any(__wrap_pthread_rwlock_rdlock);
#else
    expect_function_call_any(__wrap_pthread_rwlock_wrlock);
    expect_function_call_any(__wrap_pthread_rwlock_unlock);
    expect_function_call_any(__wrap_pthread_rwlock_rdlock);
    expect_function_call_any(__wrap_pthread_mutex_lock);
    expect_function_call_any(__wrap_pthread_mutex_unlock);
#endif

#ifdef TEST_WINAGENT
    char *path = "C:\\a\\random\\path";
#else
    char *path = "/a/random/path";
#endif
    char buff[OS_SIZE_128] = {0};
    snprintf(buff, OS_SIZE_128, "%s%c%%", path, PATH_SEP);
    sprintf(mdebug_msg, FIM_CONFIGURATION_NOTFOUND, "file", path);
#ifndef TEST_WINAGENT
    expect_string(__wrap_lstat, filename, path);
    will_return(__wrap_lstat, &stat_buf);
    will_return(__wrap_lstat, -1);
#else
    expect_string(__wrap_stat, __file, path);
    will_return(__wrap_stat, &stat_buf);
    will_return(__wrap_stat, -1);
#endif
    errno = ENOENT;

    expect_string(__wrap__mdebug2, formatted_msg, mdebug_msg);

    fim_realtime_event(path);
    errno = 0;
}

static void test_fim_whodata_event_file_exists(void **state) {

    fim_data_t *fim_data = *state;
    struct stat buf = { .st_mode = 0 };

    expect_function_call_any(__wrap_pthread_rwlock_rdlock);
    expect_function_call_any(__wrap_pthread_rwlock_wrlock);
    expect_function_call_any(__wrap_pthread_rwlock_unlock);
    expect_function_call_any(__wrap_pthread_mutex_lock);
    expect_function_call_any(__wrap_pthread_mutex_unlock);

#ifndef TEST_WINAGENT
    expect_string(__wrap_lstat, filename, fim_data->w_evt->path);
    will_return(__wrap_lstat, &buf);
    will_return(__wrap_lstat, 0);
#else
    expect_string(__wrap_stat, __file, fim_data->w_evt->path);
    will_return(__wrap_stat, &buf);
    will_return(__wrap_stat, 0);
#endif

    expect_string(__wrap__mdebug2, formatted_msg, "(6319): No configuration found for (file):'./test/test.file'");

    fim_whodata_event(fim_data->w_evt);
}

static void test_fim_whodata_event_file_missing(void **state) {
    fim_data_t *fim_data = *state;
    struct stat buf = { .st_mode = 0 };

    expect_function_call_any(__wrap_pthread_rwlock_rdlock);
    expect_function_call_any(__wrap_pthread_rwlock_wrlock);
    expect_function_call_any(__wrap_pthread_rwlock_unlock);
    expect_function_call_any(__wrap_pthread_mutex_lock);
    expect_function_call_any(__wrap_pthread_mutex_unlock);
#ifndef TEST_WINAGENT
    expect_string(__wrap_lstat, filename, fim_data->w_evt->path);
    will_return(__wrap_lstat, &buf);
    will_return(__wrap_lstat, -1);
#else
    expect_string(__wrap_stat, __file, fim_data->w_evt->path);
    will_return(__wrap_stat, &buf);
    will_return(__wrap_stat, -1);
#endif
    errno = ENOENT;

#ifndef TEST_WINAGENT
    expect_fim_db_file_inode_search(606060, 12345678, FIMDB_OK);
#endif
    expect_string(__wrap__mdebug2, formatted_msg, "(6319): No configuration found for (file):'./test/test.file'");
    fim_whodata_event(fim_data->w_evt);
    errno = 0;
}

/* fim_process_missing_entry */

static void test_fim_process_missing_entry_null_configuration(void **state) {
#ifdef TEST_WINAGENT
    char *path = "C:\\a\\random\\path";
#else
    char *path = "/a/random/path";
#endif

    char buff[OS_SIZE_128] = {0};
    snprintf(buff, OS_SIZE_128, "%s%c%%", path, PATH_SEP);
    char debug_msg[70];
    sprintf(debug_msg,"(6319): No configuration found for (file):'%s'", path);

#ifndef TEST_WINAGENT
    expect_function_call_any(__wrap_pthread_rwlock_wrlock);
    expect_function_call_any(__wrap_pthread_rwlock_unlock);
    expect_function_call_any(__wrap_pthread_mutex_lock);
    expect_function_call_any(__wrap_pthread_mutex_unlock);
    expect_function_call_any(__wrap_pthread_rwlock_rdlock);
#else
    expect_function_call_any(__wrap_pthread_rwlock_wrlock);
    expect_function_call_any(__wrap_pthread_rwlock_unlock);
    expect_function_call_any(__wrap_pthread_rwlock_rdlock);
    expect_function_call_any(__wrap_pthread_mutex_lock);
    expect_function_call_any(__wrap_pthread_mutex_unlock);
#endif
    expect_string(__wrap__mdebug2, formatted_msg, debug_msg);

    fim_process_missing_entry(path, FIM_REALTIME, NULL);
}

static void test_fim_process_missing_entry_data_exists(void **state) {
    fim_data_t *fim_data = (fim_data_t*) *state;
    free(fim_data->w_evt->path);
#ifdef TEST_WINAGENT
    char *aux_path = "%WINDIR%\\SysNative\\drivers\\etc";
    char path[OS_MAXSTR];

    if(!ExpandEnvironmentStrings(aux_path, path, OS_MAXSTR))
        fail();

    str_lowercase(path);
    fim_data->w_evt->path = strdup(path);
#else
    fim_data->w_evt->path = strdup("/media/test.txt");
#endif

#ifndef TEST_WINAGENT
    expect_function_call_any(__wrap_pthread_rwlock_wrlock);
    expect_function_call_any(__wrap_pthread_rwlock_unlock);
    expect_function_call_any(__wrap_pthread_mutex_lock);
    expect_function_call_any(__wrap_pthread_mutex_unlock);
    expect_function_call_any(__wrap_pthread_rwlock_rdlock);
#else
    expect_function_call_any(__wrap_pthread_rwlock_wrlock);
    expect_function_call_any(__wrap_pthread_rwlock_unlock);
    expect_function_call_any(__wrap_pthread_rwlock_rdlock);
    expect_function_call_any(__wrap_pthread_mutex_lock);
    expect_function_call_any(__wrap_pthread_mutex_unlock);
#endif

    expect_string(__wrap_fim_db_get_path, file_path, fim_data->w_evt->path);
    will_return(__wrap_fim_db_get_path, FIMDB_OK);

    fim_process_missing_entry(fim_data->w_evt->path, FIM_WHODATA, fim_data->w_evt);
}

void test_fim_process_missing_entry_whodata_disabled(void **state){
    fim_data_t *fim_data = (fim_data_t*) *state;
    free(fim_data->w_evt->path);
#ifdef TEST_WINAGENT
    char *aux_path = "%WINDIR%\\SysNative\\drivers\\etc";
    char path[OS_MAXSTR];

    if(!ExpandEnvironmentStrings(aux_path, path, OS_MAXSTR))
        fail();

    str_lowercase(path);
    fim_data->w_evt->path = strdup(path);
#else
    fim_data->w_evt->path = strdup("/media/test.txt");
#endif

#ifndef TEST_WINAGENT
    expect_function_call_any(__wrap_pthread_rwlock_wrlock);
    expect_function_call_any(__wrap_pthread_rwlock_unlock);
    expect_function_call_any(__wrap_pthread_mutex_lock);
    expect_function_call_any(__wrap_pthread_mutex_unlock);
    expect_function_call_any(__wrap_pthread_rwlock_rdlock);
#else
    expect_function_call_any(__wrap_pthread_rwlock_wrlock);
    expect_function_call_any(__wrap_pthread_rwlock_unlock);
    expect_function_call_any(__wrap_pthread_rwlock_rdlock);
    expect_function_call_any(__wrap_pthread_mutex_lock);
    expect_function_call_any(__wrap_pthread_mutex_unlock);
#endif

    expect_string(__wrap_fim_db_get_path, file_path, fim_data->w_evt->path);
    will_return(__wrap_fim_db_get_path, FIMDB_ERR);

    fim_process_missing_entry(fim_data->w_evt->path, FIM_WHODATA, fim_data->w_evt);
}

void test_fim_process_missing_entry(void **state){
    fim_data_t *fim_data = (fim_data_t*) *state;
    free(fim_data->w_evt->path);
#ifdef TEST_WINAGENT
    char *aux_path = "%WINDIR%\\SysNative\\drivers\\etc";
    char path[OS_MAXSTR];

    if(!ExpandEnvironmentStrings(aux_path, path, OS_MAXSTR))
        fail();

    str_lowercase(path);
    fim_data->w_evt->path = strdup(path);
#else
    fim_data->w_evt->path = strdup("/etc/test.txt");
#endif

    char pattern[PATH_MAX] = {0};
    snprintf(pattern, PATH_MAX, "%s%c%%", fim_data->w_evt->path, PATH_SEP);

#ifndef TEST_WINAGENT
    expect_function_call_any(__wrap_pthread_rwlock_wrlock);
    expect_function_call_any(__wrap_pthread_rwlock_unlock);
    expect_function_call_any(__wrap_pthread_mutex_lock);
    expect_function_call_any(__wrap_pthread_mutex_unlock);
    expect_function_call_any(__wrap_pthread_rwlock_rdlock);
#else
    expect_function_call_any(__wrap_pthread_rwlock_wrlock);
    expect_function_call_any(__wrap_pthread_rwlock_unlock);
    expect_function_call_any(__wrap_pthread_rwlock_rdlock);
    expect_function_call_any(__wrap_pthread_mutex_lock);
    expect_function_call_any(__wrap_pthread_mutex_unlock);
#endif

    expect_string(__wrap_fim_db_get_path, file_path, fim_data->w_evt->path);
    will_return(__wrap_fim_db_get_path, FIMDB_ERR);
    expect_string(__wrap_fim_db_file_pattern_search, pattern, pattern);
    will_return(__wrap_fim_db_file_pattern_search, FIMDB_OK);

    fim_process_missing_entry(fim_data->w_evt->path, FIM_SCHEDULED, fim_data->w_evt);
}

static void test_fim_process_wildcard_removed_no_data(void **state) {

    expect_function_call_any(__wrap_pthread_rwlock_wrlock);
    expect_function_call_any(__wrap_pthread_rwlock_unlock);

    directory_t *directory0 = OSList_GetFirstNode(removed_entries)->data;

    char buff[OS_SIZE_128] = {0};
    snprintf(buff, OS_SIZE_128, "%s%c%%", directory0->path, PATH_SEP);
    expect_string(__wrap_fim_db_file_pattern_search, pattern, buff);
    will_return(__wrap_fim_db_file_pattern_search, FIMDB_OK);

    expect_string(__wrap_fim_db_get_path, file_path, directory0->path);
    will_return(__wrap_fim_db_get_path, NULL);


    fim_process_wildcard_removed(directory0);
}

static void test_fim_process_wildcard_removed_failure(void **state) {
    fim_tmp_file *file = calloc(1, sizeof(fim_tmp_file));
    file->elements = 1;

    expect_function_call_any(__wrap_pthread_rwlock_wrlock);
    expect_function_call_any(__wrap_pthread_rwlock_unlock);

    directory_t *directory0 = OSList_GetFirstNode(removed_entries)->data;

    char buff[OS_SIZE_128] = {0};

    snprintf(buff, OS_SIZE_128, "%s%c%%", directory0->path, PATH_SEP);
    expect_string(__wrap_fim_db_file_pattern_search, pattern, buff);
    will_return(__wrap_fim_db_file_pattern_search, FIMDB_OK);
    expect_string(__wrap_fim_db_get_path, file_path, directory0->path);
    will_return(__wrap_fim_db_get_path, NULL);

    fim_process_wildcard_removed(directory0);

    free(file);
}

static void test_fim_process_wildcard_removed_data_exists(void **state) {

    expect_function_call_any(__wrap_pthread_rwlock_wrlock);
    expect_function_call_any(__wrap_pthread_rwlock_unlock);

    fim_data_t *fim_data = *state;
    directory_t *directory0 = OSList_GetFirstNode(removed_entries)->data;

    fim_data->fentry->file_entry.path = strdup("file");
    fim_data->fentry->file_entry.data = fim_data->local_data;

    fim_data->local_data->size = 1500;
    fim_data->local_data->perm = strdup("0664");
    fim_data->local_data->attributes = strdup("r--r--r--");
    fim_data->local_data->uid = strdup("100");
    fim_data->local_data->gid = strdup("1000");
    fim_data->local_data->user_name = strdup("test");
    fim_data->local_data->group_name = strdup("testing");
    fim_data->local_data->mtime = 1570184223;
    fim_data->local_data->inode = 606060;
    strcpy(fim_data->local_data->hash_md5, "3691689a513ace7e508297b583d7050d");
    strcpy(fim_data->local_data->hash_sha1, "07f05add1049244e7e71ad0f54f24d8094cd8f8b");
    strcpy(fim_data->local_data->hash_sha256, "672a8ceaea40a441f0268ca9bbb33e99f9643c6262667b61fbe57694df224d40");
    fim_data->local_data->mode = FIM_REALTIME;
    fim_data->local_data->last_event = 1570184220;
    fim_data->local_data->dev = 12345678;
    fim_data->local_data->scanned = 123456;
    fim_data->local_data->options = 511;
    strcpy(fim_data->local_data->checksum, "");
    char pattern[100];
    snprintf(pattern, PATH_MAX, "%s%c%%", directory0->path, PATH_SEP);
    expect_string(__wrap_fim_db_file_pattern_search, pattern, pattern);
    will_return(__wrap_fim_db_file_pattern_search, FIMDB_OK);
    expect_string(__wrap_fim_db_get_path, file_path, directory0->path);
    will_return(__wrap_fim_db_get_path, fim_data->fentry);

    fim_process_wildcard_removed(directory0);
}

void test_fim_diff_folder_size(void **state) {
    (void) state;
    char *diff_local;

    diff_local = (char *)calloc(strlen(DIFF_DIR) + strlen("/local") + 1, sizeof(char));

    snprintf(diff_local, strlen(DIFF_DIR) + strlen("/local") + 1, "%s/local", DIFF_DIR);

    expect_string(__wrap_IsDir, file, diff_local);
    will_return(__wrap_IsDir, 0);

    expect_string(__wrap_DirSize, path, diff_local);
    will_return(__wrap_DirSize, 20 * 1024);

    fim_diff_folder_size();

    assert_int_equal(syscheck.diff_folder_size, 20);

    if (diff_local) {
        free(diff_local);
    }
}

static void test_update_wildcards_config() {
    char **paths;
#ifndef TEST_WINAGENT
    char wildcard1[20] = "/testdir?";
    char wildcard2[20] = "/*/path";
    char resolvedpath1[20] = "/testdir1";
    char resolvedpath2[20] = "/testdir2";
#else
    char wildcard1[20] = "c:\\testdir?";
    char wildcard2[20] = "c:\\*\\path";
    char resolvedpath1[20] = "c:\\testdir1";
    char resolvedpath2[20] = "c:\\testdir2";
#endif
    os_calloc(3, sizeof(char *), paths);
    os_strdup(resolvedpath1, paths[0]);
    os_strdup(resolvedpath2, paths[1]);

    expect_string(__wrap__mdebug2, formatted_msg, FIM_WILDCARDS_UPDATE_START);
    expect_string(__wrap__mdebug2, formatted_msg, FIM_WILDCARDS_UPDATE_FINALIZE);

    expect_function_call_any(__wrap_pthread_rwlock_wrlock);
    expect_function_call_any(__wrap_pthread_rwlock_unlock);
    expect_function_call_any(__wrap_pthread_mutex_lock);
    expect_function_call_any(__wrap_pthread_mutex_unlock);
    expect_function_call_any(__wrap_pthread_rwlock_rdlock);

    expect_string(__wrap_expand_wildcards, path, wildcard1);
    will_return(__wrap_expand_wildcards, paths);
    expect_string(__wrap_expand_wildcards, path, wildcard2);
    will_return(__wrap_expand_wildcards, NULL);

#ifndef WIN32
    expect_string_count(__wrap_realpath, path, wildcard1, 2);
    will_return_count(__wrap_realpath, NULL, 2);
#endif

    update_wildcards_config();

    // Filled config
    directory_t *directory0 = (directory_t *)OSList_GetDataFromIndex(syscheck.directories, 0);
    assert_string_equal(directory0->path, resolvedpath1);
    directory_t *directory1 = (directory_t *)OSList_GetDataFromIndex(syscheck.directories, 1);
    assert_string_equal(directory1->path, resolvedpath2);
}

static void test_update_wildcards_config_remove_config() {
#ifndef TEST_WINAGENT
    char wildcard1[20] = "/testdir?";
    char wildcard2[20] = "/*/path";
    char resolvedpath1[20] = "/testdir1";
    char resolvedpath2[20] = "/testdir2";
    char pattern1[20] = "/testdir1/%";
    char pattern2[20] = "/testdir2/%";
#else
    char wildcard1[20] = "c:\\testdir?";
    char wildcard2[20] = "c:\\*\\path";
    char resolvedpath1[20] = "c:\\testdir1";
    char resolvedpath2[20] = "c:\\testdir2";
    char pattern1[20] = "c:\\testdir1\\%";
    char pattern2[20] = "c:\\testdir2\\%";
#endif

    char error_msg[OS_MAXSTR];
    char error_msg2[OS_MAXSTR];

    snprintf(error_msg, OS_MAXSTR, FIM_WILDCARDS_REMOVE_DIRECTORY, resolvedpath1);
    snprintf(error_msg2, OS_MAXSTR, FIM_WILDCARDS_REMOVE_DIRECTORY, resolvedpath2);

    expect_string(__wrap__mdebug2, formatted_msg, FIM_WILDCARDS_UPDATE_START);
    expect_string(__wrap__mdebug2, formatted_msg, error_msg2);
    expect_string(__wrap__mdebug2, formatted_msg, error_msg);
    expect_string(__wrap__mdebug2, formatted_msg, FIM_WILDCARDS_UPDATE_FINALIZE);

    expect_function_call_any(__wrap_pthread_rwlock_wrlock);
    expect_function_call_any(__wrap_pthread_rwlock_unlock);
    expect_function_call_any(__wrap_pthread_rwlock_rdlock);
    expect_function_call_any(__wrap_pthread_mutex_lock);
    expect_function_call_any(__wrap_pthread_mutex_unlock);

    expect_string(__wrap_expand_wildcards, path, wildcard1);
    will_return(__wrap_expand_wildcards, NULL);
    expect_string(__wrap_expand_wildcards, path, wildcard2);
    will_return(__wrap_expand_wildcards, NULL);
#ifndef TEST_WINAGENT
    expect_string(__wrap_remove_audit_rule_syscheck, path, resolvedpath1);
    expect_string(__wrap_remove_audit_rule_syscheck, path, resolvedpath2);
#endif

    // Remove configuration loop
    expect_string(__wrap_fim_db_get_path, file_path, resolvedpath2);
    will_return(__wrap_fim_db_get_path, NULL);

    expect_string(__wrap_fim_db_get_path, file_path, resolvedpath1);
    will_return(__wrap_fim_db_get_path, NULL);

    expect_string(__wrap_fim_db_file_pattern_search, pattern, pattern2);
    will_return(__wrap_fim_db_file_pattern_search, 0);

    expect_string(__wrap_fim_db_file_pattern_search, pattern, pattern1);
    will_return(__wrap_fim_db_file_pattern_search, 0);
    update_wildcards_config();

    // Empty config
    directory_t *directory0 = (directory_t *)OSList_GetDataFromIndex(syscheck.directories, 0);
    assert_null(directory0);
}

static void test_update_wildcards_config_list_null() {
    expect_function_call_any(__wrap_pthread_rwlock_wrlock);
    expect_function_call_any(__wrap_pthread_mutex_lock);
    expect_function_call_any(__wrap_pthread_mutex_unlock);
    expect_function_call_any(__wrap_pthread_rwlock_unlock);

    if (syscheck.wildcards) {
        OSList_Destroy(syscheck.wildcards);
        syscheck.wildcards = NULL;
    }
    update_wildcards_config();
}

static void test_transaction_callback_add(void **state) {
    txn_data_t *data = (txn_data_t *) *state;
#ifndef TEST_WINAGENT
    char *path = "/etc/a_test_file.txt";
#else
    char *path = "c:\\windows\\a_test_file.txt";
#endif

    fim_txn_context_t *txn_context = data->txn_context;
    fim_entry entry = {.type = FIM_TYPE_FILE, .file_entry.path = path, .file_entry.data=&DEFAULT_FILE_DATA};
    cJSON *result = cJSON_Parse("[{\"attributes\":\"\",\"checksum\":\"d0e2e27875639745261c5d1365eb6c9fb7319247\",\"dev\":64768,\"gid\":0,\"group_name\":\"root\",\"hash_md5\":\"d41d8cd98f00b204e9800998ecf8427e\",\"hash_sha1\":\"da39a3ee5e6b4b0d3255bfef95601890afd80709\",\"hash_sha256\":\"e3b0c44298fc1c149afbf4c8996fb92427ae41e4649b934ca495991b7852b855\",\"inode\":801978,\"last_event\":0,\"mode\":0,\"mtime\":1645001030,\"options\":139775,\"path\":\"/etc/a_test_file.txt\",\"perm\":\"rw-r--r--\",\"scanned\":1,\"size\":0,\"uid\":0,\"user_name\":\"root\"}]");

    txn_context->latest_entry = &entry;
    data->dbsync_event = result;

#ifndef TEST_WINAGENT // The order of the functions is different between windows an linux
    // These functions are called every time transaction_callback calls fim_configuration_directory
    expect_function_call_any(__wrap_pthread_rwlock_wrlock);
    expect_function_call_any(__wrap_pthread_rwlock_unlock);
    expect_function_call_any(__wrap_pthread_mutex_lock);
    expect_function_call_any(__wrap_pthread_mutex_unlock);
    expect_function_call_any(__wrap_pthread_rwlock_rdlock);
#else
    expect_function_call_any(__wrap_pthread_rwlock_wrlock);
    expect_function_call_any(__wrap_pthread_rwlock_unlock);
    expect_function_call_any(__wrap_pthread_rwlock_rdlock);
    expect_function_call_any(__wrap_pthread_mutex_lock);
    expect_function_call_any(__wrap_pthread_mutex_unlock);
#endif

    expect_function_call(__wrap_send_syscheck_msg);

    transaction_callback(INSERTED, result, txn_context);
    assert_int_equal(txn_context->evt_data->type, FIM_ADD);

    data->txn_context->latest_entry = NULL;
}

static void test_transaction_callback_modify(void **state) {
    txn_data_t *data = (txn_data_t *) *state;
#ifndef TEST_WINAGENT
    char *path = "/etc/a_test_file.txt";
#else
    char *path = "c:\\windows\\a_test_file.txt";
#endif
    fim_txn_context_t *txn_context = data->txn_context;
    fim_entry entry = {.type = FIM_TYPE_FILE, .file_entry.path = path, .file_entry.data=&DEFAULT_FILE_DATA};
    txn_context->latest_entry = &entry;

    cJSON *result = cJSON_Parse("[{\"new\":{\"checksum\":\"cfdd740677ed8b250e93081e72b4d97b1c846fdc\",\"hash_md5\":\"d73b04b0e696b0945283defa3eee4538\",\"hash_sha1\":\"e7509a8c032f3bc2a8df1df476f8ef03436185fa\",\"hash_sha256\":\"8cd07f3a5ff98f2a78cfc366c13fb123eb8d29c1ca37c79df190425d5b9e424d\",\"mtime\":1645001693,\"path\":\"/etc/a_test_file.txt\",\"size\":11},\"old\":{\"checksum\":\"d0e2e27875639745261c5d1365eb6c9fb7319247\",\"hash_md5\":\"d41d8cd98f00b204e9800998ecf8427e\",\"hash_sha1\":\"da39a3ee5e6b4b0d3255bfef95601890afd80709\",\"hash_sha256\":\"e3b0c44298fc1c149afbf4c8996fb92427ae41e4649b934ca495991b7852b855\",\"mtime\":1645001030,\"path\":\"/etc/a_test_file.txt\",\"size\":0}}]");
    data->dbsync_event = result;

    // These functions are called every time transaction_callback calls fim_configuration_directory
#ifndef TEST_WINAGENT
    expect_function_call_any(__wrap_pthread_rwlock_wrlock);
    expect_function_call_any(__wrap_pthread_rwlock_unlock);
    expect_function_call_any(__wrap_pthread_mutex_lock);
    expect_function_call_any(__wrap_pthread_mutex_unlock);
    expect_function_call_any(__wrap_pthread_rwlock_rdlock);
#else
    expect_function_call_any(__wrap_pthread_rwlock_wrlock);
    expect_function_call_any(__wrap_pthread_rwlock_unlock);
    expect_function_call_any(__wrap_pthread_rwlock_rdlock);
    expect_function_call_any(__wrap_pthread_mutex_lock);
    expect_function_call_any(__wrap_pthread_mutex_unlock);
#endif

    expect_function_call(__wrap_send_syscheck_msg);

    transaction_callback(MODIFIED, result, txn_context);
    assert_int_equal(txn_context->evt_data->type, FIM_MODIFICATION);

    data->txn_context->latest_entry = NULL;
}

static void test_transaction_callback_modify_report_changes(void **state) {
    txn_data_t *data = (txn_data_t *) *state;
#ifndef TEST_WINAGENT
    char *path = "/etc/a_test_file.txt";
#else
    char *path = "c:\\windows\\a_test_file.txt";
#endif
    fim_txn_context_t *txn_context = data->txn_context;
    fim_entry entry = {.type = FIM_TYPE_FILE, .file_entry.path = path, .file_entry.data=&DEFAULT_FILE_DATA};
    txn_context->latest_entry = &entry;


    cJSON *result = cJSON_Parse("[{\"new\":{\"checksum\":\"cfdd740677ed8b250e93081e72b4d97b1c846fdc\",\"hash_md5\":\"d73b04b0e696b0945283defa3eee4538\",\"hash_sha1\":\"e7509a8c032f3bc2a8df1df476f8ef03436185fa\",\"hash_sha256\":\"8cd07f3a5ff98f2a78cfc366c13fb123eb8d29c1ca37c79df190425d5b9e424d\",\"mtime\":1645001693,\"path\":\"/etc/a_test_file.txt\",\"size\":11},\"old\":{\"checksum\":\"d0e2e27875639745261c5d1365eb6c9fb7319247\",\"hash_md5\":\"d41d8cd98f00b204e9800998ecf8427e\",\"hash_sha1\":\"da39a3ee5e6b4b0d3255bfef95601890afd80709\",\"hash_sha256\":\"e3b0c44298fc1c149afbf4c8996fb92427ae41e4649b934ca495991b7852b855\",\"mtime\":1645001030,\"path\":\"/etc/a_test_file.txt\",\"size\":0}}]");
    data->dbsync_event = result;

    // These functions are called every time transaction_callback calls fim_configuration_directory
    expect_function_call_any(__wrap_pthread_rwlock_rdlock);
    expect_function_call_any(__wrap_pthread_mutex_lock);
    expect_function_call_any(__wrap_pthread_mutex_unlock);
    expect_function_call_any(__wrap_pthread_rwlock_unlock);
    expect_function_call_any(__wrap_pthread_rwlock_wrlock);

    ((directory_t *)OSList_GetDataFromIndex(syscheck.directories, 1))->options |= CHECK_SEECHANGES;

    expect_fim_file_diff(entry.file_entry.path, strdup("diff"));

    expect_function_call(__wrap_send_syscheck_msg);

    transaction_callback(MODIFIED, result, txn_context);
    assert_int_equal(txn_context->evt_data->type, FIM_MODIFICATION);

    data->txn_context->latest_entry = NULL;

    ((directory_t *)OSList_GetDataFromIndex(syscheck.directories, 1))->options &= ~CHECK_SEECHANGES;
}

static void test_transaction_callback_delete(void **state) {
    txn_data_t *data = (txn_data_t *) *state;
#ifndef TEST_WINAGENT
    cJSON *result = cJSON_Parse("{\"path\":\"/etc/a_test_file.txt\",\"size\":11,\"last_event\":123456789,\"perm\":\"rw-r--r--\",\"uid\":\"0\",\"gid\":\"0\",\"user_name\":\"root\",\"group_name\":\"root\",\"inode\":801978,\"mtime\":1645001693,\"hash_md5\":\"d73b04b0e696b0945283defa3eee4538\",\"hash_sha1\":\"e7509a8c032f3bc2a8df1df476f8ef03436185fa\",\"hash_sha256\":\"8cd07f3a5ff98f2a78cfc366c13fb123eb8d29c1ca37c79df190425d5b9e424d\",\"checksum\":\"cfdd740677ed8b250e93081e72b4d97b1c846fdc\"}");
#else
    cJSON *result = cJSON_Parse("{\"path\":\"c:\\\\windows\\\\a_test_file.txt\",\"size\":11,\"last_event\":123456789,\"perm\":\"rw-r--r--\",\"uid\":\"0\",\"gid\":\"0\",\"user_name\":\"root\",\"group_name\":\"root\",\"inode\":801978,\"mtime\":1645001693,\"hash_md5\":\"d73b04b0e696b0945283defa3eee4538\",\"hash_sha1\":\"e7509a8c032f3bc2a8df1df476f8ef03436185fa\",\"hash_sha256\":\"8cd07f3a5ff98f2a78cfc366c13fb123eb8d29c1ca37c79df190425d5b9e424d\",\"checksum\":\"cfdd740677ed8b250e93081e72b4d97b1c846fdc\"}");
#endif

    fim_txn_context_t *txn_context = data->txn_context;
    data->dbsync_event = result;

    // These functions are called every time transaction_callback calls fim_configuration_directory
#ifndef TEST_WINAGENT
    expect_function_call_any(__wrap_pthread_rwlock_wrlock);
    expect_function_call_any(__wrap_pthread_rwlock_unlock);
    expect_function_call_any(__wrap_pthread_mutex_lock);
    expect_function_call_any(__wrap_pthread_mutex_unlock);
    expect_function_call_any(__wrap_pthread_rwlock_rdlock);
#else
    expect_function_call_any(__wrap_pthread_rwlock_wrlock);
    expect_function_call_any(__wrap_pthread_rwlock_unlock);
    expect_function_call_any(__wrap_pthread_rwlock_rdlock);
    expect_function_call_any(__wrap_pthread_mutex_lock);
    expect_function_call_any(__wrap_pthread_mutex_unlock);
#endif

    expect_function_call(__wrap_send_syscheck_msg);

    transaction_callback(DELETED, result, txn_context);
    assert_int_equal(txn_context->evt_data->type, FIM_DELETE);
}

static void test_transaction_callback_delete_report_changes(void **state) {
    txn_data_t *data = (txn_data_t *) *state;

    fim_txn_context_t *txn_context = data->txn_context;
#ifndef TEST_WINAGENT
    const char* path = "/etc/a_test_file.txt";
    cJSON *result = cJSON_Parse("{\"path\":\"/etc/a_test_file.txt\",\"size\":11,\"last_event\":123456789,\"perm\":\"rw-r--r--\",\"uid\":\"0\",\"gid\":\"0\",\"user_name\":\"root\",\"group_name\":\"root\",\"inode\":801978,\"mtime\":1645001693,\"hash_md5\":\"d73b04b0e696b0945283defa3eee4538\",\"hash_sha1\":\"e7509a8c032f3bc2a8df1df476f8ef03436185fa\",\"hash_sha256\":\"8cd07f3a5ff98f2a78cfc366c13fb123eb8d29c1ca37c79df190425d5b9e424d\",\"checksum\":\"cfdd740677ed8b250e93081e72b4d97b1c846fdc\"}");
#else
    const char *path = "c:\\windows\\a_test_file.txt";
    cJSON *result = cJSON_Parse("{\"path\":\"c:\\\\windows\\\\a_test_file.txt\",\"size\":11,\"last_event\":123456789,\"perm\":\"rw-r--r--\",\"uid\":\"0\",\"gid\":\"0\",\"user_name\":\"root\",\"group_name\":\"root\",\"inode\":801978,\"mtime\":1645001693,\"hash_md5\":\"d73b04b0e696b0945283defa3eee4538\",\"hash_sha1\":\"e7509a8c032f3bc2a8df1df476f8ef03436185fa\",\"hash_sha256\":\"8cd07f3a5ff98f2a78cfc366c13fb123eb8d29c1ca37c79df190425d5b9e424d\",\"checksum\":\"cfdd740677ed8b250e93081e72b4d97b1c846fdc\"}");
#endif
    data->dbsync_event = result;

    // These functions are called every time transaction_callback calls fim_configuration_directory
    expect_function_call_any(__wrap_pthread_rwlock_rdlock);
    expect_function_call_any(__wrap_pthread_mutex_lock);
    expect_function_call_any(__wrap_pthread_mutex_unlock);
    expect_function_call_any(__wrap_pthread_rwlock_unlock);
    expect_function_call_any(__wrap_pthread_rwlock_wrlock);

    ((directory_t *)OSList_GetDataFromIndex(syscheck.directories, 1))->options |= CHECK_SEECHANGES;


    expect_fim_diff_process_delete_file(path, 0);

    expect_function_call(__wrap_send_syscheck_msg);

    transaction_callback(DELETED, result, txn_context);
    assert_int_equal(txn_context->evt_data->type, FIM_DELETE);

    ((directory_t *)OSList_GetDataFromIndex(syscheck.directories, 1))->options &= ~CHECK_SEECHANGES;
}

static void test_transaction_callback_delete_full_db(void **state) {
    txn_data_t *data = (txn_data_t *) *state;
#ifndef TEST_WINAGENT
    cJSON *result = cJSON_Parse("{\"path\":\"/etc/a_test_file.txt\",\"size\":11,\"last_event\":123456789,\"perm\":\"rw-r--r--\",\"uid\":\"0\",\"gid\":\"0\",\"user_name\":\"root\",\"group_name\":\"root\",\"inode\":801978,\"mtime\":1645001693,\"hash_md5\":\"d73b04b0e696b0945283defa3eee4538\",\"hash_sha1\":\"e7509a8c032f3bc2a8df1df476f8ef03436185fa\",\"hash_sha256\":\"8cd07f3a5ff98f2a78cfc366c13fb123eb8d29c1ca37c79df190425d5b9e424d\",\"checksum\":\"cfdd740677ed8b250e93081e72b4d97b1c846fdc\"}");
#else
    cJSON *result = cJSON_Parse("{\"path\":\"c:\\\\windows\\\\a_test_file.txt\",\"size\":11,\"last_event\":123456789,\"perm\":\"rw-r--r--\",\"uid\":\"0\",\"gid\":\"0\",\"user_name\":\"root\",\"group_name\":\"root\",\"inode\":801978,\"mtime\":1645001693,\"hash_md5\":\"d73b04b0e696b0945283defa3eee4538\",\"hash_sha1\":\"e7509a8c032f3bc2a8df1df476f8ef03436185fa\",\"hash_sha256\":\"8cd07f3a5ff98f2a78cfc366c13fb123eb8d29c1ca37c79df190425d5b9e424d\",\"checksum\":\"cfdd740677ed8b250e93081e72b4d97b1c846fdc\"}");
#endif

    fim_txn_context_t *txn_context = data->txn_context;
    data->dbsync_event = result;

    // These functions are called every time transaction_callback calls fim_configuration_directory
#ifndef TEST_WINAGENT
    expect_function_call_any(__wrap_pthread_rwlock_wrlock);
    expect_function_call_any(__wrap_pthread_rwlock_unlock);
    expect_function_call_any(__wrap_pthread_mutex_lock);
    expect_function_call_any(__wrap_pthread_mutex_unlock);
    expect_function_call_any(__wrap_pthread_rwlock_rdlock);
#else
    expect_function_call_any(__wrap_pthread_rwlock_wrlock);
    expect_function_call_any(__wrap_pthread_rwlock_unlock);
    expect_function_call_any(__wrap_pthread_rwlock_rdlock);
    expect_function_call_any(__wrap_pthread_mutex_lock);
    expect_function_call_any(__wrap_pthread_mutex_unlock);
#endif

    expect_function_call(__wrap_send_syscheck_msg);

    transaction_callback(DELETED, result, txn_context);
    assert_int_equal(txn_context->evt_data->type, FIM_DELETE);
}

static void test_transaction_callback_full_db(void **state) {
    txn_data_t *data = (txn_data_t *) *state;
#ifndef TEST_WINAGENT
    char* path = "/etc/a_test_file.txt";
    cJSON *result = cJSON_Parse("{\"path\":\"/etc/a_test_file.txt\",\"size\":11,\"perm\":\"rw-r--r--\",\"uid\":\"0\",\"gid\":\"0\",\"user_name\":\"root\",\"group_name\":\"root\",\"inode\":801978,\"mtime\":1645001693,\"hash_md5\":\"d73b04b0e696b0945283defa3eee4538\",\"hash_sha1\":\"e7509a8c032f3bc2a8df1df476f8ef03436185fa\",\"hash_sha256\":\"8cd07f3a5ff98f2a78cfc366c13fb123eb8d29c1ca37c79df190425d5b9e424d\",\"checksum\":\"cfdd740677ed8b250e93081e72b4d97b1c846fdc\"}");
#else
    char *path = "c:\\windows\\a_test_file.txt";
    cJSON *result = cJSON_Parse("{\"path\":\"c:\\\\windows\\\\a_test_file.txt\",\"size\":11,\"perm\":\"rw-r--r--\",\"uid\":\"0\",\"gid\":\"0\",\"user_name\":\"root\",\"group_name\":\"root\",\"inode\":801978,\"mtime\":1645001693,\"hash_md5\":\"d73b04b0e696b0945283defa3eee4538\",\"hash_sha1\":\"e7509a8c032f3bc2a8df1df476f8ef03436185fa\",\"hash_sha256\":\"8cd07f3a5ff98f2a78cfc366c13fb123eb8d29c1ca37c79df190425d5b9e424d\",\"checksum\":\"cfdd740677ed8b250e93081e72b4d97b1c846fdc\"}");
#endif
    char debug_msg[OS_SIZE_128] = {0};

    fim_txn_context_t *txn_context = data->txn_context;
    fim_entry entry = {.type = FIM_TYPE_FILE, .file_entry.path = path, .file_entry.data=&DEFAULT_FILE_DATA};

    txn_context->latest_entry = &entry;
    data->dbsync_event = result;

    // These functions are called every time transaction_callback calls fim_configuration_directory
#ifndef TEST_WINAGENT
    expect_function_call_any(__wrap_pthread_rwlock_wrlock);
    expect_function_call_any(__wrap_pthread_rwlock_unlock);
    expect_function_call_any(__wrap_pthread_mutex_lock);
    expect_function_call_any(__wrap_pthread_mutex_unlock);
    expect_function_call_any(__wrap_pthread_rwlock_rdlock);
#else
    expect_function_call_any(__wrap_pthread_rwlock_wrlock);
    expect_function_call_any(__wrap_pthread_rwlock_unlock);
    expect_function_call_any(__wrap_pthread_rwlock_rdlock);
    expect_function_call_any(__wrap_pthread_mutex_lock);
    expect_function_call_any(__wrap_pthread_mutex_unlock);
#endif

    snprintf(debug_msg, OS_SIZE_128, "Couldn't insert '%s' entry into DB. The DB is full, please check your configuration.", path);
    expect_string(__wrap__mdebug1, formatted_msg, debug_msg);

    transaction_callback(MAX_ROWS, result, txn_context);
}

static void test_fim_event_callback(void **state) {
    whodata_evt w_event = {.user_name = "audit_user_name" };
    event_data_t evt_data = { .report_event = true, .w_evt = &w_event };
    directory_t configuration = { .options = -1, .tag = "tag_name" };
    create_json_event_ctx callback_ctx = { .event = &evt_data, .config = &configuration };

    cJSON* json_event = cJSON_CreateObject();
    cJSON* data = cJSON_CreateObject();

    cJSON_AddStringToObject(data, "path", "/path/to/file");
    cJSON_AddItemToObject(json_event, "data", data);

    expect_fim_file_diff("/path/to/file", strdup("diff"));

    expect_function_call(__wrap_send_syscheck_msg);

    fim_event_callback(json_event, &callback_ctx);
#ifndef TEST_WINAGENT
    char* test_event = "{\"data\":{\"path\":\"/path/to/file\",\"content_changes\":\"diff\",\"audit\":{\"user_name\":\"audit_user_name\",\"process_id\":0,\"ppid\":0},\"tags\":\"tag_name\"}}";
#else
    char* test_event = "{\"data\":{\"path\":\"/path/to/file\",\"content_changes\":\"diff\",\"audit\":{\"user_name\":\"audit_user_name\",\"process_id\":0},\"tags\":\"tag_name\"}}";
#endif
    char* string_event = cJSON_PrintUnformatted(json_event);
    assert_string_equal(string_event, test_event);

    os_free(string_event);
    cJSON_Delete(json_event);
}

void test_fim_calculate_dbsync_difference_no_attributes(void **state){

    cJSON* output = fim_calculate_dbsync_difference(NULL,
                                        NULL,
                                        NULL,
                                        NULL);
    assert_null(output);
}

/* fim_calculate_dbsync_difference */
void test_fim_calculate_dbsync_difference(void **state){

    #ifndef TEST_WINAGENT
        char* changed_data = "{\"size\":0, \"perm\":\"rw-rw-r--\", \"attributes\":\"NULL\", \"uid\":1000, \"gid\":1000, \
        \"user_name\":\"root\", \"group_name\":\"root\", \"mtime\":123456789, \"inode\":1, \"hash_md5\":\"0123456789abcdef0123456789abcdef\", \
        \"hash_sha1\":\"0123456789abcdef0123456789abcdef01234567\", \"hash_sha256\":\"0123456789abcdef0123456789abcdef0123456789abcdef0123456789abcdef\", \
        \"checksum\":\"0123456789abcdef0123456789abcdef01234567\" }";
    #else
        DEFAULT_FILE_DATA.options |= CHECK_ATTRS;
        char* changed_data = "{\"size\":0, \"perm\":\"{\\\"S-1-5-32-544\\\":{\\\"name\\\":\\\"Administrators\\\",\\\"allowed\\\":[\\\"delete\\\",\\\"read_control\\\",\\\"write_dac\\\",\\\"write_owner\\\",\\\"synchronize\\\",\\\"read_data\\\",\\\"write_data\\\",\\\"append_data\\\",\\\"read_ea\\\",\\\"write_ea\\\",\\\"execute\\\",\\\"read_attributes\\\",\\\"write_attributes\\\"]},\\\"S-1-5-18\\\":{\\\"name\\\":\\\"SYSTEM\\\",\\\"allowed\\\":[\\\"delete\\\",\\\"read_control\\\",\\\"write_dac\\\",\\\"write_owner\\\",\\\"synchronize\\\",\\\"read_data\\\",\\\"write_data\\\",\\\"append_data\\\",\\\"read_ea\\\",\\\"write_ea\\\",\\\"execute\\\",\\\"read_attributes\\\",\\\"write_attributes\\\"]},\\\"S-1-5-32-545\\\":{\\\"name\\\":\\\"Users\\\",\\\"allowed\\\":[\\\"read_control\\\",\\\"synchronize\\\",\\\"read_data\\\",\\\"read_ea\\\",\\\"execute\\\",\\\"read_attributes\\\"]},\\\"S-1-5-11\\\":{\\\"name\\\":\\\"Authenticated Users\\\",\\\"allowed\\\":[\\\"delete\\\",\\\"read_control\\\",\\\"synchronize\\\",\\\"read_data\\\",\\\"write_data\\\",\\\"append_data\\\",\\\"read_ea\\\",\\\"write_ea\\\",\\\"execute\\\",\\\"read_attributes\\\",\\\"write_attributes\\\"]}}\", \"attributes\":\"NULL\", \"uid\":1000, \"gid\":1000, \
        \"user_name\":\"root\", \"group_name\":\"root\", \"mtime\":123456789, \"inode\":1, \"hash_md5\":\"0123456789abcdef0123456789abcdef\", \
        \"hash_sha1\":\"0123456789abcdef0123456789abcdef01234567\", \"hash_sha256\":\"0123456789abcdef0123456789abcdef0123456789abcdef0123456789abcdef\", \
        \"checksum\":\"0123456789abcdef0123456789abcdef01234567\" }";
    #endif

    cJSON* changed_data_json = cJSON_Parse(changed_data);
    cJSON* old_attributes = cJSON_CreateObject();
    cJSON* changed_attributes = cJSON_CreateArray();

    fim_calculate_dbsync_difference(&DEFAULT_FILE_DATA,
                                        changed_data_json,
                                        old_attributes,
                                        changed_attributes);

    #ifdef TEST_WINAGENT
        DEFAULT_FILE_DATA.options &= ~CHECK_ATTRS;
    #endif

    assert_int_equal(cJSON_GetObjectItem(old_attributes, "size")->valueint, 0);
    #ifdef TEST_WINAGENT
    assert_string_equal(cJSON_PrintUnformatted(cJSON_GetObjectItem(old_attributes, "perm")), "{\"S-1-5-32-544\":{\"name\":\"Administrators\",\"allowed\":[\"delete\",\"read_control\",\"write_dac\",\"write_owner\",\"synchronize\",\"read_data\",\"write_data\",\"append_data\",\"read_ea\",\"write_ea\",\"execute\",\"read_attributes\",\"write_attributes\"]},\"S-1-5-18\":{\"name\":\"SYSTEM\",\"allowed\":[\"delete\",\"read_control\",\"write_dac\",\"write_owner\",\"synchronize\",\"read_data\",\"write_data\",\"append_data\",\"read_ea\",\"write_ea\",\"execute\",\"read_attributes\",\"write_attributes\"]},\"S-1-5-32-545\":{\"name\":\"Users\",\"allowed\":[\"read_control\",\"synchronize\",\"read_data\",\"read_ea\",\"execute\",\"read_attributes\"]},\"S-1-5-11\":{\"name\":\"Authenticated Users\",\"allowed\":[\"delete\",\"read_control\",\"synchronize\",\"read_data\",\"write_data\",\"append_data\",\"read_ea\",\"write_ea\",\"execute\",\"read_attributes\",\"write_attributes\"]}}");
    assert_string_equal(cJSON_GetObjectItem(old_attributes, "attributes")->valuestring, "NULL");
    #else
    assert_string_equal(cJSON_GetObjectItem(old_attributes, "perm")->valuestring, "rw-rw-r--");
    #endif

    assert_string_equal(cJSON_GetObjectItem(old_attributes, "uid")->valuestring, "1000");
    assert_string_equal(cJSON_GetObjectItem(old_attributes, "gid")->valuestring, "1000");
    assert_string_equal(cJSON_GetObjectItem(old_attributes, "user_name")->valuestring, "root");
    assert_string_equal(cJSON_GetObjectItem(old_attributes, "group_name")->valuestring, "root");
    assert_int_equal(cJSON_GetObjectItem(old_attributes, "mtime")->valueint, 123456789);
    assert_int_equal(cJSON_GetObjectItem(old_attributes, "inode")->valueint, 1);
    assert_string_equal(cJSON_GetObjectItem(old_attributes, "hash_md5")->valuestring, "0123456789abcdef0123456789abcdef");
    assert_string_equal(cJSON_GetObjectItem(old_attributes, "hash_sha1")->valuestring, "0123456789abcdef0123456789abcdef01234567");
    assert_string_equal(cJSON_GetObjectItem(old_attributes, "hash_sha256")->valuestring, "0123456789abcdef0123456789abcdef0123456789abcdef0123456789abcdef");
    assert_string_equal(cJSON_GetObjectItem(old_attributes, "checksum")->valuestring, "0123456789abcdef0123456789abcdef01234567");
    cJSON_Delete(changed_data_json);
    cJSON_Delete(old_attributes);
    cJSON_Delete(changed_attributes);

}

void test_fim_calculate_dbsync_difference_no_changed_data(void **state){

    cJSON* changed_data_json = NULL;
    cJSON* old_attributes = cJSON_CreateObject();
    cJSON* changed_attributes = cJSON_CreateArray();

#ifdef TEST_WINAGENT
    DEFAULT_FILE_DATA.attributes = "NULL";
    DEFAULT_FILE_DATA.options |= CHECK_ATTRS;
#endif

    fim_calculate_dbsync_difference(&DEFAULT_FILE_DATA,
                                        changed_data_json,
                                        old_attributes,
                                        changed_attributes);
#ifdef TEST_WINAGENT
    DEFAULT_FILE_DATA.options &= ~CHECK_ATTRS;
#endif
    assert_int_equal(cJSON_GetObjectItem(old_attributes, "size")->valueint, 0);
#ifndef TEST_WINAGENT
    assert_string_equal(cJSON_GetObjectItem(old_attributes, "perm")->valuestring, "rw-rw-r--");
#else
    assert_string_equal(cJSON_PrintUnformatted(cJSON_GetObjectItem(old_attributes, "perm")), "{\"S-1-5-32-544\":{\"name\":\"Administrators\",\"allowed\":[\"delete\",\"read_control\",\"write_dac\",\"write_owner\",\"synchronize\",\"read_data\",\"write_data\",\"append_data\",\"read_ea\",\"write_ea\",\"execute\",\"read_attributes\",\"write_attributes\"]},\"S-1-5-18\":{\"name\":\"SYSTEM\",\"allowed\":[\"delete\",\"read_control\",\"write_dac\",\"write_owner\",\"synchronize\",\"read_data\",\"write_data\",\"append_data\",\"read_ea\",\"write_ea\",\"execute\",\"read_attributes\",\"write_attributes\"]},\"S-1-5-32-545\":{\"name\":\"Users\",\"allowed\":[\"read_control\",\"synchronize\",\"read_data\",\"read_ea\",\"execute\",\"read_attributes\"]},\"S-1-5-11\":{\"name\":\"Authenticated Users\",\"allowed\":[\"delete\",\"read_control\",\"synchronize\",\"read_data\",\"write_data\",\"append_data\",\"read_ea\",\"write_ea\",\"execute\",\"read_attributes\",\"write_attributes\"]}}");
    assert_string_equal(cJSON_GetObjectItem(old_attributes, "attributes")->valuestring, "NULL");
#endif

    assert_string_equal(cJSON_GetObjectItem(old_attributes, "uid")->valuestring, "1000");
    assert_string_equal(cJSON_GetObjectItem(old_attributes, "gid")->valuestring, "1000");
    assert_string_equal(cJSON_GetObjectItem(old_attributes, "user_name")->valuestring, "root");
    assert_string_equal(cJSON_GetObjectItem(old_attributes, "group_name")->valuestring, "root");
    assert_int_equal(cJSON_GetObjectItem(old_attributes, "mtime")->valueint, 123456789);
    assert_int_equal(cJSON_GetObjectItem(old_attributes, "inode")->valueint, 1);
    assert_string_equal(cJSON_GetObjectItem(old_attributes, "hash_md5")->valuestring, "0123456789abcdef0123456789abcdef");
    assert_string_equal(cJSON_GetObjectItem(old_attributes, "hash_sha1")->valuestring, "0123456789abcdef0123456789abcdef01234567");
    assert_string_equal(cJSON_GetObjectItem(old_attributes, "hash_sha256")->valuestring, "0123456789abcdef0123456789abcdef0123456789abcdef0123456789abcdef");
#ifdef TEST_WINAGENT
    assert_string_equal(cJSON_GetObjectItem(old_attributes, "checksum")->valuestring, "6ec831114b5d930f19a90d7c34996e0fce4e7b84");
#else
    assert_string_equal(cJSON_GetObjectItem(old_attributes, "checksum")->valuestring, "98e039efc1b8490965e7e1247a9dc31cf7379051");
#endif
    cJSON_Delete(old_attributes);
    cJSON_Delete(changed_attributes);
}

void test_process_delete_event(void **state){
    fim_data_t* entry = (fim_data_t*) *state;
    directory_t config;
    config.tag = "tag";
    event_data_t evt;
    evt.w_evt = NULL;
    evt.mode = FIM_SCHEDULED;
    evt.type = FIM_ADD;
    evt.report_event = 1;
    get_data_ctx ctx_data;
    ctx_data.config = &config;
    ctx_data.event = &evt;
    entry->fentry->file_entry.path = "path";
    expect_string(__wrap_fim_db_remove_path, path, entry->fentry->file_entry.path);
    will_return(__wrap_fim_db_remove_path, 0);

    expect_function_call(__wrap_send_syscheck_msg);

    process_delete_event(entry->fentry, &ctx_data);
    entry->fentry->file_entry.path = NULL;
}

void test_create_windows_who_data_events(void **state){
    fim_data_t* fim_data = (fim_data_t*) *state;
    char *path = fim_data->w_evt->path;

    #ifndef TEST_WINAGENT
        expect_function_call_any(__wrap_pthread_rwlock_wrlock);
        expect_function_call_any(__wrap_pthread_rwlock_unlock);
        expect_function_call_any(__wrap_pthread_mutex_lock);
        expect_function_call_any(__wrap_pthread_mutex_unlock);
        expect_function_call_any(__wrap_pthread_rwlock_rdlock);
    #else
        expect_function_call_any(__wrap_pthread_rwlock_wrlock);
        expect_function_call_any(__wrap_pthread_rwlock_unlock);
        expect_function_call_any(__wrap_pthread_rwlock_rdlock);
        expect_function_call_any(__wrap_pthread_mutex_lock);
        expect_function_call_any(__wrap_pthread_mutex_unlock);
    #endif

    expect_string(__wrap__mdebug2, formatted_msg, "(6319): No configuration found for (file):'./test/test.file'");
    create_windows_who_data_events(path, fim_data->w_evt);
}

void test_fim_db_remove_entry(void **state){
    fim_data_t* fim_data = (fim_data_t*) *state;
    char *path = fim_data->w_evt->path;
    directory_t config;
    config.options = CHECK_SEECHANGES;
    get_data_ctx get_data;
    get_data.config = &config;

    expect_string(__wrap_fim_db_get_path, file_path, path);
    will_return(__wrap_fim_db_get_path, FIMDB_OK);
    expect_string(__wrap_fim_diff_process_delete_file, filename, path);
    will_return(__wrap_fim_diff_process_delete_file, 0);
    fim_db_remove_entry(path, &get_data);
}

void test_fim_db_process_missing_entry(void **state){
    fim_data_t* fim_data = (fim_data_t*) *state;
    fim_data->fentry->file_entry.path = "mock_path";
    directory_t config;
    get_data_ctx get_data;
    get_data.config = &config;

    #ifndef TEST_WINAGENT
        expect_function_call_any(__wrap_pthread_rwlock_wrlock);
        expect_function_call_any(__wrap_pthread_rwlock_unlock);
        expect_function_call_any(__wrap_pthread_mutex_lock);
        expect_function_call_any(__wrap_pthread_mutex_unlock);
        expect_function_call_any(__wrap_pthread_rwlock_rdlock);
    #else
        expect_function_call_any(__wrap_pthread_rwlock_wrlock);
        expect_function_call_any(__wrap_pthread_rwlock_unlock);
        expect_function_call_any(__wrap_pthread_rwlock_rdlock);
        expect_function_call_any(__wrap_pthread_mutex_lock);
        expect_function_call_any(__wrap_pthread_mutex_unlock);
    #endif

    expect_string(__wrap__mdebug2, formatted_msg, "(6319): No configuration found for (file):'mock_path'");

    fim_db_process_missing_entry(fim_data->fentry, &get_data);
    fim_data->fentry->file_entry.path = NULL;
}

static void test_dbsync_attributes_json(void **state) {
    directory_t configuration = { .options = -1, .tag = "tag_name" };
    json_struct_t *data = *state;
#ifndef TEST_WINAGENT
    const char *result_str = "{\"type\":\"file\",\"size\":11,\"perm\":\"rw-r--r--\",\"uid\":\"0\",\"gid\":\"0\",\"user_name\":\"root\",\"group_name\":\"root\",\"inode\":271017,\"mtime\":1646124392,\"hash_md5\":\"d73b04b0e696b0945283defa3eee4538\",\"hash_sha1\":\"e7509a8c032f3bc2a8df1df476f8ef03436185fa\",\"hash_sha256\":\"8cd07f3a5ff98f2a78cfc366c13fb123eb8d29c1ca37c79df190425d5b9e424d\",\"checksum\":\"c0edc82c463da5f4ab8dd420a778a9688a923a72\"}";
    cJSON *dbsync_event = cJSON_Parse("{\"attributes\":\"\",\"checksum\":\"c0edc82c463da5f4ab8dd420a778a9688a923a72\",\"dev\":64768,\"gid\":0,\"group_name\":\"root\",\"hash_md5\":\"d73b04b0e696b0945283defa3eee4538\",\"hash_sha1\":\"e7509a8c032f3bc2a8df1df476f8ef03436185fa\",\"hash_sha256\":\"8cd07f3a5ff98f2a78cfc366c13fb123eb8d29c1ca37c79df190425d5b9e424d\",\"inode\":271017,\"last_event\":1646124394,\"mode\":0,\"mtime\":1646124392,\"options\":131583,\"path\":\"/etc/testfile\",\"perm\":\"rw-r--r--\",\"scanned\":1,\"size\":11,\"uid\":0,\"user_name\":\"root\"}");
#else
    cJSON *dbsync_event = cJSON_Parse("{\"size\":0, \"perm\":\"{\\\"S-1-5-32-544\\\":{\\\"name\\\":\\\"Administrators\\\",\\\"allowed\\\":[\\\"delete\\\",\\\"read_control\\\",\\\"write_dac\\\",\\\"write_owner\\\",\\\"synchronize\\\",\\\"read_data\\\",\\\"write_data\\\",\\\"append_data\\\",\\\"read_ea\\\",\\\"write_ea\\\",\\\"execute\\\",\\\"read_attributes\\\",\\\"write_attributes\\\"]},\\\"S-1-5-18\\\":{\\\"name\\\":\\\"SYSTEM\\\",\\\"allowed\\\":[\\\"delete\\\",\\\"read_control\\\",\\\"write_dac\\\",\\\"write_owner\\\",\\\"synchronize\\\",\\\"read_data\\\",\\\"write_data\\\",\\\"append_data\\\",\\\"read_ea\\\",\\\"write_ea\\\",\\\"execute\\\",\\\"read_attributes\\\",\\\"write_attributes\\\"]},\\\"S-1-5-32-545\\\":{\\\"name\\\":\\\"Users\\\",\\\"allowed\\\":[\\\"read_control\\\",\\\"synchronize\\\",\\\"read_data\\\",\\\"read_ea\\\",\\\"execute\\\",\\\"read_attributes\\\"]},\\\"S-1-5-11\\\":{\\\"name\\\":\\\"Authenticated Users\\\",\\\"allowed\\\":[\\\"delete\\\",\\\"read_control\\\",\\\"synchronize\\\",\\\"read_data\\\",\\\"write_data\\\",\\\"append_data\\\",\\\"read_ea\\\",\\\"write_ea\\\",\\\"execute\\\",\\\"read_attributes\\\",\\\"write_attributes\\\"]}}\", \"attributes\":\"ARCHIVE\", \"uid\":0, \"gid\":0, \
        \"user_name\":\"Administrators\", \"group_name\":\"\", \"mtime\":1646145212, \"inode\":0, \"hash_md5\":\"d41d8cd98f00b204e9800998ecf8427e\", \
        \"hash_sha1\":\"da39a3ee5e6b4b0d3255bfef95601890afd80709\", \"hash_sha256\":\"e3b0c44298fc1c149afbf4c8996fb92427ae41e4649b934ca495991b7852b855\", \
        \"checksum\":\"ac962fef86e12e656b882fc88170fff24bf10a77\" }");

    char *result_str = "{\"type\":\"file\",\"size\":0,\"perm\":{\"S-1-5-32-544\":{\"name\":\"Administrators\",\"allowed\":[\"delete\",\"read_control\",\"write_dac\",\"write_owner\",\"synchronize\",\"read_data\",\"write_data\",\"append_data\",\"read_ea\",\"write_ea\",\"execute\",\"read_attributes\",\"write_attributes\"]},\"S-1-5-18\":{\"name\":\"SYSTEM\",\"allowed\":[\"delete\",\"read_control\",\"write_dac\",\"write_owner\",\"synchronize\",\"read_data\",\"write_data\",\"append_data\",\"read_ea\",\"write_ea\",\"execute\",\"read_attributes\",\"write_attributes\"]},\"S-1-5-32-545\":{\"name\":\"Users\",\"allowed\":[\"read_control\",\"synchronize\",\"read_data\",\"read_ea\",\"execute\",\"read_attributes\"]},\"S-1-5-11\":{\"name\":\"Authenticated Users\",\"allowed\":[\"delete\",\"read_control\",\"synchronize\",\"read_data\",\"write_data\",\"append_data\",\"read_ea\",\"write_ea\",\"execute\",\"read_attributes\",\"write_attributes\"]}},\"uid\":\"0\",\"gid\":\"0\",\"user_name\":\"Administrators\",\"inode\":0,\"mtime\":1646145212,\"hash_md5\":\"d41d8cd98f00b204e9800998ecf8427e\",\"hash_sha1\":\"da39a3ee5e6b4b0d3255bfef95601890afd80709\",\"hash_sha256\":\"e3b0c44298fc1c149afbf4c8996fb92427ae41e4649b934ca495991b7852b855\",\"attributes\":\"ARCHIVE\",\"checksum\":\"ac962fef86e12e656b882fc88170fff24bf10a77\"}";
#endif
    cJSON *attributes = cJSON_CreateObject();

    data->json1 = dbsync_event;
    data->json2 = attributes;

    dbsync_attributes_json(dbsync_event, &configuration, attributes);
    char * json_attributes_str = cJSON_PrintUnformatted(attributes);

    assert_string_equal(json_attributes_str, result_str);
    free(json_attributes_str);
}

int main(void) {
    const struct CMUnitTest tests[] = {
        /* fim_json_event */
        cmocka_unit_test_teardown(test_fim_json_event, teardown_delete_json),
        cmocka_unit_test_teardown(test_fim_json_event_whodata, teardown_delete_json),
        cmocka_unit_test_teardown(test_fim_json_event_no_changes, teardown_delete_json),
        cmocka_unit_test_teardown(test_fim_json_event_hardlink_one_path, teardown_delete_json),

        /* fim_attributes_json */
        cmocka_unit_test_teardown(test_fim_attributes_json, teardown_delete_json),
        cmocka_unit_test_teardown(test_fim_attributes_json_without_options, teardown_delete_json),

        /* fim_json_compare_attrs */
        cmocka_unit_test_teardown(test_fim_json_compare_attrs, teardown_delete_json),
        cmocka_unit_test_teardown(test_fim_json_compare_attrs_without_options, teardown_delete_json),

        /* fim_audit_json */
        cmocka_unit_test_teardown(test_fim_audit_json, teardown_delete_json),

        /* fim_check_ignore */
        cmocka_unit_test(test_fim_check_ignore_strncasecmp),
        cmocka_unit_test(test_fim_check_ignore_regex),
        cmocka_unit_test(test_fim_check_ignore_failure),

        /* fim_check_restrict */
        cmocka_unit_test(test_fim_check_restrict_success),
        cmocka_unit_test(test_fim_check_restrict_failure),
        cmocka_unit_test(test_fim_check_restrict_null_filename),
        cmocka_unit_test(test_fim_check_restrict_null_restriction),

        /* fim_scan_info */
        cmocka_unit_test_teardown(test_fim_scan_info_json_start, teardown_delete_json),
        cmocka_unit_test_teardown(test_fim_scan_info_json_end, teardown_delete_json),

        /* fim_get_checksum */
        cmocka_unit_test(test_fim_get_checksum),
        cmocka_unit_test_teardown(test_fim_get_checksum_wrong_size, teardown_local_data),

        /* fim_check_depth */
        cmocka_unit_test(test_fim_check_depth_success),
        cmocka_unit_test(test_fim_check_depth_failure_strlen),
        cmocka_unit_test(test_fim_check_depth_failure_null_directory),

        /* fim_configuration_directory */
        cmocka_unit_test(test_fim_configuration_directory_no_path),
        cmocka_unit_test(test_fim_configuration_directory_file),
        cmocka_unit_test(test_fim_configuration_directory_not_found),

        /* init_fim_data_entry */
        cmocka_unit_test(test_init_fim_data_entry),

        /* fim_file */
        cmocka_unit_test(test_fim_file_add),
        cmocka_unit_test_setup_teardown(test_fim_file_modify, setup_fim_entry, teardown_fim_entry),
        cmocka_unit_test_setup_teardown(test_fim_file_modify_transaction, setup_fim_entry, teardown_fim_entry),

        cmocka_unit_test(test_fim_file_no_attributes),
        cmocka_unit_test_setup_teardown(test_fim_file_error_on_insert, setup_fim_entry, teardown_fim_entry),

        /* fim_scan */
        cmocka_unit_test_setup_teardown(test_fim_scan_db_full_double_scan, setup_fim_double_scan,
                                        teardown_fim_double_scan),
        cmocka_unit_test_setup_teardown(test_fim_scan_db_full_not_double_scan, setup_fim_not_double_scan,
                                        teardown_fim_not_double_scan),
        cmocka_unit_test_setup_teardown(test_fim_scan_no_limit, setup_file_limit, teardown_file_limit),

        /* fim_check_db_state */
        cmocka_unit_test(test_fim_check_db_state_normal_to_empty),
        cmocka_unit_test(test_fim_check_db_state_empty_to_empty),
        cmocka_unit_test(test_fim_check_db_state_empty_to_full),
        cmocka_unit_test(test_fim_check_db_state_full_to_empty),
        cmocka_unit_test(test_fim_check_db_state_empty_to_90_percentage),
        cmocka_unit_test(test_fim_check_db_state_90_percentage_to_empty),
        cmocka_unit_test(test_fim_check_db_state_empty_to_80_percentage),
        cmocka_unit_test(test_fim_check_db_state_80_percentage_to_empty),
        cmocka_unit_test(test_fim_check_db_state_empty_to_normal),
        cmocka_unit_test(test_fim_check_db_state_normal_to_normal),
        cmocka_unit_test(test_fim_check_db_state_normal_to_full),
        cmocka_unit_test(test_fim_check_db_state_full_to_normal),
        cmocka_unit_test(test_fim_check_db_state_normal_to_90_percentage),
        cmocka_unit_test(test_fim_check_db_state_90_percentage_to_normal),
        cmocka_unit_test(test_fim_check_db_state_normal_to_80_percentage),
        cmocka_unit_test(test_fim_check_db_state_80_percentage_to_80_percentage),
        cmocka_unit_test(test_fim_check_db_state_80_percentage_to_full),
        cmocka_unit_test(test_fim_check_db_state_full_to_80_percentage),
        cmocka_unit_test(test_fim_check_db_state_80_percentage_to_90_percentage),
        cmocka_unit_test(test_fim_check_db_state_90_percentage_to_90_percentage),
        cmocka_unit_test(test_fim_check_db_state_90_percentage_to_full),
        cmocka_unit_test(test_fim_check_db_state_full_to_full),
        cmocka_unit_test(test_fim_check_db_state_full_to_90_percentage),
        cmocka_unit_test(test_fim_check_db_state_90_percentage_to_80_percentage),
        cmocka_unit_test(test_fim_check_db_state_80_percentage_to_normal),
        cmocka_unit_test(test_fim_check_db_state_nodes_count_database_error),
#ifndef TEST_WINAGENT
        cmocka_unit_test_setup_teardown(test_fim_scan_realtime_enabled, setup_fim_scan_realtime,
                                        teardown_fim_scan_realtime),
#endif
        /* fim_checker */
        cmocka_unit_test(test_fim_checker_scheduled_configuration_directory_error),
        cmocka_unit_test(test_fim_checker_not_scheduled_configuration_directory_error),
        cmocka_unit_test(test_fim_checker_over_max_recursion_level),
        cmocka_unit_test(test_fim_checker_deleted_file),
        cmocka_unit_test_setup_teardown(test_fim_checker_deleted_file_enoent, setup_fim_entry, teardown_fim_entry),
#ifndef TEST_WINAGENT
        cmocka_unit_test(test_fim_checker_no_file_system),
#endif
        cmocka_unit_test(test_fim_checker_fim_regular),
        cmocka_unit_test(test_fim_checker_fim_regular_warning),
        cmocka_unit_test(test_fim_checker_fim_regular_ignore),
        cmocka_unit_test(test_fim_checker_fim_regular_restrict),
        cmocka_unit_test_setup_teardown(test_fim_checker_fim_directory, setup_struct_dirent, teardown_struct_dirent),
#ifndef TEST_WINAGENT
        cmocka_unit_test_setup_teardown(test_fim_checker_fim_directory_on_max_recursion_level, setup_struct_dirent, teardown_struct_dirent),
#endif

        /* fim_directory */
        cmocka_unit_test_setup_teardown(test_fim_directory, setup_struct_dirent, teardown_struct_dirent),
        cmocka_unit_test_setup_teardown(test_fim_directory_ignore, setup_struct_dirent, teardown_struct_dirent),
        cmocka_unit_test(test_fim_directory_nodir),
        cmocka_unit_test(test_fim_directory_opendir_error),

        /* fim_get_data */
        cmocka_unit_test_teardown(test_fim_get_data, teardown_local_data),
        cmocka_unit_test_teardown(test_fim_get_data_no_hashes, teardown_local_data),
        cmocka_unit_test(test_fim_get_data_hash_error),
#ifdef TEST_WINAGENT
        cmocka_unit_test(test_fim_get_data_fail_to_get_file_premissions),
#endif

        /* fim_realtime_event */
        cmocka_unit_test(test_fim_realtime_event_file_exists),
        cmocka_unit_test(test_fim_realtime_event_file_missing),

        /* fim_whodata_event */
        cmocka_unit_test(test_fim_whodata_event_file_exists),
        cmocka_unit_test(test_fim_whodata_event_file_missing),

        /* fim_process_missing_entry */
        cmocka_unit_test(test_fim_process_missing_entry_null_configuration),
        cmocka_unit_test_setup_teardown(test_fim_process_missing_entry_data_exists, setup_fim_data, teardown_fim_data),
        cmocka_unit_test_setup_teardown(test_fim_process_missing_entry_whodata_disabled, setup_fim_data, teardown_fim_data),
        cmocka_unit_test_setup_teardown(test_fim_process_missing_entry, setup_fim_entry, teardown_fim_entry),

        /* fim_process_wildcard_removed */
        cmocka_unit_test(test_fim_process_wildcard_removed_no_data),
        cmocka_unit_test(test_fim_process_wildcard_removed_failure),
        cmocka_unit_test_setup_teardown(test_fim_process_wildcard_removed_data_exists, setup_fim_entry, teardown_fim_entry),

        /* fim_diff_folder_size */
        cmocka_unit_test(test_fim_diff_folder_size),

        /* transaction_callback */
        cmocka_unit_test_setup_teardown(test_transaction_callback_add, setup_transaction_callback, teardown_transaction_callback),
        cmocka_unit_test_setup_teardown(test_transaction_callback_modify, setup_transaction_callback, teardown_transaction_callback),
        cmocka_unit_test_setup_teardown(test_transaction_callback_modify_report_changes, setup_transaction_callback, teardown_transaction_callback),
        cmocka_unit_test_setup_teardown(test_transaction_callback_delete, setup_transaction_callback, teardown_transaction_callback),
        cmocka_unit_test_setup_teardown(test_transaction_callback_delete_report_changes, setup_transaction_callback, teardown_transaction_callback),
        cmocka_unit_test_setup_teardown (test_transaction_callback_delete_full_db, setup_transaction_callback, teardown_transaction_callback),
        cmocka_unit_test_setup_teardown(test_transaction_callback_full_db, setup_transaction_callback, teardown_transaction_callback),

        /* fim_event_callback */
        cmocka_unit_test(test_fim_event_callback),

        cmocka_unit_test(test_fim_calculate_dbsync_difference_no_attributes),
        cmocka_unit_test(test_fim_calculate_dbsync_difference),
        cmocka_unit_test(test_fim_calculate_dbsync_difference_no_changed_data),
        cmocka_unit_test_setup_teardown(test_create_windows_who_data_events, setup_fim_data, teardown_fim_data),
        cmocka_unit_test_setup_teardown(test_process_delete_event, setup_fim_entry, teardown_fim_entry),
        cmocka_unit_test_setup_teardown(test_fim_db_remove_entry, setup_fim_entry, teardown_fim_entry),
        cmocka_unit_test_setup_teardown(test_fim_db_process_missing_entry, setup_fim_entry, teardown_fim_entry),

        /* dbsync_attributes_json */
        cmocka_unit_test_setup_teardown(test_dbsync_attributes_json, setup_json_event_attributes, teardown_json_event_attributes),
    };

    const struct CMUnitTest root_monitor_tests[] = {
        cmocka_unit_test(test_fim_checker_root_ignore_file_under_recursion_level),
        cmocka_unit_test(test_fim_checker_root_file_within_recursion_level),
    };
    const struct CMUnitTest wildcards_tests[] = {
        /* update_wildcards_config */
        cmocka_unit_test(test_update_wildcards_config),
        cmocka_unit_test(test_update_wildcards_config_remove_config),
        cmocka_unit_test(test_update_wildcards_config_list_null),
    };
    int retval;

    retval = cmocka_run_group_tests(tests, setup_group, teardown_group);
    retval += cmocka_run_group_tests(root_monitor_tests, setup_root_group, teardown_group);
    retval += cmocka_run_group_tests(wildcards_tests, setup_wildcards, teardown_wildcards);

    return retval;

}<|MERGE_RESOLUTION|>--- conflicted
+++ resolved
@@ -2335,10 +2335,6 @@
 
     errno = ENOENT;
 
-<<<<<<< HEAD
-=======
-    expect_value(__wrap_fim_db_get_path, fim_sql, syscheck.database);
->>>>>>> 31d0d5c8
     expect_string(__wrap_fim_db_get_path, file_path, expanded_path);
     will_return(__wrap_fim_db_get_path, FIMDB_ERR);
 
@@ -2761,23 +2757,8 @@
     assert_int_equal(_files_db_state, FIM_STATE_DB_EMPTY);
 }
 
-<<<<<<< HEAD
 static void test_fim_check_db_state_empty_to_empty(void **state) {
     assert_int_equal(_files_db_state, FIM_STATE_DB_EMPTY);
-=======
-static void test_fim_scan_no_limit(void **state) {
-    char expanded_dirs[10][OS_SIZE_1024];
-    char directories[6][OS_SIZE_256] = {
-        "%PROGRAMDATA%\\Microsoft\\Windows\\Start Menu\\Programs\\Startup",
-        "%WINDIR%",
-        "%WINDIR%\\System32",
-        "%WINDIR%\\System32\\drivers\\etc",
-        "%WINDIR%\\System32\\wbem",
-        "%WINDIR%\\System32\\WindowsPowerShell\\v1.0",
-    };
-    int i;
-    struct stat buf = { .st_mode = S_IFDIR };
->>>>>>> 31d0d5c8
 
     fim_check_db_state(syscheck.file_entry_limit, 0, &_files_db_state, FIMDB_FILE_TABLE_NAME);
 
@@ -2796,18 +2777,10 @@
     assert_int_equal(_files_db_state, FIM_STATE_DB_FULL);
 }
 
-<<<<<<< HEAD
 static void test_fim_check_db_state_full_to_empty(void **state) {
     expect_string(__wrap__minfo, formatted_msg, "(6036): The file database status returns to normal.");
     expect_string(__wrap_send_log_msg, msg, "wazuh: FIM DB: {\"fim_db_table\":\"file_entry\",\"file_limit\":50000,\"file_count\":0,\"alert_type\":\"normal\"}");
     will_return(__wrap_send_log_msg, 1);
-=======
-    for(i = 0; i < 6; i++) {
-        if(!ExpandEnvironmentStrings(directories[i], expanded_dirs[i], OS_SIZE_1024)) {
-            fail();
-        }
-        str_lowercase(expanded_dirs[i]);
->>>>>>> 31d0d5c8
 
     assert_int_equal(_files_db_state, FIM_STATE_DB_FULL);
 
