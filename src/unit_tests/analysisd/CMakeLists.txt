--- conflicted
+++ resolved
@@ -10,11 +10,7 @@
     ${SRC_FOLDER}/analysisd/decoders/plugins/*.o
     ${SRC_FOLDER}/analysisd/format/*.o
     ${SRC_FOLDER}/analysisd/output/*.o
-<<<<<<< HEAD
-    ${SRC_FOLDER}/analysisd/compiled_rules/*.o)
-=======
    )
->>>>>>> 6b3cd15f
 
 add_library(ANALYSISD_O STATIC ${analysisd_files})
 
@@ -44,15 +40,13 @@
                          -Wl,--wrap,connect_to_remoted -Wl,--wrap,send_msg_to_agent -Wl,--wrap,wdbc_query_ex \
                          -Wl,--wrap,wdbc_parse_result")
 
-<<<<<<< HEAD
 list(APPEND analysisd_names "test_decoder_syscollector")
 list(APPEND analysisd_flags "-Wl,--wrap,_minfo -Wl,--wrap,_merror -Wl,--wrap,_mwarn -Wl,--wrap,_mdebug1 -Wl,--wrap,fillData \
                              -Wl,--wrap,OS_ConnectUnixDomain -Wl,--wrap,OS_SendSecureTCP -Wl,--wrap,OS_RecvSecureTCP")
-=======
+
 list(APPEND analysisd_names "test_labels")
 list(APPEND analysisd_flags "-Wl,--wrap,wdb_get_agent_labels")
 
->>>>>>> 6b3cd15f
 list(APPEND analysisd_names "test_mitre")
 list(APPEND analysisd_flags "-Wl,--wrap,wdbc_query_ex -Wl,--wrap,_merror -Wl,--wrap,wdbc_query_parse_json")
 
