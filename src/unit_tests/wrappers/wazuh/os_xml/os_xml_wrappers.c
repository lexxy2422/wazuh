--- conflicted
+++ resolved
@@ -27,13 +27,7 @@
     return __real_w_get_attr_val_by_name(node, name);
 }
 
-<<<<<<< HEAD
-xml_node ** __wrap_OS_GetElementsbyNode(__attribute__((unused)) const OS_XML * _lxml,
-                                        __attribute__((unused)) const xml_node * node)
-{
-=======
 xml_node ** __wrap_OS_GetElementsbyNode(__attribute__((unused)) const OS_XML * _lxml, __attribute__((unused))const xml_node * node) {
->>>>>>> 76ddc134
      return mock_type(xml_node **);
 }
 
@@ -51,13 +45,7 @@
     }
 }
 
-<<<<<<< HEAD
-int __wrap_OS_ReadXML(__attribute__((unused)) const char * file,
-                      OS_XML * _lxml)
-{
-=======
 int __wrap_OS_ReadXML(__attribute__((unused)) const char * file, OS_XML * _lxml) {
->>>>>>> 76ddc134
     int retval = mock_type(int);
     if (retval < 0) {
         char * buffer = mock_type(char *);
@@ -67,8 +55,4 @@
     return retval;
 }
 
-<<<<<<< HEAD
-void __wrap_OS_ClearXML(__attribute__((unused)) OS_XML * _lxml) { return; }
-=======
-void __wrap_OS_ClearXML(__attribute__((unused))OS_XML * _lxml) { return; }
->>>>>>> 76ddc134
+void __wrap_OS_ClearXML(__attribute__((unused))OS_XML * _lxml) { return; }