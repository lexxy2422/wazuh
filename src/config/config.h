--- conflicted
+++ resolved
@@ -10,30 +10,25 @@
 #ifndef _HCONFIG__H
 #define _HCONFIG__H
 
-#define CGLOBAL       0000001
-#define CRULES        0000002
-#define CSYSCHECK     0000004
-#define CROOTCHECK    0000010
-#define CALERTS       0000020
-#define CLOCALFILE    0000040
-#define CREMOTE       0000100
-#define CCLIENT       0000200
-#define CMAIL         0000400
-#define CAR           0001000
-#define CDBD          0002000
-#define CSYSLOGD      0004000
-#define CAGENT_CONFIG 0010000
-#define CAGENTLESS    0020000
-#define CREPORTS      0040000
-#define CINTEGRATORD  0100000
-#define CWMODULE      0200000
-<<<<<<< HEAD
-#define CAUTHD        0400000
-=======
-#define CLABELS       0400000
-
-#define CAGENT_CONFIG 0010000
->>>>>>> 09659303
+#define CGLOBAL       00000001
+#define CRULES        00000002
+#define CSYSCHECK     00000004
+#define CROOTCHECK    00000010
+#define CALERTS       00000020
+#define CLOCALFILE    00000040
+#define CREMOTE       00000100
+#define CCLIENT       00000200
+#define CMAIL         00000400
+#define CAR           00001000
+#define CDBD          00002000
+#define CSYSLOGD      00004000
+#define CAGENT_CONFIG 00010000
+#define CAGENTLESS    00020000
+#define CREPORTS      00040000
+#define CINTEGRATORD  00100000
+#define CWMODULE      00200000
+#define CLABELS       00400000
+#define CAUTHD        01000000
 
 #define UDP_PROTO   6
 #define TCP_PROTO   17
@@ -61,10 +56,7 @@
 int ReadActiveCommands(XML_NODE node, void *d1, void *d2);
 int Read_CReports(XML_NODE node, void *config1, void *config2);
 int Read_WModule(const OS_XML *xml, xml_node *node, void *d1, void *d2);
-<<<<<<< HEAD
+int Read_Labels(XML_NODE node, void *d1, void *d2);
 int Read_Authd(XML_NODE node, void *d1, void *d2);
-=======
-int Read_Labels(XML_NODE node, void *d1, void *d2);
->>>>>>> 09659303
 
 #endif /* _HCONFIG__H */