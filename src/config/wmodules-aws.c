--- conflicted
+++ resolved
@@ -58,12 +58,8 @@
     aws_config->remove_from_bucket = 0;
     aws_config->interval = WM_AWS_DEFAULT_INTERVAL;
     module->context = &WM_AWS_CONTEXT;
-<<<<<<< HEAD
+    module->tag = strdup(module->context->name);
     module->data = aws_config;
-=======
-    module->tag = strdup(module->context->name);
-    module->data = config;
->>>>>>> 0883b5ea
 
     // Iterate over module subelements
 
