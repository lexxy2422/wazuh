/* Copyright (C) 2009 Trend Micro Inc.
 * All right reserved.
 *
 * This program is a free software; you can redistribute it
 * and/or modify it under the terms of the GNU General Public
 * License (version 2) as published by the FSF - Free Software
 * Foundation
 */

#include <pthread.h>

#include "shared.h"
#include "remoted.h"
#include "os_net/os_net.h"

#if defined(__FreeBSD__) || defined(__OpenBSD__)
#include <sys/endian.h>
#elif defined(__MACH__)
#include <machine/endian.h>
#endif

/* pthread key update mutex */
static pthread_mutex_t keyupdate_mutex;


/* Initializes mutex */
void keyupdate_init()
{
    /* Initialize mutex */
    pthread_mutex_init(&keyupdate_mutex, NULL);
}

void key_lock()
{
    if (pthread_mutex_lock(&keyupdate_mutex) != 0) {
        merror(MUTEX_ERROR);
    }
}

void key_unlock()
{
    if (pthread_mutex_unlock(&keyupdate_mutex) != 0) {
        merror(MUTEX_ERROR);
    }
}

/* Check for key updates */
int check_keyupdate()
{
    int retval = 0;

    /* Check key for updates */
    if (!OS_CheckUpdateKeys(&keys)) {
        return (0);
    }

    key_lock();

    if (OS_UpdateKeys(&keys)) {
        retval = 1;
    }

    key_unlock();
    return retval;
}

/* Send message to an agent
 * Returns -1 on error
 * Must not call key_lock() before this
 */
int send_msg(const char *agent_id, const char *msg, ssize_t msg_length)
{
    int key_id;
    int sock = -1;
    ssize_t msg_size, send_b;
    uint32_t length;
    char crypt_msg[OS_MAXSTR + 1];
    struct sockaddr_in peer_info;
    int retval = 0;

    key_lock();
    key_id = OS_IsAllowedID(&keys, agent_id);

    if (key_id < 0) {
        key_unlock();
        merror(AR_NOAGENT_ERROR, agent_id);
        return (-1);
    }

    /* If we don't have the agent id, ignore it */
    if (keys.keyentries[key_id]->rcvd < (time(0) - DISCON_TIME)) {
        key_unlock();
        merror(SEND_DISCON, keys.keyentries[key_id]->id);
        return (-1);
    }

    msg_size = CreateSecMSG(&keys, msg, msg_length < 0 ? strlen(msg) : (size_t)msg_length, crypt_msg, key_id);

    if (logr.proto[logr.position] == UDP_PROTO) {
        memcpy(&peer_info, &keys.keyentries[key_id]->peer_info, sizeof(peer_info));
    } else {
        sock = keys.keyentries[key_id]->sock;
    }

    key_unlock();

    if (msg_size == 0) {
        merror(SEC_ERROR);
        return (-1);
    }

    /* Send initial message */
    if (logr.proto[logr.position] == UDP_PROTO) {
        send_b = sendto(logr.sock, crypt_msg, msg_size, 0,
               (struct sockaddr *)&peer_info,
               logr.peer_size);
    } else {
<<<<<<< HEAD
        length = htole32(msg_size);
        send(sock, (char*)&length, sizeof(length), 0);
        send_b = send(sock, crypt_msg, msg_size, 0);
=======
        length = wnet_order(msg_size);
        send(keys.keyentries[agentid]->sock, (char*)&length, sizeof(length), 0);
        send_b = send(keys.keyentries[agentid]->sock, crypt_msg, msg_size, 0);
>>>>>>> 9b679001
    }

    if (send_b < 0) {
        merror(SEND_ERROR, agent_id, strerror(errno));
    }

    return retval;
}<|MERGE_RESOLUTION|>--- conflicted
+++ resolved
@@ -115,15 +115,9 @@
                (struct sockaddr *)&peer_info,
                logr.peer_size);
     } else {
-<<<<<<< HEAD
-        length = htole32(msg_size);
+        length = wnet_order(msg_size);
         send(sock, (char*)&length, sizeof(length), 0);
         send_b = send(sock, crypt_msg, msg_size, 0);
-=======
-        length = wnet_order(msg_size);
-        send(keys.keyentries[agentid]->sock, (char*)&length, sizeof(length), 0);
-        send_b = send(keys.keyentries[agentid]->sock, crypt_msg, msg_size, 0);
->>>>>>> 9b679001
     }
 
     if (send_b < 0) {
