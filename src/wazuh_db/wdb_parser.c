/*
 * Wazuh Database Daemon
 * Copyright (C) 2015-2019, Wazuh Inc.
 * January 16, 2018.
 *
 * This program is free software; you can redistribute it
 * and/or modify it under the terms of the GNU General Public
 * License (version 2) as published by the FSF - Free Software
 * Foundation.
 */

#include "wdb.h"
#include "external/cJSON/cJSON.h"


int wdb_parse(char * input, char * output) {
    char * actor;
    char * id;
    char * query;
    char * sql;
    char * next;
    int agent_id;
    char sagent_id[64];
    wdb_t * wdb;
    cJSON * data;
    char * out;
    int result = 0;

    if (!input) {
        mdebug1("Empty input query.");
        return -1;
    }

    // Clean string
    while (*input == ' ' || *input == '\n') {
        input++;
    }

    if (next = wstr_chr(input, ' '), !next) {
        mdebug1("Invalid DB query syntax.");
        mdebug2("DB query: %s", input);
        snprintf(output, OS_MAXSTR + 1, "err Invalid DB query syntax, near '%.32s'", input);
        return -1;
    }

    actor = input;
    *next++ = '\0';

    if (strcmp(actor, "agent") == 0) {
        id = next;

        if (next = wstr_chr(id, ' '), !next) {
            mdebug1("Invalid DB query syntax.");
            mdebug2("DB query error near: %s", id);
            snprintf(output, OS_MAXSTR + 1, "err Invalid DB query syntax, near '%.32s'", id);
            return -1;
        }

        *next++ = '\0';
        query = next;

        if (agent_id = strtol(id, &next, 10), *next) {
            mdebug1("Invalid agent ID '%s'", id);
            snprintf(output, OS_MAXSTR + 1, "err Invalid agent ID '%.32s'", id);
            return -1;
        }

        snprintf(sagent_id, sizeof(sagent_id), "%03d", agent_id);

        if (wdb = wdb_open_agent2(agent_id), !wdb) {
            merror("Couldn't open DB for agent '%s'", sagent_id);
            snprintf(output, OS_MAXSTR + 1, "err Couldn't open DB for agent %d", agent_id);
            return -1;
        }

<<<<<<< HEAD
        if (wdb->remove) {
            mdebug1("Message received from an deleted agent('%s'), ignoring", wdb->agent_id);
            snprintf(output, OS_MAXSTR + 1, "ign DB deletion is pending");
            return 0;
        }

=======
>>>>>>> 6a3e8029
        mdebug2("Agent %s query: %s", sagent_id, query);

        if (next = wstr_chr(query, ' '), next) {
            *next++ = '\0';
        }

        if (strcmp(query, "syscheck") == 0) {
            if (!next) {
                mdebug1("DB(%s) Invalid FIM query syntax.", sagent_id);
                mdebug2("DB(%s) FIM query error near: %s", sagent_id, query);
                snprintf(output, OS_MAXSTR + 1, "err Invalid Syscheck query syntax, near '%.32s'", query);
                result = -1;
            } else {
                result = wdb_parse_syscheck(wdb, next, output);
            }
        } else if (strcmp(query, "sca") == 0) {
            if (!next) {
                mdebug1("Invalid DB query syntax.");
                mdebug2("DB query error near: %s", query);
                snprintf(output, OS_MAXSTR + 1, "err Invalid DB query syntax, near '%.32s'", query);
                result = -1;
            } else {
                result = wdb_parse_sca(wdb, next, output);
                if (result < 0){
                    merror("Unable to update 'sca_check' table for agent '%s'", sagent_id);
                } else {
                    result = 0;
                }
            }
        } else if (strcmp(query, "netinfo") == 0) {
            if (!next) {
                mdebug1("DB(%s) Invalid DB query syntax.", sagent_id);
                mdebug2("DB(%s) query error near: %s", sagent_id, query);
                snprintf(output, OS_MAXSTR + 1, "err Invalid DB query syntax, near '%.32s'", query);
                result = -1;
            } else {
                if (wdb_parse_netinfo(wdb, next, output) == 0){
                    mdebug2("Updated 'sys_netiface' table for agent '%s'", sagent_id);
                } else {
                    merror("Unable to update 'sys_netiface' table for agent '%s'", sagent_id);
                }
            }
        } else if (strcmp(query, "netproto") == 0) {
            if (!next) {
                mdebug1("DB(%s) Invalid DB query syntax.", sagent_id);
                mdebug2("DB(%s) query error near: %s", sagent_id, query);
                snprintf(output, OS_MAXSTR + 1, "err Invalid DB query syntax, near '%.32s'", query);
                result = -1;
            } else {
                if (wdb_parse_netproto(wdb, next, output) == 0){
                    mdebug2("Updated 'sys_netproto' table for agent '%s'", sagent_id);
                } else {
                    merror("Unable to update 'sys_netproto' table for agent '%s'", sagent_id);
                }
            }
        } else if (strcmp(query, "netaddr") == 0) {
            if (!next) {
                mdebug1("DB(%s) Invalid DB query syntax.", sagent_id);
                mdebug2("DB(%s) query error near: %s", sagent_id, query);
                snprintf(output, OS_MAXSTR + 1, "err Invalid DB query syntax, near '%.32s'", query);
                result = -1;
            } else {
                if (wdb_parse_netaddr(wdb, next, output) == 0){
                    mdebug2("Updated 'sys_netaddr' table for agent '%s'", sagent_id);
                } else {
                    merror("Unable to update 'sys_netaddr' table for agent '%s'", sagent_id);
                }
            }
        } else if (strcmp(query, "osinfo") == 0) {
            if (!next) {
                mdebug1("DB(%s) Invalid DB query syntax.", sagent_id);
                mdebug2("DB(%s) query error near: %s", sagent_id, query);
                snprintf(output, OS_MAXSTR + 1, "err Invalid DB query syntax, near '%.32s'", query);
                result = -1;
            } else {
                if (wdb_parse_osinfo(wdb, next, output) == 0){
                    mdebug2("Updated 'sys_osinfo' table for agent '%s'", sagent_id);
                } else {
                    merror("Unable to update 'sys_osinfo' table for agent '%s'", sagent_id);
                }
            }
        } else if (strcmp(query, "hardware") == 0) {
            if (!next) {
                mdebug1("DB(%s) Invalid DB query syntax.", sagent_id);
                mdebug2("DB(%s) query error near: %s", sagent_id, query);
                snprintf(output, OS_MAXSTR + 1, "err Invalid DB query syntax, near '%.32s'", query);
                result = -1;
            } else {
                if (wdb_parse_hardware(wdb, next, output) == 0){
                    mdebug2("Updated 'sys_hwinfo' table for agent '%s'", sagent_id);
                } else {
                    merror("Unable to update 'sys_hwinfo' table for agent '%s'", sagent_id);
                }
            }
        } else if (strcmp(query, "port") == 0) {
            if (!next) {
                mdebug1("DB(%s) Invalid DB query syntax.", sagent_id);
                mdebug2("DB(%s) query error near: %s", sagent_id, query);
                snprintf(output, OS_MAXSTR + 1, "err Invalid DB query syntax, near '%.32s'", query);
                result = -1;
            } else {
                if (wdb_parse_ports(wdb, next, output) == 0){
                    mdebug2("Updated 'sys_ports' table for agent '%s'", sagent_id);
                } else {
                    merror("Unable to update 'sys_ports' table for agent '%s'", sagent_id);
                }
            }
        } else if (strcmp(query, "package") == 0) {
            if (!next) {
                mdebug1("DB(%s) Invalid DB query syntax.", sagent_id);
                mdebug2("DB(%s) query error near: %s", sagent_id, query);
                snprintf(output, OS_MAXSTR + 1, "err Invalid DB query syntax, near '%.32s'", query);
                result = -1;
            } else {
                if (wdb_parse_packages(wdb, next, output) == 0){
                    mdebug2("Updated 'sys_programs' table for agent '%s'", sagent_id);
                } else {
                    merror("Unable to update 'sys_programs' table for agent '%s'", sagent_id);
                }
            }
        } else if (strcmp(query, "process") == 0) {
            if (!next) {
                mdebug1("DB(%s) Invalid DB query syntax.", sagent_id);
                mdebug2("DB(%s) query error near: %s", sagent_id, query);
                snprintf(output, OS_MAXSTR + 1, "err Invalid DB query syntax, near '%.32s'", query);
                result = -1;
            } else {
                if (wdb_parse_processes(wdb, next, output) == 0){
                    mdebug2("Updated 'sys_processes' table for agent '%s'", sagent_id);
                } else {
                    merror("Unable to update 'sys_processes' table for agent '%s'", sagent_id);
                }
            }
        } else if (strcmp(query, "ciscat") == 0) {
            if (!next) {
                mdebug1("DB(%s) Invalid DB query syntax.", sagent_id);
                mdebug2("DB(%s) query error near: %s", sagent_id, query);
                snprintf(output, OS_MAXSTR + 1, "err Invalid DB query syntax, near '%.32s'", query);
                result = -1;
            } else {
                if (wdb_parse_ciscat(wdb, next, output) == 0){
                    mdebug2("Updated 'ciscat_results' table for agent '%s'", sagent_id);
                } else {
                    merror("Unable to update 'ciscat_results' table for agent '%s'", sagent_id);
                }
            }
        } else if (strcmp(query, "sql") == 0) {
            if (!next) {
                mdebug1("DB(%s) Invalid DB query syntax.", sagent_id);
                mdebug2("DB(%s) query error near: %s", sagent_id, query);
                snprintf(output, OS_MAXSTR + 1, "err Invalid DB query syntax, near '%.32s'", query);
                result = -1;
            } else {
                sql = next;

                if (data = wdb_exec(wdb->db, sql), data) {
                    out = cJSON_PrintUnformatted(data);
                    snprintf(output, OS_MAXSTR + 1, "ok %s", out);
                    free(out);
                    cJSON_Delete(data);
                } else {
                    mdebug1("DB(%s) Cannot execute SQL query.", sagent_id);
                    mdebug2("DB(%s) SQL query: %s", sagent_id, sql);
                    snprintf(output, OS_MAXSTR + 1, "err Cannot execute SQL query");
                    result = -1;
                }
            }
        } else if (strcmp(query, "remove") == 0) {
            wdb_leave(wdb);
            snprintf(output, OS_MAXSTR + 1, "ok");
            result = 0;

            w_mutex_lock(&pool_mutex);

            if (wdb_close(wdb, FALSE) < 0) {
                mdebug1("DB(%s) Cannot close database.", sagent_id);
                snprintf(output, OS_MAXSTR + 1, "err Cannot close database");
                result = -1;
            }

            if (wdb_remove_database(sagent_id) < 0) {
                snprintf(output, OS_MAXSTR + 1, "err Cannot remove database");
                result = -1;
            }

            w_mutex_unlock(&pool_mutex);
            return result;
        } else if (strcmp(query, "begin") == 0) {
            if (wdb_begin2(wdb) < 0) {
                mdebug1("DB(%s) Cannot begin transaction.", sagent_id);
                snprintf(output, OS_MAXSTR + 1, "err Cannot begin transaction");
                result = -1;
            } else {
                snprintf(output, OS_MAXSTR + 1, "ok");
            }
        } else if (strcmp(query, "commit") == 0) {
            if (wdb_commit2(wdb) < 0) {
                mdebug1("DB(%s) Cannot end transaction.", sagent_id);
                snprintf(output, OS_MAXSTR + 1, "err Cannot end transaction");
                result = -1;
            } else {
                snprintf(output, OS_MAXSTR + 1, "ok");
            }
        } else if (strcmp(query, "close") == 0) {
            wdb_leave(wdb);
            w_mutex_lock(&pool_mutex);

            if (wdb_close(wdb, TRUE) < 0) {
                mdebug1("DB(%s) Cannot close database.", sagent_id);
                snprintf(output, OS_MAXSTR + 1, "err Cannot close database");
                result = -1;
            } else {
                snprintf(output, OS_MAXSTR + 1, "ok");
                result = 0;
            }

            w_mutex_unlock(&pool_mutex);
            return result;
        } else {
            mdebug1("DB(%s) Invalid DB query syntax.", sagent_id);
            mdebug2("DB(%s) query error near: %s", sagent_id, query);
            snprintf(output, OS_MAXSTR + 1, "err Invalid DB query syntax, near '%.32s'", query);
            result = -1;
        }
        wdb_leave(wdb);
        return result;
    } else if (strcmp(actor, "wazuhdb") == 0) {
        query = next;

        if (next = wstr_chr(query, ' '), !next) {
            mdebug1("Invalid DB query syntax.");
            mdebug2("DB query error near: %s", query);
            snprintf(output, OS_MAXSTR + 1, "err Invalid DB query syntax, near '%.32s'", query);
            return -1;
        }
        *next++ = '\0';

        if(strcmp(query, "remove") == 0) {
            data = wdb_remove_multiple_agents(next);
            out = cJSON_PrintUnformatted(data);
            snprintf(output, OS_MAXSTR + 1, "ok %s", out);
            os_free(out);
            cJSON_Delete(data);
        } else {
            mdebug1("Invalid DB query syntax.");
            mdebug2("DB query error near: %s", query);
            snprintf(output, OS_MAXSTR + 1, "err No agents id provided");
            return -1;
        }
        return result;
    } else {
        mdebug1("DB(%s) Invalid DB query actor: %s", sagent_id, actor);
        snprintf(output, OS_MAXSTR + 1, "err Invalid DB query actor: '%.32s'", actor);
        return -1;
    }
}

int wdb_parse_syscheck(wdb_t * wdb, char * input, char * output) {
    char * curr;
    char * next;
    char * checksum;
    char buffer[OS_MAXSTR - WDB_RESPONSE_BEGIN_SIZE];
    int ftype;
    int result;
    long ts;

    if (next = wstr_chr(input, ' '), !next) {
        mdebug2("DB(%s) Invalid FIM query syntax: %s", wdb->agent_id, input);
        snprintf(output, OS_MAXSTR + 1, "err Invalid FIM query syntax, near '%.32s'", input);
        return -1;
    }

    curr = input;
    *next++ = '\0';

    if (strcmp(curr, "scan_info_get") == 0) {
        if (result = wdb_scan_info_get(wdb, "fim", next, &ts), result < 0) {
            mdebug1("DB(%s) Cannot get FIM scan info.", wdb->agent_id);
            snprintf(output, OS_MAXSTR + 1, "err Cannot get fim scan info.");
        } else {
            snprintf(output, OS_MAXSTR + 1, "ok %ld", ts);
        }

        return result;
    } else if (strcmp(curr, "updatedate") == 0) {
        if (result = wdb_fim_update_date_entry(wdb, next), result < 0) {
            mdebug1("DB(%s) Cannot update fim date field.", wdb->agent_id);
            snprintf(output, OS_MAXSTR + 1, "err Cannot update fim date field.");
        } else {
            snprintf(output, OS_MAXSTR + 1, "ok");
        }

        return result;
    } else if (strcmp(curr, "cleandb") == 0) {
        if (result = wdb_fim_clean_old_entries(wdb), result < 0) {
            mdebug1("DB(%s) Cannot clean fim database.", wdb->agent_id);
            snprintf(output, OS_MAXSTR + 1, "err Cannot clean fim database.");
        } else {
            snprintf(output, OS_MAXSTR + 1, "ok");
        }

        return result;
    } else if (strcmp(curr, "scan_info_update") == 0) {
        curr = next;

        if (next = wstr_chr(curr, ' '), !next) {
            mdebug1("DB(%s) Invalid scan_info fim query syntax.", wdb->agent_id);
            snprintf(output, OS_MAXSTR + 1, "err Invalid Syscheck query syntax, near '%.32s'", curr);
            return -1;
        }

        *next++ = '\0';
        ts = atol(next);
        if (result = wdb_scan_info_update(wdb, "fim", curr, ts), result < 0) {
            mdebug1("DB(%s) Cannot save fim control message.", wdb->agent_id);
            snprintf(output, OS_MAXSTR + 1, "err Cannot save fim control message");
        } else {
            snprintf(output, OS_MAXSTR + 1, "ok");
        }

        return result;
    } else if (strcmp(curr, "control") == 0) {
        if (result = wdb_scan_info_fim_checks_control(wdb, next), result < 0) {
            mdebug1("DB(%s) Cannot save fim check_control message.", wdb->agent_id);
            snprintf(output, OS_MAXSTR + 1, "err Cannot save fim control message");
        } else {
            snprintf(output, OS_MAXSTR + 1, "ok");
        }

        return result;
    } else if (strcmp(curr, "load") == 0) {
        if (result = wdb_syscheck_load(wdb, next, buffer, sizeof(buffer)), result < 0) {
            mdebug1("DB(%s) Cannot load FIM.", wdb->agent_id);
            snprintf(output, OS_MAXSTR + 1, "err Cannot load Syscheck");
        } else {
            snprintf(output, OS_MAXSTR + 1, "ok %s", buffer);
        }

        return result;
    } else if (strcmp(curr, "delete") == 0) {
        if (result = wdb_fim_delete(wdb, next), result < 0) {
            mdebug1("DB(%s) Cannot delete FIM entry.", wdb->agent_id);
            snprintf(output, OS_MAXSTR + 1, "err Cannot delete Syscheck");
        } else {
            snprintf(output, OS_MAXSTR + 1, "ok");
        }

        return result;
    } else if (strcmp(curr, "save") == 0) {
        curr = next;

        if (next = wstr_chr(curr, ' '), !next) {
            mdebug1("DB(%s) Invalid FIM query syntax.", wdb->agent_id);
            mdebug2("DB(%s) FIM query: %s", wdb->agent_id, curr);
            snprintf(output, OS_MAXSTR + 1, "err Invalid Syscheck query syntax, near '%.32s'", curr);
            return -1;
        }

        *next++ = '\0';

        if (strcmp(curr, "file") == 0) {
            ftype = WDB_FILE_TYPE_FILE;
        } else if (strcmp(curr, "registry") == 0) {
            ftype = WDB_FILE_TYPE_REGISTRY;
        } else {
            mdebug1("DB(%s) Invalid FIM query syntax.", wdb->agent_id);
            mdebug2("DB(%s) FIM query: %s", wdb->agent_id, curr);
            snprintf(output, OS_MAXSTR + 1, "err Invalid Syscheck query syntax, near '%.32s'", curr);
            return -1;
        }

        checksum = next;

        if (next = wstr_chr(checksum, ' '), !next) {
            mdebug1("DB(%s) Invalid FIM query syntax.", wdb->agent_id);
            mdebug2("FIM query: %s", checksum);
            snprintf(output, OS_MAXSTR + 1, "err Invalid Syscheck query syntax, near '%.32s'", checksum);
            return -1;
        }

        *next++ = '\0';

        if (result = wdb_syscheck_save(wdb, ftype, checksum, next), result < 0) {
            mdebug1("DB(%s) Cannot save FIM.", wdb->agent_id);
            snprintf(output, OS_MAXSTR + 1, "err Cannot save Syscheck");
        } else {
            snprintf(output, OS_MAXSTR + 1, "ok");
        }

        return result;
    } else if (strcmp(curr, "save2") == 0) {
        if (wdb_syscheck_save2(wdb, next) == -1) {
            mdebug1("DB(%s) Cannot save FIM.", wdb->agent_id);
            snprintf(output, OS_MAXSTR + 1, "err Cannot save Syscheck");
            return -1;
        }

        snprintf(output, OS_MAXSTR + 1, "ok");
        return 0;
    } else if (strcmp(curr, "range_checksum") == 0) {
        switch (wdbi_query_checksum_range(wdb, WDB_FIM, next)) {
        case -1:
            mdebug1("DB(%s) Cannot query FIM range checksum.", wdb->agent_id);
            snprintf(output, OS_MAXSTR + 1, "err Cannot perform range checksum");
            return -1;

        case 0:
            snprintf(output, OS_MAXSTR + 1, "ok no_data");
            break;

        case 1:
            snprintf(output, OS_MAXSTR + 1, "ok checksum_fail");
            break;

        default:
            snprintf(output, OS_MAXSTR + 1, "ok ");
        }

        return 0;
    } else {
        mdebug1("DB(%s) Invalid FIM query syntax.", wdb->agent_id);
        mdebug2("DB query error near: %s", curr);
        snprintf(output, OS_MAXSTR + 1, "err Invalid Syscheck query syntax, near '%.32s'", curr);
        return -1;
    }
}

int wdb_parse_sca(wdb_t * wdb, char * input, char * output) {
    char * curr;
    char * next;
    char * result_check; // Pass, failed
    char * status_check;
    char * reason_check;
    int result;

    if (next = strchr(input, ' '), !next) {
        mdebug1("Invalid Security Configuration Assessment query syntax.");
        mdebug2("Security Configuration Assessment query: %s", input);
        snprintf(output, OS_MAXSTR + 1, "err Invalid Security Configuration Assessment query syntax, near '%.32s'", input);
        return -1;
    }

    curr = input;
    *next++ = '\0';

    if (strcmp(curr, "query") == 0) {

        int pm_id;
        char result_found[OS_MAXSTR - WDB_RESPONSE_BEGIN_SIZE] = {0};

        curr = next;
        pm_id = strtol(curr,NULL,10);

        result = wdb_sca_find(wdb, pm_id, result_found);

        switch (result) {
            case 0:
                snprintf(output, OS_MAXSTR + 1, "ok not found");
                break;
            case 1:
                snprintf(output, OS_MAXSTR + 1, "ok found %s",result_found);
                break;
            default:
                mdebug1("Cannot query Security Configuration Assessment.");
                snprintf(output, OS_MAXSTR + 1, "err Cannot query Security Configuration Assessment");
        }

        return result;
    } else if (strcmp(curr, "update") == 0) {

        int pm_id;
        int scan_id;

        curr = next;
        pm_id = strtol(curr,NULL,10);

        if (next = strchr(curr, '|'), !next) {
            mdebug1("Invalid Security Configuration Assessment query syntax.");
            mdebug2("Security Configuration Assessment query: %s", curr);
            snprintf(output, OS_MAXSTR + 1, "err Invalid Security Configuration Assessment query syntax, near '%.32s'", curr);
            return -1;
        }

        *next++ = '\0';
        result_check = next;

        curr = next;
        if (next = strchr(curr, '|'), !next) {
            mdebug1("Invalid Security Configuration Assessment query syntax.");
            mdebug2("Security Configuration Assessment query: %s", curr);
            snprintf(output, OS_MAXSTR + 1, "err Invalid Security Configuration Assessment query syntax, near '%.32s'", curr);
            return -1;
        }

        *next++ = '\0';
        status_check = next;

        curr = next;
        if (next = strchr(curr, '|'), !next) {
            mdebug1("Invalid Security Configuration Assessment query syntax.");
            mdebug2("Security Configuration Assessment query: %s", curr);
            snprintf(output, OS_MAXSTR + 1, "err Invalid Security Configuration Assessment query syntax, near '%.32s'", curr);
            return -1;
        }

        *next++ = '\0';
        reason_check = next;

        curr = next;
        if (next = strchr(curr, '|'), !next) {
            mdebug1("Invalid Security Configuration Assessment query syntax.");
            mdebug2("Security Configuration Assessment query: %s", curr);
            snprintf(output, OS_MAXSTR + 1, "err Invalid Security Configuration Assessment query syntax, near '%.32s'", curr);
            return -1;
        }

        *next++ = '\0';
        curr = next;
        if (!strncmp(curr, "NULL", 4))
            scan_id = -1;
        else
            scan_id = strtol(curr,NULL,10);

        if (result = wdb_sca_update(wdb, result_check, pm_id, scan_id, status_check, reason_check), result < 0) {
            mdebug1("Cannot update Security Configuration Assessment information.");
            snprintf(output, OS_MAXSTR + 1, "err Cannot update Security Configuration Assessment information.");
        } else {
            snprintf(output, OS_MAXSTR + 1, "ok");
        }

        return result;
    } else if (strcmp(curr, "insert") == 0) {

        curr = next;
        cJSON *event;
        const char *jsonErrPtr;
        if (event = cJSON_ParseWithOpts(curr, &jsonErrPtr, 0), !event)
        {
            mdebug1("Invalid Security Configuration Assessment query syntax. JSON object not found or invalid");
            snprintf(output, OS_MAXSTR + 1, "err Invalid Security Configuration Assessment query syntax, near '%.32s'", curr);
            return -1;
        }

        cJSON *id = NULL;
        cJSON *scan_id = NULL;
        cJSON *title = NULL;
        cJSON *description = NULL;
        cJSON *rationale = NULL;
        cJSON *remediation = NULL;
        cJSON *file = NULL;
        cJSON *directory = NULL;
        cJSON *process = NULL;
        cJSON *registry = NULL;
        cJSON *command = NULL;
        cJSON *reference = NULL;
        cJSON *result_check = NULL;
        cJSON *policy_id = NULL;
        cJSON *check = NULL;
        cJSON *status = NULL;
        cJSON *reason = NULL;

        if( scan_id = cJSON_GetObjectItem(event, "id"), !scan_id) {
            mdebug1("Invalid Security Configuration Assessment query syntax. JSON object not found or invalid");
            snprintf(output, OS_MAXSTR + 1, "err Invalid Security Configuration Assessment query syntax, near '%.32s'", curr);
            return -1;
        }

        if( !scan_id->valueint ) {
            mdebug1("Malformed JSON: field 'id' must be a number");
            snprintf(output, OS_MAXSTR + 1, "err Invalid Security Configuration Assessment query syntax, near '%.32s'", curr);
            return -1;
        }

        if( policy_id = cJSON_GetObjectItem(event, "policy_id"), !policy_id) {
            mdebug1("Malformed JSON: field 'policy_id' not found");
            snprintf(output, OS_MAXSTR + 1, "err Invalid Security Configuration Assessment query syntax, near '%.32s'", curr);
            return -1;
        }

        if( !policy_id->valuestring ) {
            mdebug1("Malformed JSON: field 'policy_id' must be a string");
            snprintf(output, OS_MAXSTR + 1, "err Invalid Security Configuration Assessment query syntax, near '%.32s'", curr);
            return -1;
        }

        if( check = cJSON_GetObjectItem(event, "check"),!check) {
            mdebug1("Malformed JSON: field 'check' not found");
            return -1;

        } else {

            if( id = cJSON_GetObjectItem(check, "id"), !id) {
                mdebug1("Malformed JSON: field 'id' not found");
                return -1;
            }

            if( !id->valueint ) {
                mdebug1("Malformed JSON: field 'id' must be a string");
                return -1;
            }

            if( title = cJSON_GetObjectItem(check, "title"), !title) {
                mdebug1("Malformed JSON: field 'title' not found");
                return -1;
            }

            if( !title->valuestring ) {
                mdebug1("Malformed JSON: field 'title' must be a string");
                return -1;
            }

            description = cJSON_GetObjectItem(check, "description");

            if( description && !description->valuestring ) {
                mdebug1("Malformed JSON: field 'description' must be a string");
                return -1;
            }

            rationale = cJSON_GetObjectItem(check, "rationale");

            if( rationale && !rationale->valuestring ) {
                mdebug1("Malformed JSON: field 'rationale' must be a string");
                return -1;
            }

            remediation = cJSON_GetObjectItem(check, "remediation");
            if( remediation && !remediation->valuestring ) {
                mdebug1("Malformed JSON: field 'remediation' must be a string");
                return -1;
            }

            reference = cJSON_GetObjectItem(check, "references");

            if( reference && !reference->valuestring ) {
                mdebug1("Malformed JSON: field 'reference' must be a string");
                return -1;
            }

            file = cJSON_GetObjectItem(check, "file");
            if( file && !file->valuestring ) {
                mdebug1("Malformed JSON: field 'file' must be a string");
                return -1;
            }

            directory = cJSON_GetObjectItem(check, "directory");
            if( directory && !directory->valuestring ) {
                mdebug1("Malformed JSON: field 'directory' must be a string");
                return -1;
            }

            process = cJSON_GetObjectItem(check, "process");
            if( process && !process->valuestring ) {
                mdebug1("Malformed JSON: field 'process' must be a string");
                return -1;
            }

            registry = cJSON_GetObjectItem(check, "registry");
            if( registry && !registry->valuestring ) {
                mdebug1("Malformed JSON: field 'registry' must be a string");
                return -1;
            }

            command = cJSON_GetObjectItem(check, "command");
            if( command && !command->valuestring ) {
                mdebug1("Malformed JSON: field 'command' must be a string");
                return -1;
            }

            if ( status = cJSON_GetObjectItem(check, "status"), status) {
                if ( reason = cJSON_GetObjectItem(check, "reason"), !reason) {
                    merror("Malformed JSON: field 'reason' not found");
                    return -1;
                }

                if( !status->valuestring ) {
                    merror("Malformed JSON: field 'status' must be a string");
                    return -1;
                }

                if( !reason->valuestring ) {
                    merror("Malformed JSON: field 'reason' must be a string");
                    return -1;
                }
            }

            if( result_check = cJSON_GetObjectItem(check, "result"), !result_check) {
                if (!status){
                    merror("Malformed JSON: field 'result' not found");
                    return -1;
                }
            } else {
                if(!result_check->valuestring ) {
                    mdebug1("Malformed JSON: field 'result' must be a string");
                    return -1;
                }
            }
        }


        if (result = wdb_sca_save(wdb,id->valueint,scan_id->valueint,title->valuestring,description ? description->valuestring : NULL,rationale ? rationale->valuestring : NULL,remediation ? remediation->valuestring : NULL,file ? file->valuestring : NULL,directory ? directory->valuestring : NULL,process ? process->valuestring : NULL,registry ? registry->valuestring : NULL,reference ? reference->valuestring : NULL ,result_check ? result_check->valuestring : "",policy_id->valuestring,command ? command->valuestring : NULL,status ? status->valuestring : NULL,reason ? reason->valuestring : NULL), result < 0) {
            mdebug1("Cannot save Security Configuration Assessment information.");
            snprintf(output, OS_MAXSTR + 1, "err Cannot save Security Configuration Assessment information.");
        } else {
            snprintf(output, OS_MAXSTR + 1, "ok");
        }

        cJSON_Delete(event);

        return result;
    } else if (strcmp(curr, "delete_policy") == 0) {

        char *policy_id;

        curr = next;
        policy_id = curr;

        if (result = wdb_sca_policy_delete(wdb,policy_id), result < 0) {
            mdebug1("Cannot delete Security Configuration Assessment information.");
            snprintf(output, OS_MAXSTR + 1, "err Cannot delete Security Configuration Assessment information.");
        } else {
            snprintf(output, OS_MAXSTR + 1, "ok");
        }

        return result;
    } else if (strcmp(curr, "delete_check_distinct") == 0) {

        char *policy_id;
        int scan_id;

        curr = next;
        policy_id = curr;

        if (next = strchr(curr, '|'), !next) {
            mdebug1("Invalid Security Configuration Assessment query syntax.");
            mdebug2("Security Configuration Assessment query: %s", curr);
            snprintf(output, OS_MAXSTR + 1, "err Invalid Security Configuration Assessment query syntax, near '%.32s'", curr);
            return -1;
        }

        *next++ = '\0';
        curr = next;
        if (!strncmp(curr, "NULL", 4))
            scan_id = -1;
        else
            scan_id = strtol(curr,NULL,10);

        if (result = wdb_sca_check_delete_distinct(wdb,policy_id,scan_id), result < 0) {
            mdebug1("Cannot delete Security Configuration Assessment checks.");
            snprintf(output, OS_MAXSTR + 1, "err Cannot delete Security Configuration Assessment checks.");
        } else {
            snprintf(output, OS_MAXSTR + 1, "ok");
            wdb_sca_check_compliances_delete(wdb);
            wdb_sca_check_rules_delete(wdb);
        }

        return result;

    } else if (strcmp(curr, "delete_check") == 0) {

        char *policy_id;

        curr = next;
        policy_id = curr;

        if (result = wdb_sca_check_delete(wdb,policy_id), result < 0) {
            mdebug1("Cannot delete Security Configuration Assessment information.");
            snprintf(output, OS_MAXSTR + 1, "err Cannot delete Security Configuration Assessment check information.");
        } else {
            snprintf(output, OS_MAXSTR + 1, "ok");
            wdb_sca_check_compliances_delete(wdb);
            wdb_sca_check_rules_delete(wdb);
        }

        return result;
    } else if (strcmp(curr, "query_results") == 0) {

        char * policy_id;
        char result_found[OS_MAXSTR - WDB_RESPONSE_BEGIN_SIZE] = {0};

        curr = next;
        policy_id = curr;

        result = wdb_sca_checks_get_result(wdb, policy_id, result_found);

        switch (result) {
            case 0:
                snprintf(output, OS_MAXSTR + 1, "ok not found");
                break;
            case 1:
                snprintf(output, OS_MAXSTR + 1, "ok found %s",result_found);
                break;
            default:
                mdebug1("Cannot query Security Configuration Assessment.");
                snprintf(output, OS_MAXSTR + 1, "err Cannot query Security Configuration Assessment global");
        }

        return result;
    } else if (strcmp(curr, "query_scan") == 0) {

        char *policy_id;
        char result_found[OS_MAXSTR - WDB_RESPONSE_BEGIN_SIZE] = {0};

        curr = next;
        policy_id = curr;

        result = wdb_sca_scan_find(wdb, policy_id, result_found);

        switch (result) {
            case 0:
                snprintf(output, OS_MAXSTR + 1, "ok not found");
                break;
            case 1:
                snprintf(output, OS_MAXSTR + 1, "ok found %s",result_found);
                break;
            default:
                mdebug1("Cannot query Security Configuration Assessment.");
                snprintf(output, OS_MAXSTR + 1, "err Cannot query Security Configuration Assessment scan");
        }

        return result;
    } else if (strcmp(curr, "query_policies") == 0) {

        char result_found[OS_MAXSTR - WDB_RESPONSE_BEGIN_SIZE] = {0};

        result = wdb_sca_policy_get_id(wdb, result_found);

        switch (result) {
            case 0:
                snprintf(output, OS_MAXSTR + 1, "ok not found");
                break;
            case 1:
                snprintf(output, OS_MAXSTR + 1, "ok found %s",result_found);
                break;
            default:
                mdebug1("Cannot query Security Configuration Assessment.");
                snprintf(output, OS_MAXSTR + 1, "err Cannot query Security Configuration Assessment scan");
        }

        return result;
    } else if (strcmp(curr, "query_policy") == 0) {

        char *policy;
        char result_found[OS_MAXSTR - WDB_RESPONSE_BEGIN_SIZE] = {0};

        curr = next;
        policy = curr;

        result = wdb_sca_policy_find(wdb, policy, result_found);

        switch (result) {
            case 0:
                snprintf(output, OS_MAXSTR + 1, "ok not found");
                break;
            case 1:
                snprintf(output, OS_MAXSTR + 1, "ok found %s",result_found);
                break;
            default:
                mdebug1("Cannot query Security Configuration Assessment.");
                snprintf(output, OS_MAXSTR + 1, "err Cannot query policy scan");
        }

        return result;
    } else if (strcmp(curr, "query_policy_sha256") == 0) {

        char *policy;
        char result_found[OS_MAXSTR - WDB_RESPONSE_BEGIN_SIZE] = {0};

        curr = next;
        policy = curr;

        result = wdb_sca_policy_sha256(wdb, policy, result_found);
        switch (result) {
            case 0:
                snprintf(output, OS_MAXSTR + 1, "ok not found");
                break;
            case 1:
                snprintf(output, OS_MAXSTR + 1, "ok found %s", result_found);
                break;
            default:
                mdebug1("Cannot query Security Configuration Assessment.");
                snprintf(output, OS_MAXSTR + 1, "err Cannot query policy scan");
        }

        return result;
    } else if (strcmp(curr, "insert_policy") == 0) {

        char *name;
        char *file;
        char *id;
        char *description;
        char *references;
        char *hash_file;

        curr = next;
        if (next = strchr(curr, '|'), !next) {
            mdebug1("Invalid Security Configuration Assessment query syntax.");
            mdebug2("Security Configuration Assessment query: %s", curr);
            snprintf(output, OS_MAXSTR + 1, "err Invalid Security Configuration Assessment query syntax, near '%.32s'", curr);
            return -1;
        }

        name = curr;
        *next++ = '\0';

        curr = next;
        if (next = strchr(curr, '|'), !next) {
            mdebug1("Invalid Security Configuration Assessment query syntax.");
            mdebug2("Security Configuration Assessment query: %s", curr);
            snprintf(output, OS_MAXSTR + 1, "err Invalid Security Configuration Assessment query syntax, near '%.32s'", curr);
            return -1;
        }

        file = curr;
        *next++ = '\0';

        curr = next;
        if (next = strchr(curr, '|'), !next) {
            mdebug1("Invalid Security Configuration Assessment query syntax.");
            mdebug2("Security Configuration Assessment query: %s", curr);
            snprintf(output, OS_MAXSTR + 1, "err Invalid Security Configuration Assessment query syntax, near '%.32s'", curr);
            return -1;
        }

        id = curr;
        *next++ = '\0';

        curr = next;
        if (next = strchr(curr, '|'), !next) {
            mdebug1("Invalid Security Configuration Assessment query syntax.");
            mdebug2("Security Configuration Assessment query: %s", curr);
            snprintf(output, OS_MAXSTR + 1, "err Invalid Security Configuration Assessment query syntax, near '%.32s'", curr);
            return -1;
        }

        description = curr;
        *next++ = '\0';

        curr = next;
        if (next = strchr(curr, '|'), !next) {
            mdebug1("Invalid Security Configuration Assessment query syntax.");
            mdebug2("Security Configuration Assessment query: %s", curr);
            snprintf(output, OS_MAXSTR + 1, "err Invalid Security Configuration Assessment query syntax, near '%.32s'", curr);
            return -1;
        }

        references = curr;
        *next++ = '\0';

        hash_file = next;
        if (result = wdb_sca_policy_info_save(wdb,name,file,id,description,references,hash_file), result < 0) {
            mdebug1("Cannot save Security Configuration Assessment information.");
            snprintf(output, OS_MAXSTR + 1, "err Cannot save Security Configuration Assessment global information.");
        } else {
            snprintf(output, OS_MAXSTR + 1, "ok");
        }

        return result;

    } else if (strcmp(curr, "insert_rules") == 0){

        int id_check;
        char *type;
        char *rule;

         curr = next;

         if (next = strchr(curr, '|'), !next) {
            mdebug1("Invalid Security Configuration Assessment query syntax.");
            mdebug2("Security Configuration Assessment query: %s", curr);
            snprintf(output, OS_MAXSTR + 1, "err Invalid Security Configuration Assessment query syntax, near '%.32s'", curr);
            return -1;
        }

         id_check = strtol(curr,NULL,10);
        *next++ = '\0';

         curr = next;
        if (next = strchr(curr, '|'), !next) {
            mdebug1("Invalid Security Configuration Assessment query syntax.");
            mdebug2("Security Configuration Assessment query: %s", curr);
            snprintf(output, OS_MAXSTR + 1, "err Invalid configuration assessment query syntax, near '%.32s'", curr);
            return -1;
        }

         type = curr;
        *next++ = '\0';

         rule = next;
        if (result = wdb_sca_rules_save(wdb,id_check,type,rule), result < 0) {
            mdebug1("Cannot save configuration assessment information.");
            snprintf(output, OS_MAXSTR + 1, "err Cannot save configuration assessment global information.");
        } else {
            snprintf(output, OS_MAXSTR + 1, "ok");
        }

         return result;

    } else if (strcmp(curr, "insert_compliance") == 0) {

        int id_check;
        char *key;
        char *value;

        curr = next;

        if (next = strchr(curr, '|'), !next) {
            mdebug1("Invalid Security Configuration Assessment query syntax.");
            mdebug2("Security Configuration Assessment query: %s", curr);
            snprintf(output, OS_MAXSTR + 1, "err Invalid Security Configuration Assessment query syntax, near '%.32s'", curr);
            return -1;
        }

        id_check = strtol(curr,NULL,10);
        *next++ = '\0';

        curr = next;
        if (next = strchr(curr, '|'), !next) {
            mdebug1("Invalid Security Configuration Assessment query syntax.");
            mdebug2("Security Configuration Assessment query: %s", curr);
            snprintf(output, OS_MAXSTR + 1, "err Invalid configuration assessment query syntax, near '%.32s'", curr);
            return -1;
        }

        key = curr;
        *next++ = '\0';

        value = next;
        if (result = wdb_sca_compliance_save(wdb,id_check,key,value), result < 0) {
            mdebug1("Cannot save configuration assessment information.");
            snprintf(output, OS_MAXSTR + 1, "err Cannot save configuration assessment global information.");
        } else {
            snprintf(output, OS_MAXSTR + 1, "ok");
        }

        return result;
    } else if (strcmp(curr, "insert_scan_info") == 0) {

        curr = next;

        int pm_start_scan;
        int pm_end_scan;
        int scan_id;
        char * policy_id;
        int pass;
        int fail;
        int invalid;
        int total_checks;
        int score;
        char *hash;

        if (next = strchr(curr, '|'), !next) {
            mdebug1("Invalid configuration assessment query syntax.");
            mdebug2("configuration assessment query: %s", curr);
            snprintf(output, OS_MAXSTR + 1, "err Invalid configuration assessment query syntax, near '%.32s'", curr);
            return -1;
        }

        if (!strncmp(curr, "NULL", 4))
            pm_start_scan = -1;
        else
            pm_start_scan = strtol(curr,NULL,10);

        *next++ = '\0';
        curr = next;

        if (next = strchr(curr, '|'), !next) {
            mdebug1("Invalid configuration assessment query syntax.");
            mdebug2("configuration assessment query: %s", curr);
            snprintf(output, OS_MAXSTR + 1, "err Invalid configuration assessment query syntax, near '%.32s'", curr);
            return -1;
        }

        if (!strncmp(curr, "NULL", 4))
            pm_end_scan = -1;
        else
            pm_end_scan = strtol(curr,NULL,10);

        *next++ = '\0';
        curr = next;

        if (next = strchr(curr, '|'), !next) {
            mdebug1("Invalid configuration assessment query syntax.");
            mdebug2("configuration assessment query: %s", curr);
            snprintf(output, OS_MAXSTR + 1, "err Invalid configuration assessment query syntax, near '%.32s'", curr);
            return -1;
        }

        if (!strncmp(curr, "NULL", 4))
            scan_id = -1;
        else
            scan_id = strtol(curr,NULL,10);

        *next++ = '\0';
        curr = next;

        if (next = strchr(curr, '|'), !next) {
            mdebug1("Invalid configuration assessment query syntax.");
            mdebug2("configuration assessment query: %s", curr);
            snprintf(output, OS_MAXSTR + 1, "err Invalid configuration assessment query syntax, near '%.32s'", curr);
            return -1;
        }

        policy_id = curr;
        *next++ = '\0';

        curr = next;
        if (next = strchr(curr, '|'), !next) {
            mdebug1("Invalid configuration assessment query syntax.");
            mdebug2("configuration assessment query: %s", curr);
            snprintf(output, OS_MAXSTR + 1, "err Invalid configuration assessment query syntax, near '%.32s'", curr);
            return -1;
        }

        if (!strncmp(curr, "NULL", 4))
            pass = -1;
        else
            pass = strtol(curr,NULL,10);

        *next++ = '\0';
        curr = next;

        if (next = strchr(curr, '|'), !next) {
            mdebug1("Invalid configuration assessment query syntax.");
            mdebug2("configuration assessment query: %s", curr);
            snprintf(output, OS_MAXSTR + 1, "err Invalid configuration assessment query syntax, near '%.32s'", curr);
            return -1;
        }

        if (!strncmp(curr, "NULL", 4))
            fail = -1;
        else
            fail = strtol(curr,NULL,10);

        *next++ = '\0';
        curr = next;

        if (next = strchr(curr, '|'), !next) {
            mdebug1("Invalid configuration assessment query syntax.");
            mdebug2("configuration assessment query: %s", curr);
            snprintf(output, OS_MAXSTR + 1, "err Invalid configuration assessment query syntax, near '%.32s'", curr);
            return -1;
        }

        if (!strncmp(curr, "NULL", 4))
            invalid = -1;
        else
            invalid = strtol(curr,NULL,10);

        *next++ = '\0';
        curr = next;

        if (next = strchr(curr, '|'), !next) {
            mdebug1("Invalid configuration assessment query syntax.");
            mdebug2("configuration assessment query: %s", curr);
            snprintf(output, OS_MAXSTR + 1, "err Invalid configuration assessment query syntax, near '%.32s'", curr);
            return -1;
        }

        if (!strncmp(curr, "NULL", 4))
            total_checks = -1;
        else
            total_checks = strtol(curr,NULL,10);

        *next++ = '\0';
        curr = next;

        if (next = strchr(curr, '|'), !next) {
            mdebug1("Invalid configuration assessment query syntax.");
            mdebug2("configuration assessment query: %s", curr);
            snprintf(output, OS_MAXSTR + 1, "err Invalid configuration assessment query syntax, near '%.32s'", curr);
            return -1;
        }

        if (!strncmp(curr, "NULL", 4))
            score = -1;
        else
            score = strtol(curr,NULL,10);

        *next++ = '\0';

        hash = next;
        if (result = wdb_sca_scan_info_save(wdb,pm_start_scan,pm_end_scan,scan_id,policy_id,pass,fail,invalid,total_checks,score,hash), result < 0) {
            mdebug1("Cannot save configuration assessment information.");
            snprintf(output, OS_MAXSTR + 1, "err Cannot save configuration assessment information.");
        } else {
            snprintf(output, OS_MAXSTR + 1, "ok");
        }

        return result;
    } else if (strcmp(curr, "update_scan_info") == 0) {
        curr = next;

        char *module;
        int pm_end_scan;


        if (next = strchr(curr, '|'), !next) {
            mdebug1("Invalid configuration assessment query syntax.");
            mdebug2("configuration assessment query: %s", curr);
            snprintf(output, OS_MAXSTR + 1, "err Invalid configuration assessment query syntax, near '%.32s'", curr);
            return -1;
        }

        module = curr;
        *next++ = '\0';

        if (!strcmp(module, "NULL"))
            module = NULL;

        *next++ = '\0';
        curr = next;

        if (!strncmp(curr, "NULL", 4))
            pm_end_scan = -1;
        else
            pm_end_scan = strtol(curr,NULL,10);

        if (result = wdb_sca_scan_info_update(wdb, module,pm_end_scan), result < 0) {
            mdebug1("Cannot save configuration assessment information.");
            snprintf(output, OS_MAXSTR + 1, "err Cannot save configuration assessment information.");
        } else {
            snprintf(output, OS_MAXSTR + 1, "ok");
        }

        return result;
    } else if (strcmp(curr, "update_scan_info_start") == 0) {

        char *policy_id;
        int pm_start_scan;
        int pm_end_scan;
        int scan_id;
        int pass;
        int fail;
        int invalid;
        int total_checks;
        int score;
        char *hash;

        curr = next;
        if (next = strchr(curr, '|'), !next) {
            mdebug1("Invalid configuration assessment query syntax.");
            mdebug2("configuration assessment query: %s", curr);
            snprintf(output, OS_MAXSTR + 1, "err Invalid configuration assessment query syntax, near '%.32s'", curr);
            return -1;
        }

        policy_id = curr;

        *next++ = '\0';
        curr = next;

        if (next = strchr(curr, '|'), !next) {
            mdebug1("Invalid configuration assessment query syntax.");
            mdebug2("configuration assessment query: %s", curr);
            snprintf(output, OS_MAXSTR + 1, "err Invalid configuration assessment query syntax, near '%.32s'", curr);
            return -1;
        }

        if (!strcmp(policy_id, "NULL"))
            policy_id = NULL;

        *next++ = '\0';
        curr = next;

        if (!strncmp(curr, "NULL", 4))
            pm_start_scan = -1;
        else
            pm_start_scan = strtol(curr,NULL,10);

        curr = next;
        if (next = strchr(curr, '|'), !next) {
            mdebug1("Invalid configuration assessment query syntax.");
            mdebug2("configuration assessment query: %s", curr);
            snprintf(output, OS_MAXSTR + 1, "err Invalid configuration assessment query syntax, near '%.32s'", curr);
            return -1;
        }

        if (!strncmp(curr, "NULL", 4))
            pm_end_scan = -1;
        else
            pm_end_scan = strtol(curr,NULL,10);

        *next++ = '\0';
        curr = next;

        if (next = strchr(curr, '|'), !next) {
            mdebug1("Invalid configuration assessment query syntax.");
            mdebug2("configuration assessment query: %s", curr);
            snprintf(output, OS_MAXSTR + 1, "err Invalid configuration assessment query syntax, near '%.32s'", curr);
            return -1;
        }

        if (!strncmp(curr, "NULL", 4))
            scan_id = -1;
        else
            scan_id = strtol(curr,NULL,10);

        *next++ = '\0';
        curr = next;

        if (next = strchr(curr, '|'), !next) {
            mdebug1("Invalid configuration assessment query syntax.");
            mdebug2("configuration assessment query: %s", curr);
            snprintf(output, OS_MAXSTR + 1, "err Invalid configuration assessment query syntax, near '%.32s'", curr);
            return -1;
        }

        if (!strncmp(curr, "NULL", 4))
            pass = -1;
        else
            pass = strtol(curr,NULL,10);

        *next++ = '\0';
        curr = next;

        if (next = strchr(curr, '|'), !next) {
            mdebug1("Invalid configuration assessment query syntax.");
            mdebug2("configuration assessment query: %s", curr);
            snprintf(output, OS_MAXSTR + 1, "err Invalid configuration assessment query syntax, near '%.32s'", curr);
            return -1;
        }

        if (!strncmp(curr, "NULL", 4))
            fail = -1;
        else
            fail = strtol(curr,NULL,10);

        *next++ = '\0';
        curr = next;

        if (next = strchr(curr, '|'), !next) {
            mdebug1("Invalid configuration assessment query syntax.");
            mdebug2("configuration assessment query: %s", curr);
            snprintf(output, OS_MAXSTR + 1, "err Invalid configuration assessment query syntax, near '%.32s'", curr);
            return -1;
        }

        if (!strncmp(curr, "NULL", 4))
            invalid = -1;
        else
            invalid = strtol(curr,NULL,10);

        *next++ = '\0';
        curr = next;

        if (next = strchr(curr, '|'), !next) {
            mdebug1("Invalid configuration assessment query syntax.");
            mdebug2("configuration assessment query: %s", curr);
            snprintf(output, OS_MAXSTR + 1, "err Invalid configuration assessment query syntax, near '%.32s'", curr);
            return -1;
        }

        if (!strncmp(curr, "NULL", 4))
            total_checks = -1;
        else
            total_checks = strtol(curr,NULL,10);

        *next++ = '\0';
        curr = next;

        if (next = strchr(curr, '|'), !next) {
            mdebug1("Invalid configuration assessment query syntax.");
            mdebug2("configuration assessment query: %s", curr);
            snprintf(output, OS_MAXSTR + 1, "err Invalid configuration assessment query syntax, near '%.32s'", curr);
            return -1;
        }

        if (!strncmp(curr, "NULL", 4))
            score = -1;
        else
            score = strtol(curr,NULL,10);

        *next++ = '\0';

        hash = next;

        if (result = wdb_sca_scan_info_update_start(wdb, policy_id,pm_start_scan,pm_end_scan,scan_id,pass,fail,invalid,total_checks,score,hash), result < 0) {
            mdebug1("Cannot save configuration assessment information.");
            snprintf(output, OS_MAXSTR + 1, "err Cannot save configuration assessment information.");
        } else {
            snprintf(output, OS_MAXSTR + 1, "ok");
        }

        return result;
    } else {
        mdebug1("Invalid configuration assessment query syntax.");
        mdebug2("DB query error near: %s", curr);
        snprintf(output, OS_MAXSTR + 1, "err Invalid Rootcheck query syntax, near '%.32s'", curr);
        return -1;
    }
}

int wdb_parse_netinfo(wdb_t * wdb, char * input, char * output) {
    char * curr;
    char * next;
    char * scan_id;
    char * scan_time;
    char * name;
    char * adapter;
    char * type;
    char * state;
    int mtu;
    char * mac;
    long tx_packets;
    long rx_packets;
    long tx_bytes;
    long rx_bytes;
    long tx_errors;
    long rx_errors;
    long tx_dropped;
    long rx_dropped;
    long result;

    if (next = strchr(input, ' '), !next) {
        mdebug1("Invalid Network query syntax.");
        mdebug2("Network query: %s", input);
        snprintf(output, OS_MAXSTR + 1, "err Invalid Network query syntax, near '%.32s'", input);
        return -1;
    }

    curr = input;
    *next++ = '\0';

    if (strcmp(curr, "save") == 0) {
        curr = next;

        if (next = strchr(curr, '|'), !next) {
            mdebug1("Invalid Network query syntax.");
            mdebug2("Network query: %s", curr);
            snprintf(output, OS_MAXSTR + 1, "err Invalid Network query syntax, near '%.32s'", curr);
            return -1;
        }

        scan_id = curr;
        *next++ = '\0';
        curr = next;

        if (!strcmp(scan_id, "NULL"))
            scan_id = NULL;

        if (next = strchr(curr, '|'), !next) {
            mdebug1("Invalid Network query syntax.");
            mdebug2("Network query: %s", curr);
            snprintf(output, OS_MAXSTR + 1, "err Invalid Network query syntax, near '%.32s'", curr);
            return -1;
        }

        scan_time = curr;
        *next++ = '\0';
        curr = next;

        if (next = strchr(curr, '|'), !next) {
            mdebug1("Invalid Network query syntax.");
            mdebug2("Network query: %s", scan_time);
            snprintf(output, OS_MAXSTR + 1, "err Invalid Network query syntax, near '%.32s'", scan_time);
            return -1;
        }

        if (!strcmp(scan_time, "NULL"))
            scan_time = NULL;

        name = curr;
        *next++ = '\0';
        curr = next;


        if (next = strchr(curr, '|'), !next) {
            mdebug1("Invalid Network query syntax.");
            mdebug2("Network query: %s", name);
            snprintf(output, OS_MAXSTR + 1, "err Invalid Network query syntax, near '%.32s'", name);
            return -1;
        }

        if (!strcmp(name, "NULL"))
            name = NULL;

        adapter = curr;
        *next++ = '\0';
        curr = next;

        if (next = strchr(curr, '|'), !next) {
            mdebug1("Invalid Network query syntax.");
            mdebug2("Network query: %s", adapter);
            snprintf(output, OS_MAXSTR + 1, "err Invalid Network query syntax, near '%.32s'", adapter);
            return -1;
        }

        if (!strcmp(adapter, "NULL"))
            adapter = NULL;

        type = curr;
        *next++ = '\0';
        curr = next;

        if (next = strchr(curr, '|'), !next) {
            mdebug1("Invalid Network query syntax.");
            mdebug2("Network query: %s", type);
            snprintf(output, OS_MAXSTR + 1, "err Invalid Network query syntax, near '%.32s'", type);
            return -1;
        }

        if (!strcmp(type, "NULL"))
            type = NULL;

        state = curr;
        *next++ = '\0';
        curr = next;

        if (next = strchr(curr, '|'), !next) {
            mdebug1("Invalid Network query syntax.");
            mdebug2("Network query: %s", state);
            snprintf(output, OS_MAXSTR + 1, "err Invalid Network query syntax, near '%.32s'", state);
            return -1;
        }

        if (!strcmp(state, "NULL"))
            state = NULL;

        if (!strncmp(curr, "NULL", 4))
            mtu = -1;
        else
            mtu = strtol(curr,NULL,10);

        *next++ = '\0';
        curr = next;

        if (next = strchr(curr, '|'), !next) {
            mdebug1("Invalid Network query syntax.");
            mdebug2("Network query: %d", mtu);
            snprintf(output, OS_MAXSTR + 1, "err Invalid Network query syntax, near '%.32s'", curr);
            return -1;
        }

        mac = curr;
        *next++ = '\0';
        curr = next;

        if (next = strchr(curr, '|'), !next) {
            mdebug1("Invalid Network query syntax.");
            mdebug2("Network query: %s", mac);
            snprintf(output, OS_MAXSTR + 1, "err Invalid Network query syntax, near '%.32s'", mac);
            return -1;
        }

        if (!strcmp(mac, "NULL"))
            mac = NULL;

        if (!strncmp(curr, "NULL", 4))
            tx_packets = -1;
        else
            tx_packets = strtol(curr,NULL,10);

        *next++ = '\0';
        curr = next;

        if (next = strchr(curr, '|'), !next) {
            mdebug1("Invalid Network query syntax.");
            mdebug2("Network query: %ld", tx_packets);
            snprintf(output, OS_MAXSTR + 1, "err Invalid Network query syntax, near '%.32s'", curr);
            return -1;
        }

        if (!strncmp(curr, "NULL", 4))
            rx_packets = -1;
        else
            rx_packets = strtol(curr,NULL,10);

        *next++ = '\0';
        curr = next;

        if (next = strchr(curr, '|'), !next) {
            mdebug1("Invalid Network query syntax.");
            mdebug2("Network query: %ld", rx_packets);
            snprintf(output, OS_MAXSTR + 1, "err Invalid Network query syntax, near '%.32s'", curr);
            return -1;
        }

        if (!strncmp(curr, "NULL", 4))
            tx_bytes = -1;
        else
            tx_bytes = strtol(curr,NULL,10);

        *next++ = '\0';
        curr = next;

        if (next = strchr(curr, '|'), !next) {
            mdebug1("Invalid Network query syntax.");
            mdebug2("Network query: %ld", tx_bytes);
            snprintf(output, OS_MAXSTR + 1, "err Invalid Network query syntax, near '%.32s'", curr);
            return -1;
        }

        if (!strncmp(curr, "NULL", 4))
            rx_bytes = -1;
        else
            rx_bytes = strtol(curr,NULL,10);

        *next++ = '\0';
        curr = next;

        if (next = strchr(curr, '|'), !next) {
            mdebug1("Invalid Network query syntax.");
            mdebug2("Network query: %ld", rx_bytes);
            snprintf(output, OS_MAXSTR + 1, "err Invalid Network query syntax, near '%.32s'", curr);
            return -1;
        }

        if (!strncmp(curr, "NULL", 4))
            tx_errors = -1;
        else
            tx_errors = strtol(curr,NULL,10);

        *next++ = '\0';
        curr = next;

        if (next = strchr(curr, '|'), !next) {
            mdebug1("Invalid Network query syntax.");
            mdebug2("Network query: %ld", tx_errors);
            snprintf(output, OS_MAXSTR + 1, "err Invalid Network query syntax, near '%.32s'", curr);
            return -1;
        }

        if (!strncmp(curr, "NULL", 4))
            rx_errors = -1;
        else
            rx_errors = strtol(curr,NULL,10);

        *next++ = '\0';
        curr = next;

        if (next = strchr(curr, '|'), !next) {
            mdebug1("Invalid Network query syntax.");
            mdebug2("Network query: %ld", rx_errors);
            snprintf(output, OS_MAXSTR + 1, "err Invalid Network query syntax, near '%.32s'", curr);
            return -1;
        }

        if (!strncmp(curr, "NULL", 4))
            tx_dropped = -1;
        else
            tx_dropped = strtol(curr,NULL,10);

        *next++ = '\0';
        if (!strncmp(next, "NULL", 4))
            rx_dropped = -1;
        else
            rx_dropped = strtol(next,NULL,10);

        if (result = wdb_netinfo_save(wdb, scan_id, scan_time, name, adapter, type, state, mtu, mac, tx_packets, rx_packets, tx_bytes, rx_bytes, tx_errors, rx_errors, tx_dropped, rx_dropped), result < 0) {
            mdebug1("Cannot save Network information.");
            snprintf(output, OS_MAXSTR + 1, "err Cannot save Network information.");
        } else {
            snprintf(output, OS_MAXSTR + 1, "ok");
        }

        return result;

    } else if (strcmp(curr, "del") == 0) {

        if (!strcmp(next, "NULL"))
            scan_id = NULL;
        else
            scan_id = next;

        if (result = wdb_netinfo_delete(wdb, scan_id), result < 0) {
            mdebug1("Cannot delete old network information.");
            snprintf(output, OS_MAXSTR + 1, "err Cannot delete old network information.");
        } else {
            snprintf(output, OS_MAXSTR + 1, "ok");
        }

        return result;

    } else {
        mdebug1("Invalid netinfo query syntax.");
        mdebug2("DB query error near: %s", curr);
        snprintf(output, OS_MAXSTR + 1, "err Invalid netinfo query syntax, near '%.32s'", curr);
        return -1;
    }
}

int wdb_parse_netproto(wdb_t * wdb, char * input, char * output) {
    char * curr;
    char * next;
    char * scan_id;
    char * iface;
    int type;
    char * gateway;
    int metric;
    char * dhcp;
    int result;

    if (next = strchr(input, ' '), !next) {
        mdebug1("Invalid netproto query syntax.");
        mdebug2("netproto query: %s", input);
        snprintf(output, OS_MAXSTR + 1, "err Invalid netproto query syntax, near '%.32s'", input);
        return -1;
    }

    curr = input;
    *next++ = '\0';

    if (strcmp(curr, "save") == 0) {
        curr = next;

        if (next = strchr(curr, '|'), !next) {
            mdebug1("Invalid netproto query syntax.");
            mdebug2("netproto query: %s", curr);
            snprintf(output, OS_MAXSTR + 1, "err Invalid netproto query syntax, near '%.32s'", curr);
            return -1;
        }

        scan_id = curr;
        *next++ = '\0';
        curr = next;

        if (!strcmp(scan_id, "NULL"))
            scan_id = NULL;

        if (next = strchr(curr, '|'), !next) {
            mdebug1("Invalid netproto query syntax.");
            mdebug2("netproto query: %s", curr);
            snprintf(output, OS_MAXSTR + 1, "err Invalid netproto query syntax, near '%.32s'", curr);
            return -1;
        }

        iface = curr;
        *next++ = '\0';
        curr = next;

        if (next = strchr(curr, '|'), !next) {
            mdebug1("Invalid netproto query syntax.");
            mdebug2("netproto query: %s", iface);
            snprintf(output, OS_MAXSTR + 1, "err Invalid netproto query syntax, near '%.32s'", iface);
            return -1;
        }

        if (!strcmp(iface, "NULL"))
            iface = NULL;

        type = strtol(curr,NULL,10);

        *next++ = '\0';
        curr = next;

        if (next = strchr(curr, '|'), !next) {
            mdebug1("Invalid Network query syntax.");
            mdebug2("Network query: %d", type);
            snprintf(output, OS_MAXSTR + 1, "err Invalid Network query syntax, near '%.32s'", curr);
            return -1;
        }

        gateway = curr;
        *next++ = '\0';
        curr = next;

        if (next = strchr(curr, '|'), !next) {
            mdebug1("Invalid netproto query syntax.");
            mdebug2("netproto query: %s", gateway);
            snprintf(output, OS_MAXSTR + 1, "err Invalid netproto query syntax, near '%.32s'", gateway);
            return -1;
        }

        if (!strcmp(gateway, "NULL"))
            gateway = NULL;

        dhcp = curr;
        *next++ = '\0';

        if (!strcmp(dhcp, "NULL"))
            dhcp = NULL;

        if (!strncmp(next, "NULL", 4))
            metric = -1;
        else
            metric = strtol(next,NULL,10);

        if (result = wdb_netproto_save(wdb, scan_id, iface, type, gateway, dhcp, metric), result < 0) {
            mdebug1("Cannot save netproto information.");
            snprintf(output, OS_MAXSTR + 1, "err Cannot save netproto information.");
        } else {
            snprintf(output, OS_MAXSTR + 1, "ok");
        }

        return result;

    } else {
        mdebug1("Invalid netproto query syntax.");
        mdebug2("DB query error near: %s", curr);
        snprintf(output, OS_MAXSTR + 1, "err Invalid netproto query syntax, near '%.32s'", curr);
        return -1;
    }
}

int wdb_parse_netaddr(wdb_t * wdb, char * input, char * output) {
    char * curr;
    char * next;
    char * scan_id;
    int proto;
    char * address;
    char * netmask;
    char * broadcast;
    char * iface;
    int result;

    if (next = strchr(input, ' '), !next) {
        mdebug1("Invalid netaddr query syntax.");
        mdebug2("netaddr query: %s", input);
        snprintf(output, OS_MAXSTR + 1, "err Invalid netaddr query syntax, near '%.32s'", input);
        return -1;
    }

    curr = input;
    *next++ = '\0';

    if (strcmp(curr, "save") == 0) {
        curr = next;

        if (next = strchr(curr, '|'), !next) {
            mdebug1("Invalid netaddr query syntax.");
            mdebug2("netaddr query: %s", curr);
            snprintf(output, OS_MAXSTR + 1, "err Invalid netaddr query syntax, near '%.32s'", curr);
            return -1;
        }

        scan_id = curr;
        *next++ = '\0';
        curr = next;

        if (!strcmp(scan_id, "NULL"))
            scan_id = NULL;

        if (next = strchr(curr, '|'), !next) {
            mdebug1("Invalid netaddr query syntax.");
            mdebug2("netaddr query: %s", curr);
            snprintf(output, OS_MAXSTR + 1, "err Invalid netaddr query syntax, near '%.32s'", curr);
            return -1;
        }

        iface = curr;
		*next++ = '\0';
		curr = next;

		if (next = strchr(curr, '|'), !next) {
			mdebug1("Invalid netaddr query syntax.");
			mdebug2("netaddr query: %s", iface);
			snprintf(output, OS_MAXSTR + 1, "err Invalid netaddr query syntax, near '%.32s'", iface);
			return -1;
		}

		if (!strcmp(iface, "NULL"))
			iface = NULL;

        proto = strtol(curr,NULL,10);

        *next++ = '\0';
        curr = next;

        if (next = strchr(curr, '|'), !next) {
            mdebug1("Invalid Network query syntax.");
            mdebug2("Network query: %d", proto);
            snprintf(output, OS_MAXSTR + 1, "err Invalid Network query syntax, near '%.32s'", curr);
            return -1;
        }

        address = curr;
        *next++ = '\0';
        curr = next;

        if (next = strchr(curr, '|'), !next) {
            mdebug1("Invalid netaddr query syntax.");
            mdebug2("netaddr query: %s", address);
            snprintf(output, OS_MAXSTR + 1, "err Invalid netaddr query syntax, near '%.32s'", address);
            return -1;
        }

        if (!strcmp(address, "NULL"))
            address = NULL;

        netmask = curr;
        *next++ = '\0';

        if (!strcmp(netmask, "NULL"))
            netmask = NULL;

        if (!strcmp(next, "NULL"))
            broadcast = NULL;
        else
            broadcast = next;

        if (result = wdb_netaddr_save(wdb, scan_id, iface, proto, address, netmask, broadcast), result < 0) {
            mdebug1("Cannot save netaddr information.");
            snprintf(output, OS_MAXSTR + 1, "err Cannot save netaddr information.");
        } else {
            snprintf(output, OS_MAXSTR + 1, "ok");
        }

        return result;

    } else {
        mdebug1("Invalid netaddr query syntax.");
        mdebug2("DB query error near: %s", curr);
        snprintf(output, OS_MAXSTR + 1, "err Invalid netaddr query syntax, near '%.32s'", curr);
        return -1;
    }
}

int wdb_parse_osinfo(wdb_t * wdb, char * input, char * output) {
    char * curr;
    char * next;
    char * scan_id;
    char * scan_time;
    char * hostname;
    char * architecture;
    char * os_name;
    char * os_version;
    char * os_codename;
    char * os_major;
    char * os_minor;
    char * os_build;
    char * os_platform;
    char * sysname;
    char * release;
    char * version;
    int result;

    if (next = strchr(input, ' '), !next) {
        mdebug1("Invalid OS info query syntax.");
        mdebug2("OS info query: %s", input);
        snprintf(output, OS_MAXSTR + 1, "err Invalid OS info query syntax, near '%.32s'", input);
        return -1;
    }

    curr = input;
    *next++ = '\0';

    if (strcmp(curr, "save") == 0) {
        curr = next;

        if (next = strchr(curr, '|'), !next) {
            mdebug1("Invalid OS info query syntax.");
            mdebug2("OS info query: %s", curr);
            snprintf(output, OS_MAXSTR + 1, "err Invalid OS info query syntax, near '%.32s'", curr);
            return -1;
        }

        scan_id = curr;
        *next++ = '\0';
        curr = next;

        if (!strcmp(scan_id, "NULL"))
            scan_id = NULL;

        if (next = strchr(curr, '|'), !next) {
            mdebug1("Invalid OS info query syntax.");
            mdebug2("OS info query: %s", curr);
            snprintf(output, OS_MAXSTR + 1, "err Invalid OS info query syntax, near '%.32s'", curr);
            return -1;
        }

        scan_time = curr;
        *next++ = '\0';
        curr = next;

        if (next = strchr(curr, '|'), !next) {
            mdebug1("Invalid OS info query syntax.");
            mdebug2("OS info query: %s", scan_time);
            snprintf(output, OS_MAXSTR + 1, "err Invalid OS info query syntax, near '%.32s'", scan_time);
            return -1;
        }

        if (!strcmp(scan_time, "NULL"))
            scan_time = NULL;

        hostname = curr;
        *next++ = '\0';
        curr = next;

        if (next = strchr(curr, '|'), !next) {
            mdebug1("Invalid OS info query syntax.");
            mdebug2("OS info query: %s", hostname);
            snprintf(output, OS_MAXSTR + 1, "err Invalid OS info query syntax, near '%.32s'", hostname);
            return -1;
        }

        if (!strcmp(hostname, "NULL"))
            hostname = NULL;

        architecture = curr;
        *next++ = '\0';
        curr = next;

        if (next = strchr(curr, '|'), !next) {
            mdebug1("Invalid OS info query syntax.");
            mdebug2("OS info query: %s", architecture);
            snprintf(output, OS_MAXSTR + 1, "err Invalid OS info query syntax, near '%.32s'", architecture);
            return -1;
        }

        if (!strcmp(architecture, "NULL"))
            architecture = NULL;

        os_name = curr;
        *next++ = '\0';
        curr = next;

        if (next = strchr(curr, '|'), !next) {
            mdebug1("Invalid OS info query syntax.");
            mdebug2("OS info query: %s", os_name);
            snprintf(output, OS_MAXSTR + 1, "err Invalid OS info query syntax, near '%.32s'", os_name);
            return -1;
        }

        if (!strcmp(os_name, "NULL"))
            os_name = NULL;

        os_version = curr;
        *next++ = '\0';
        curr = next;

        if (next = strchr(curr, '|'), !next) {
            mdebug1("Invalid OS info query syntax.");
            mdebug2("OS info query: %s", os_version);
            snprintf(output, OS_MAXSTR + 1, "err Invalid OS info query syntax, near '%.32s'", os_version);
            return -1;
        }

        if (!strcmp(os_version, "NULL"))
            os_version = NULL;

        os_codename = curr;
        *next++ = '\0';
        curr = next;

        if (next = strchr(curr, '|'), !next) {
            mdebug1("Invalid OS info query syntax.");
            mdebug2("OS info query: %s", os_codename);
            snprintf(output, OS_MAXSTR + 1, "err Invalid OS info query syntax, near '%.32s'", os_codename);
            return -1;
        }

        if (!strcmp(os_codename, "NULL"))
            os_codename = NULL;

        os_major = curr;
        *next++ = '\0';
        curr = next;

        if (next = strchr(curr, '|'), !next) {
            mdebug1("Invalid OS info query syntax.");
            mdebug2("OS info query: %s", os_major);
            snprintf(output, OS_MAXSTR + 1, "err Invalid OS info query syntax, near '%.32s'", os_major);
            return -1;
        }

        if (!strcmp(os_major, "NULL"))
            os_major = NULL;

        os_minor = curr;
        *next++ = '\0';
        curr = next;

        if (next = strchr(curr, '|'), !next) {
            mdebug1("Invalid OS info query syntax.");
            mdebug2("OS info query: %s", os_minor);
            snprintf(output, OS_MAXSTR + 1, "err Invalid OS info query syntax, near '%.32s'", os_minor);
            return -1;
        }

        if (!strcmp(os_minor, "NULL"))
            os_minor = NULL;

        os_build = curr;
        *next++ = '\0';
        curr = next;

        if (next = strchr(curr, '|'), !next) {
            mdebug1("Invalid OS info query syntax.");
            mdebug2("OS info query: %s", os_build);
            snprintf(output, OS_MAXSTR + 1, "err Invalid OS info query syntax, near '%.32s'", os_build);
            return -1;
        }

        if (!strcmp(os_build, "NULL"))
            os_build = NULL;

        os_platform = curr;
        *next++ = '\0';
        curr = next;

        if (next = strchr(curr, '|'), !next) {
            mdebug1("Invalid OS info query syntax.");
            mdebug2("OS info query: %s", os_platform);
            snprintf(output, OS_MAXSTR + 1, "err Invalid OS info query syntax, near '%.32s'", os_platform);
            return -1;
        }

        if (!strcmp(os_platform, "NULL"))
            os_platform = NULL;

        sysname = curr;
        *next++ = '\0';
        curr = next;

        if (next = strchr(curr, '|'), !next) {
            mdebug1("Invalid OS info query syntax.");
            mdebug2("OS info query: %s", sysname);
            snprintf(output, OS_MAXSTR + 1, "err Invalid OS info query syntax, near '%.32s'", sysname);
            return -1;
        }

        if (!strcmp(sysname, "NULL"))
            sysname = NULL;

        release = curr;
        *next++ = '\0';

        if (!strcmp(release, "NULL"))
            release = NULL;

        if (!strcmp(next, "NULL"))
            version = NULL;
        else
            version = next;

        if (result = wdb_osinfo_save(wdb, scan_id, scan_time, hostname, architecture, os_name, os_version, os_codename, os_major, os_minor, os_build, os_platform, sysname, release, version), result < 0) {
            mdebug1("Cannot save OS information.");
            snprintf(output, OS_MAXSTR + 1, "err Cannot save OS information.");
        } else {
            snprintf(output, OS_MAXSTR + 1, "ok");
        }

        return result;
    } else {
        mdebug1("Invalid OS info query syntax.");
        mdebug2("DB query error near: %s", curr);
        snprintf(output, OS_MAXSTR + 1, "err Invalid OS info query syntax, near '%.32s'", curr);
        return -1;
    }
}

int wdb_parse_hardware(wdb_t * wdb, char * input, char * output) {
    char * curr;
    char * next;
    char * scan_id;
    char * scan_time;
    char * serial;
    char * cpu_name;
    int cpu_cores;
    char * cpu_mhz;
    uint64_t ram_total;
    uint64_t ram_free;
    int ram_usage;
    int result;

    if (next = strchr(input, ' '), !next) {
        mdebug1("Invalid HW info query syntax.");
        mdebug2("HW info query: %s", input);
        snprintf(output, OS_MAXSTR + 1, "err Invalid HW info query syntax, near '%.32s'", input);
        return -1;
    }

    curr = input;
    *next++ = '\0';

    if (strcmp(curr, "save") == 0) {
        curr = next;

        if (next = strchr(curr, '|'), !next) {
            mdebug1("Invalid HW info query syntax.");
            mdebug2("HW info query: %s", curr);
            snprintf(output, OS_MAXSTR + 1, "err Invalid HW info query syntax, near '%.32s'", curr);
            return -1;
        }

        scan_id = curr;
        *next++ = '\0';
        curr = next;

        if (next = strchr(curr, '|'), !next) {
            mdebug1("Invalid HW info query syntax.");
            mdebug2("HW info query: %s", curr);
            snprintf(output, OS_MAXSTR + 1, "err Invalid HW info query syntax, near '%.32s'", curr);
            return -1;
        }

        if (!strcmp(scan_id, "NULL"))
            scan_id = NULL;

        scan_time = curr;
        *next++ = '\0';
        curr = next;

        if (next = strchr(curr, '|'), !next) {
            mdebug1("Invalid HW info query syntax.");
            mdebug2("HW info query: %s", scan_time);
            snprintf(output, OS_MAXSTR + 1, "err Invalid HW info query syntax, near '%.32s'", scan_time);
            return -1;
        }

        if (!strcmp(scan_time, "NULL"))
            scan_time = NULL;

        serial = curr;
        *next++ = '\0';
        curr = next;

        if (next = strchr(curr, '|'), !next) {
            mdebug1("Invalid HW info query syntax.");
            mdebug2("HW info query: %s", serial);
            snprintf(output, OS_MAXSTR + 1, "err Invalid HW info query syntax, near '%.32s'", serial);
            return -1;
        }

        if (!strcmp(serial, "NULL"))
            serial = NULL;

        cpu_name = curr;
        *next++ = '\0';
        curr = next;

        if (next = strchr(curr, '|'), !next) {
            mdebug1("Invalid HW info query syntax.");
            mdebug2("HW info query: %s", cpu_name);
            snprintf(output, OS_MAXSTR + 1, "err Invalid HW info query syntax, near '%.32s'", cpu_name);
            return -1;
        }

        if (!strcmp(cpu_name, "NULL"))
            cpu_name = NULL;

        cpu_cores = strtol(curr,NULL,10);
        *next++ = '\0';
        curr = next;

        if (next = strchr(curr, '|'), !next) {
            mdebug1("Invalid HW info query syntax.");
            mdebug2("HW info query: %d", cpu_cores);
            snprintf(output, OS_MAXSTR + 1, "err Invalid HW info query syntax, near '%.32s'", curr);
            return -1;
        }

        cpu_mhz = curr;
        *next++ = '\0';
        curr = next;

        if (next = strchr(curr, '|'), !next) {
            mdebug1("Invalid HW info query syntax.");
            mdebug2("HW info query: %s", cpu_mhz);
            snprintf(output, OS_MAXSTR + 1, "err Invalid HW info query syntax, near '%.32s'", curr);
            return -1;
        }

        if (!strcmp(cpu_mhz, "NULL"))
            cpu_mhz = NULL;

        ram_total = strtol(curr,NULL,10);
        *next++ = '\0';
        curr = next;

        if (next = strchr(curr, '|'), !next) {
            mdebug1("Invalid HW info query syntax.");
            mdebug2("HW info query: %" PRIu64, ram_total);
            snprintf(output, OS_MAXSTR + 1, "err Invalid HW info query syntax, near '%.32s'", curr);
            return -1;
        }

        ram_free = strtol(curr,NULL,10);
        *next++ = '\0';
        ram_usage = strtol(next,NULL,10);

        if (result = wdb_hardware_save(wdb, scan_id, scan_time, serial, cpu_name, cpu_cores, cpu_mhz, ram_total, ram_free, ram_usage), result < 0) {
            mdebug1("wdb_parse_hardware(): Cannot save HW information.");
            snprintf(output, OS_MAXSTR + 1, "err Cannot save HW information.");
        } else {
            snprintf(output, OS_MAXSTR + 1, "ok");
        }

        return result;
    } else {
        mdebug1("Invalid HW info query syntax.");
        mdebug2("DB query error near: %s", curr);
        snprintf(output, OS_MAXSTR + 1, "err Invalid HW info query syntax, near '%.32s'", curr);
        return -1;
    }
}

int wdb_parse_ports(wdb_t * wdb, char * input, char * output) {
    char * curr;
    char * next;
    char * scan_id;
    char * scan_time;
    char * protocol;
    char * local_ip;
    int local_port;
    char * remote_ip;
    int remote_port;
    int tx_queue;
    int rx_queue;
    int inode;
    char * state;
    int pid;
    char * process;
    int result;

    if (next = strchr(input, ' '), !next) {
        mdebug1("Invalid Port query syntax.");
        mdebug2("Port query: %s", input);
        snprintf(output, OS_MAXSTR + 1, "err Invalid Port query syntax, near '%.32s'", input);
        return -1;
    }

    curr = input;
    *next++ = '\0';

    if (strcmp(curr, "save") == 0) {
        curr = next;

        if (next = strchr(curr, '|'), !next) {
            mdebug1("Invalid Port query syntax.");
            mdebug2("Port query: %s", curr);
            snprintf(output, OS_MAXSTR + 1, "err Invalid Port query syntax, near '%.32s'", curr);
            return -1;
        }

        scan_id = curr;
        *next++ = '\0';
        curr = next;

        if (!strcmp(scan_id, "NULL"))
            scan_id = NULL;

        if (next = strchr(curr, '|'), !next) {
            mdebug1("Invalid Port query syntax.");
            mdebug2("Port query: %s", curr);
            snprintf(output, OS_MAXSTR + 1, "err Invalid Port query syntax, near '%.32s'", curr);
            return -1;
        }

        scan_time = curr;
        *next++ = '\0';
        curr = next;

        if (next = strchr(curr, '|'), !next) {
            mdebug1("Invalid Port query syntax.");
            mdebug2("Port query: %s", scan_time);
            snprintf(output, OS_MAXSTR + 1, "err Invalid Port query syntax, near '%.32s'", scan_time);
            return -1;
        }

        if (!strcmp(scan_time, "NULL"))
            scan_time = NULL;

        protocol = curr;
        *next++ = '\0';
        curr = next;


        if (next = strchr(curr, '|'), !next) {
            mdebug1("Invalid Port query syntax.");
            mdebug2("Port query: %s", protocol);
            snprintf(output, OS_MAXSTR + 1, "err Invalid Port query syntax, near '%.32s'", protocol);
            return -1;
        }

        if (!strcmp(protocol, "NULL"))
            protocol = NULL;

        local_ip = curr;
        *next++ = '\0';
        curr = next;

        if (next = strchr(curr, '|'), !next) {
            mdebug1("Invalid Port query syntax.");
            mdebug2("Port query: %s", local_ip);
            snprintf(output, OS_MAXSTR + 1, "err Invalid Port query syntax, near '%.32s'", local_ip);
            return -1;
        }

        if (!strcmp(local_ip, "NULL"))
            local_ip = NULL;

        if (!strncmp(curr, "NULL", 4))
            local_port = -1;
        else
            local_port = strtol(curr,NULL,10);

        *next++ = '\0';
        curr = next;

        if (next = strchr(curr, '|'), !next) {
            mdebug1("Invalid Port query syntax.");
            mdebug2("Port query: %d", local_port);
            snprintf(output, OS_MAXSTR + 1, "err Invalid Port query syntax, near '%.32s'", curr);
            return -1;
        }

        remote_ip = curr;
        *next++ = '\0';
        curr = next;

        if (next = strchr(curr, '|'), !next) {
            mdebug1("Invalid Port query syntax.");
            mdebug2("Port query: %s", remote_ip);
            snprintf(output, OS_MAXSTR + 1, "err Invalid Port query syntax, near '%.32s'", remote_ip);
            return -1;
        }

        if (!strcmp(remote_ip, "NULL"))
            remote_ip = NULL;

        if (!strncmp(curr, "NULL", 4))
            remote_port = -1;
        else
            remote_port = strtol(curr,NULL,10);

        *next++ = '\0';
        curr = next;

        if (next = strchr(curr, '|'), !next) {
            mdebug1("Invalid Port query syntax.");
            mdebug2("Port query: %d", remote_port);
            snprintf(output, OS_MAXSTR + 1, "err Invalid Port query syntax, near '%.32s'", curr);
            return -1;
        }

        if (!strncmp(curr, "NULL", 4))
            tx_queue = -1;
        else
            tx_queue = strtol(curr,NULL,10);

        *next++ = '\0';
        curr = next;

        if (next = strchr(curr, '|'), !next) {
            mdebug1("Invalid Port query syntax.");
            mdebug2("Port query: %d", tx_queue);
            snprintf(output, OS_MAXSTR + 1, "err Invalid Port query syntax, near '%.32s'", curr);
            return -1;
        }

        if (!strncmp(curr, "NULL", 4))
            rx_queue = -1;
        else
            rx_queue = strtol(curr,NULL,10);

        *next++ = '\0';
        curr = next;

        if (next = strchr(curr, '|'), !next) {
            mdebug1("Invalid Port query syntax.");
            mdebug2("Port query: %d", rx_queue);
            snprintf(output, OS_MAXSTR + 1, "err Invalid Port query syntax, near '%.32s'", curr);
            return -1;
        }

        if (!strncmp(curr, "NULL", 4))
            inode = -1;
        else
            inode = strtol(curr,NULL,10);

        *next++ = '\0';
        curr = next;

        if (next = strchr(curr, '|'), !next) {
            mdebug1("Invalid Port query syntax.");
            mdebug2("Port query: %d", inode);
            snprintf(output, OS_MAXSTR + 1, "err Invalid Port query syntax, near '%.32s'", curr);
            return -1;
        }

        state = curr;
        *next++ = '\0';
        curr = next;

        if (next = strchr(curr, '|'), !next) {
            mdebug1("Invalid Port query syntax.");
            mdebug2("Port query: %s", state);
            snprintf(output, OS_MAXSTR + 1, "err Invalid Port query syntax, near '%.32s'", state);
            return -1;
        }

        if (!strcmp(state, "NULL"))
            state = NULL;

        if (!strncmp(curr, "NULL", 4))
            pid = -1;
        else
            pid = strtol(curr,NULL,10);

        *next++ = '\0';
        if (!strncmp(next, "NULL", 4))
            process = NULL;
        else
            process = next;

        if (result = wdb_port_save(wdb, scan_id, scan_time, protocol, local_ip, local_port, remote_ip, remote_port, tx_queue, rx_queue, inode, state, pid, process), result < 0) {
            mdebug1("Cannot save Port information.");
            snprintf(output, OS_MAXSTR + 1, "err Cannot save Port information.");
        } else {
            snprintf(output, OS_MAXSTR + 1, "ok");
        }

        return result;
    } else if (strcmp(curr, "del") == 0) {

        if (!strcmp(next, "NULL"))
            scan_id = NULL;
        else
            scan_id = next;

        if (result = wdb_port_delete(wdb, scan_id), result < 0) {
            mdebug1("Cannot delete old Port information.");
            snprintf(output, OS_MAXSTR + 1, "err Cannot delete old Port information.");
        } else {
            snprintf(output, OS_MAXSTR + 1, "ok");
        }

        return result;

    } else {
        mdebug1("Invalid Port query syntax.");
        mdebug2("DB query error near: %s", curr);
        snprintf(output, OS_MAXSTR + 1, "err Invalid Port query syntax, near '%.32s'", curr);
        return -1;
    }
}


int wdb_parse_packages(wdb_t * wdb, char * input, char * output) {
    char * curr;
    char * next;
    char * scan_id;
    char * scan_time;
    char * format;
    char * name;
    char * priority;
    char * section;
    long size;
    char * vendor;
    char * install_time;
    char * version;
    char * architecture;
    char * multiarch;
    char * source;
    char * description;
    char * location;
    int result;

    if (next = strchr(input, ' '), !next) {
        mdebug1("Invalid Package info query syntax.");
        mdebug2("Package info query: %s", input);
        snprintf(output, OS_MAXSTR + 1, "err Invalid Package info query syntax, near '%.32s'", input);
        return -1;
    }

    curr = input;
    *next++ = '\0';

    if (strcmp(curr, "save") == 0) {
        curr = next;

        if (next = strchr(curr, '|'), !next) {
            mdebug1("Invalid Package info query syntax.");
            mdebug2("Package info query: %s", curr);
            snprintf(output, OS_MAXSTR + 1, "err Invalid Package info query syntax, near '%.32s'", curr);
            return -1;
        }

        scan_id = curr;
        *next++ = '\0';
        curr = next;

        if (!strcmp(scan_id, "NULL"))
            scan_id = NULL;

        if (next = strchr(curr, '|'), !next) {
            mdebug1("Invalid Package info query syntax.");
            mdebug2("Package info query: %s", curr);
            snprintf(output, OS_MAXSTR + 1, "err Invalid Package info query syntax, near '%.32s'", curr);
            return -1;
        }

        scan_time = curr;
        *next++ = '\0';
        curr = next;

        if (next = strchr(curr, '|'), !next) {
            mdebug1("Invalid Package info query syntax.");
            mdebug2("Package info query: %s", scan_time);
            snprintf(output, OS_MAXSTR + 1, "err Invalid Package info query syntax, near '%.32s'", scan_time);
            return -1;
        }

        if (!strcmp(scan_time, "NULL"))
            scan_time = NULL;

        format = curr;
        *next++ = '\0';
        curr = next;

        if (next = strchr(curr, '|'), !next) {
            mdebug1("Invalid Package info query syntax.");
            mdebug2("Package info query: %s", format);
            snprintf(output, OS_MAXSTR + 1, "err Invalid Package info query syntax, near '%.32s'", format);
            return -1;
        }

        if (!strcmp(format, "NULL"))
            format = NULL;

        name = curr;
        *next++ = '\0';
        curr = next;

        if (next = strchr(curr, '|'), !next) {
            mdebug1("Invalid Package info query syntax.");
            mdebug2("Package info query: %s", name);
            snprintf(output, OS_MAXSTR + 1, "err Invalid Package info query syntax, near '%.32s'", name);
            return -1;
        }

        if (!strcmp(name, "NULL"))
            name = NULL;

        priority = curr;
        *next++ = '\0';
        curr = next;

        if (next = strchr(curr, '|'), !next) {
            mdebug1("Invalid Package info query syntax.");
            mdebug2("Package info query: %s", priority);
            snprintf(output, OS_MAXSTR + 1, "err Invalid Package info query syntax, near '%.32s'", priority);
            return -1;
        }

        if (!strcmp(priority, "NULL"))
            priority = NULL;

        section = curr;
        *next++ = '\0';
        curr = next;

        if (next = strchr(curr, '|'), !next) {
            mdebug1("Invalid Package info query syntax.");
            mdebug2("Package info query: %s", section);
            snprintf(output, OS_MAXSTR + 1, "err Invalid Package info query syntax, near '%.32s'", section);
            return -1;
        }

        if (!strcmp(section, "NULL"))
            section = NULL;

        if (!strncmp(curr, "NULL", 4))
            size = -1;
        else
            size = strtol(curr,NULL,10);

        *next++ = '\0';
        curr = next;

        if (next = strchr(curr, '|'), !next) {
            mdebug1("Invalid Package query syntax.");
            mdebug2("Package query: %ld", size);
            snprintf(output, OS_MAXSTR + 1, "err Invalid Package query syntax, near '%.32s'", curr);
            return -1;
        }

        vendor = curr;
        *next++ = '\0';
        curr = next;

        if (next = strchr(curr, '|'), !next) {
            mdebug1("Invalid Package info query syntax.");
            mdebug2("Package info query: %s", vendor);
            snprintf(output, OS_MAXSTR + 1, "err Invalid Package info query syntax, near '%.32s'", vendor);
            return -1;
        }

        if (!strcmp(vendor, "NULL"))
            vendor = NULL;

        install_time = curr;
        *next++ = '\0';
        curr = next;

        if (next = strchr(curr, '|'), !next) {
            mdebug1("Invalid Package info query syntax.");
            mdebug2("Package info query: %s", install_time);
            snprintf(output, OS_MAXSTR + 1, "err Invalid Package info query syntax, near '%.32s'", install_time);
            return -1;
        }

        if (!strcmp(install_time, "NULL"))
            install_time = NULL;

        version = curr;
        *next++ = '\0';
        curr = next;

        if (next = strchr(curr, '|'), !next) {
            mdebug1("Invalid Package info query syntax.");
            mdebug2("Package info query: %s", version);
            snprintf(output, OS_MAXSTR + 1, "err Invalid Package info query syntax, near '%.32s'", version);
            return -1;
        }

        if (!strcmp(version, "NULL"))
            version = NULL;

        architecture = curr;
        *next++ = '\0';
        curr = next;

        if (next = strchr(curr, '|'), !next) {
            mdebug1("Invalid Package info query syntax.");
            mdebug2("Package info query: %s", architecture);
            snprintf(output, OS_MAXSTR + 1, "err Invalid Package info query syntax, near '%.32s'", architecture);
            return -1;
        }

        if (!strcmp(architecture, "NULL"))
            architecture = NULL;

        multiarch = curr;
        *next++ = '\0';
        curr = next;

        if (next = strchr(curr, '|'), !next) {
            mdebug1("Invalid Package info query syntax.");
            mdebug2("Package info query: %s", multiarch);
            snprintf(output, OS_MAXSTR + 1, "err Invalid Package info query syntax, near '%.32s'", multiarch);
            return -1;
        }

        if (!strcmp(multiarch, "NULL"))
            multiarch = NULL;

        source = curr;
        *next++ = '\0';
        curr = next;

        if (next = strchr(curr, '|'), !next) {
            mdebug1("Invalid Package info query syntax.");
            mdebug2("Package info query: %s", source);
            snprintf(output, OS_MAXSTR + 1, "err Invalid Package info query syntax, near '%.32s'", source);
            return -1;
        }

        if (!strcmp(source, "NULL"))
            source = NULL;

        description = curr;
        *next++ = '\0';

        if (!strcmp(description, "NULL"))
            description = NULL;

        if (!strcmp(next, "NULL"))
            location = NULL;
        else
            location = next;

        if (result = wdb_package_save(wdb, scan_id, scan_time, format, name, priority, section, size, vendor, install_time, version, architecture, multiarch, source, description, location), result < 0) {
            mdebug1("Cannot save Package information.");
            snprintf(output, OS_MAXSTR + 1, "err Cannot save Package information.");
        } else {
            snprintf(output, OS_MAXSTR + 1, "ok");
        }

        return result;

    } else if (strcmp(curr, "del") == 0) {

        if (!strcmp(next, "NULL"))
            scan_id = NULL;
        else
            scan_id = next;

        if (result = wdb_package_update(wdb, scan_id), result < 0) {
            mdebug1("Cannot update scanned packages.");
            snprintf(output, OS_MAXSTR + 1, "err Cannot save scanned packages before delete old Package information.");
        }

        if (result = wdb_package_delete(wdb, scan_id), result < 0) {
            mdebug1("Cannot delete old Package information.");
            snprintf(output, OS_MAXSTR + 1, "err Cannot delete old Package information.");
        } else {
            snprintf(output, OS_MAXSTR + 1, "ok");
        }

        return result;

    } else {
        mdebug1("Invalid Package info query syntax.");
        mdebug2("DB query error near: %s", curr);
        snprintf(output, OS_MAXSTR + 1, "err Invalid Package info query syntax, near '%.32s'", curr);
        return -1;
    }
}

int wdb_parse_processes(wdb_t * wdb, char * input, char * output) {
    char * curr;
    char * next;
    char * scan_id;
    char * scan_time;
    int pid, ppid, utime, stime, priority, nice, size, vm_size, resident, share, start_time, pgrp, session, nlwp, tgid, tty, processor;
    char * name;
    char * state;
    char * cmd;
    char * argvs;
    char * euser;
    char * ruser;
    char * suser;
    char * egroup;
    char * rgroup;
    char * sgroup;
    char * fgroup;
    int result;

    if (next = strchr(input, ' '), !next) {
        mdebug1("Invalid Process query syntax.");
        mdebug2("Process query: %s", input);
        snprintf(output, OS_MAXSTR + 1, "err Invalid Process query syntax, near '%.32s'", input);
        return -1;
    }

    curr = input;
    *next++ = '\0';

    if (strcmp(curr, "save") == 0) {
        curr = next;

        if (next = strchr(curr, '|'), !next) {
            mdebug1("Invalid Process query syntax.");
            mdebug2("Process query: %s", curr);
            snprintf(output, OS_MAXSTR + 1, "err Invalid Process query syntax, near '%.32s'", curr);
            return -1;
        }

        scan_id = curr;
        *next++ = '\0';
        curr = next;

        if (!strcmp(scan_id, "NULL"))
            scan_id = NULL;

        if (next = strchr(curr, '|'), !next) {
            mdebug1("Invalid Process query syntax.");
            mdebug2("Process query: %s", curr);
            snprintf(output, OS_MAXSTR + 1, "err Invalid Process query syntax, near '%.32s'", curr);
            return -1;
        }

        scan_time = curr;
        *next++ = '\0';
        curr = next;

        if (next = strchr(curr, '|'), !next) {
            mdebug1("Invalid Process query syntax.");
            mdebug2("Process query: %s", scan_time);
            snprintf(output, OS_MAXSTR + 1, "err Invalid Process query syntax, near '%.32s'", scan_time);
            return -1;
        }

        if (!strcmp(scan_time, "NULL"))
            scan_time = NULL;

        if (!strncmp(curr, "NULL", 4))
            pid = -1;
        else
            pid = strtol(curr,NULL,10);

        *next++ = '\0';
        curr = next;

        if (next = strchr(curr, '|'), !next) {
            mdebug1("Invalid Process query syntax.");
            mdebug2("Process query: %d", pid);
            snprintf(output, OS_MAXSTR + 1, "err Invalid Process query syntax, near '%.32s'", curr);
            return -1;
        }

        name = curr;
        *next++ = '\0';
        curr = next;

        if (next = strchr(curr, '|'), !next) {
            mdebug1("Invalid Process query syntax.");
            mdebug2("Process query: %s", name);
            snprintf(output, OS_MAXSTR + 1, "err Invalid Process query syntax, near '%.32s'", name);
            return -1;
        }

        if (!strcmp(name, "NULL"))
            name = NULL;

        state = curr;
        *next++ = '\0';
        curr = next;

        if (next = strchr(curr, '|'), !next) {
            mdebug1("Invalid Process query syntax.");
            mdebug2("Process query: %s", state);
            snprintf(output, OS_MAXSTR + 1, "err Invalid Process query syntax, near '%.32s'", state);
            return -1;
        }

        if (!strcmp(state, "NULL"))
            state = NULL;

        if (!strncmp(curr, "NULL", 4))
            ppid = -1;
        else
            ppid = strtol(curr,NULL,10);

        *next++ = '\0';
        curr = next;

        if (next = strchr(curr, '|'), !next) {
            mdebug1("Invalid Process query syntax.");
            mdebug2("Process query: %d", ppid);
            snprintf(output, OS_MAXSTR + 1, "err Invalid Process query syntax, near '%.32s'", curr);
            return -1;
        }

        if (!strncmp(curr, "NULL", 4))
            utime = -1;
        else
            utime = strtol(curr,NULL,10);

        *next++ = '\0';
        curr = next;

        if (next = strchr(curr, '|'), !next) {
            mdebug1("Invalid Process query syntax.");
            mdebug2("Process query: %d", utime);
            snprintf(output, OS_MAXSTR + 1, "err Invalid Process query syntax, near '%.32s'", curr);
            return -1;
        }

        if (!strncmp(curr, "NULL", 4))
            stime = -1;
        else
            stime = strtol(curr,NULL,10);

        *next++ = '\0';
        curr = next;

        if (next = strchr(curr, '|'), !next) {
            mdebug1("Invalid Process query syntax.");
            mdebug2("Process query: %d", stime);
            snprintf(output, OS_MAXSTR + 1, "err Invalid Process query syntax, near '%.32s'", curr);
            return -1;
        }

        cmd = curr;
        *next++ = '\0';
        curr = next;

        if (next = strchr(curr, '|'), !next) {
            mdebug1("Invalid Process query syntax.");
            mdebug2("Process query: %s", cmd);
            snprintf(output, OS_MAXSTR + 1, "err Invalid Process query syntax, near '%.32s'", cmd);
            return -1;
        }

        if (!strcmp(cmd, "NULL"))
            cmd = NULL;

        argvs = curr;
        *next++ = '\0';
        curr = next;

        if (next = strchr(curr, '|'), !next) {
            mdebug1("Invalid Process query syntax.");
            mdebug2("Process query: %s", argvs);
            snprintf(output, OS_MAXSTR + 1, "err Invalid Process query syntax, near '%.32s'", argvs);
            return -1;
        }

        if (!strcmp(argvs, "NULL"))
            argvs = NULL;

        euser = curr;
        *next++ = '\0';
        curr = next;

        if (next = strchr(curr, '|'), !next) {
            mdebug1("Invalid Process query syntax.");
            mdebug2("Process query: %s", euser);
            snprintf(output, OS_MAXSTR + 1, "err Invalid Process query syntax, near '%.32s'", euser);
            return -1;
        }

        if (!strcmp(euser, "NULL"))
            euser = NULL;

        ruser = curr;
        *next++ = '\0';
        curr = next;

        if (next = strchr(curr, '|'), !next) {
            mdebug1("Invalid Process query syntax.");
            mdebug2("Process query: %s", ruser);
            snprintf(output, OS_MAXSTR + 1, "err Invalid Process query syntax, near '%.32s'", ruser);
            return -1;
        }

        if (!strcmp(ruser, "NULL"))
            ruser = NULL;

        suser = curr;
        *next++ = '\0';
        curr = next;

        if (next = strchr(curr, '|'), !next) {
            mdebug1("Invalid Process query syntax.");
            mdebug2("Process query: %s", suser);
            snprintf(output, OS_MAXSTR + 1, "err Invalid Process query syntax, near '%.32s'", suser);
            return -1;
        }

        if (!strcmp(suser, "NULL"))
            suser = NULL;

        egroup = curr;
        *next++ = '\0';
        curr = next;

        if (next = strchr(curr, '|'), !next) {
            mdebug1("Invalid Process query syntax.");
            mdebug2("Process query: %s", egroup);
            snprintf(output, OS_MAXSTR + 1, "err Invalid Process query syntax, near '%.32s'", egroup);
            return -1;
        }

        if (!strcmp(egroup, "NULL"))
            egroup = NULL;

        rgroup = curr;
        *next++ = '\0';
        curr = next;

        if (next = strchr(curr, '|'), !next) {
            mdebug1("Invalid Process query syntax.");
            mdebug2("Process query: %s", rgroup);
            snprintf(output, OS_MAXSTR + 1, "err Invalid Process query syntax, near '%.32s'", rgroup);
            return -1;
        }

        if (!strcmp(rgroup, "NULL"))
            rgroup = NULL;

        sgroup = curr;
        *next++ = '\0';
        curr = next;

        if (next = strchr(curr, '|'), !next) {
            mdebug1("Invalid Process query syntax.");
            mdebug2("Process query: %s", sgroup);
            snprintf(output, OS_MAXSTR + 1, "err Invalid Process query syntax, near '%.32s'", sgroup);
            return -1;
        }

        if (!strcmp(sgroup, "NULL"))
            sgroup = NULL;

        fgroup = curr;
        *next++ = '\0';
        curr = next;

        if (next = strchr(curr, '|'), !next) {
            mdebug1("Invalid Process query syntax.");
            mdebug2("Process query: %s", fgroup);
            snprintf(output, OS_MAXSTR + 1, "err Invalid Process query syntax, near '%.32s'", fgroup);
            return -1;
        }

        if (!strcmp(fgroup, "NULL"))
            fgroup = NULL;

        if (!strncmp(curr, "NULL", 4))
            priority = -1;
        else
            priority = strtol(curr,NULL,10);

        *next++ = '\0';
        curr = next;

        if (next = strchr(curr, '|'), !next) {
            mdebug1("Invalid Process query syntax.");
            mdebug2("Process query: %d", priority);
            snprintf(output, OS_MAXSTR + 1, "err Invalid Process query syntax, near '%.32s'", curr);
            return -1;
        }

        if (!strncmp(curr, "NULL", 4))
            nice = 0;
        else
            nice = strtol(curr,NULL,10);

        *next++ = '\0';
        curr = next;

        if (next = strchr(curr, '|'), !next) {
            mdebug1("Invalid Process query syntax.");
            mdebug2("Process query: %d", nice);
            snprintf(output, OS_MAXSTR + 1, "err Invalid Process query syntax, near '%.32s'", curr);
            return -1;
        }

        if (!strncmp(curr, "NULL", 4))
            size = -1;
        else
            size = strtol(curr,NULL,10);

        *next++ = '\0';
        curr = next;

        if (next = strchr(curr, '|'), !next) {
            mdebug1("Invalid Process query syntax.");
            mdebug2("Process query: %d", size);
            snprintf(output, OS_MAXSTR + 1, "err Invalid Process query syntax, near '%.32s'", curr);
            return -1;
        }

        if (!strncmp(curr, "NULL", 4))
            vm_size = -1;
        else
            vm_size = strtol(curr,NULL,10);

        *next++ = '\0';
        curr = next;

        if (next = strchr(curr, '|'), !next) {
            mdebug1("Invalid Process query syntax.");
            mdebug2("Process query: %d", vm_size);
            snprintf(output, OS_MAXSTR + 1, "err Invalid Process query syntax, near '%.32s'", curr);
            return -1;
        }

        if (!strncmp(curr, "NULL", 4))
            resident = -1;
        else
            resident = strtol(curr,NULL,10);

        *next++ = '\0';
        curr = next;

        if (next = strchr(curr, '|'), !next) {
            mdebug1("Invalid Process query syntax.");
            mdebug2("Process query: %d", resident);
            snprintf(output, OS_MAXSTR + 1, "err Invalid Process query syntax, near '%.32s'", curr);
            return -1;
        }

        if (!strncmp(curr, "NULL", 4))
            share = -1;
        else
            share = strtol(curr,NULL,10);

        *next++ = '\0';
        curr = next;

        if (next = strchr(curr, '|'), !next) {
            mdebug1("Invalid Process query syntax.");
            mdebug2("Process query: %d", share);
            snprintf(output, OS_MAXSTR + 1, "err Invalid Process query syntax, near '%.32s'", curr);
            return -1;
        }

        if (!strncmp(curr, "NULL", 4))
            start_time = -1;
        else
            start_time = strtol(curr,NULL,10);

        *next++ = '\0';
        curr = next;

        if (next = strchr(curr, '|'), !next) {
            mdebug1("Invalid Process query syntax.");
            mdebug2("Process query: %d", start_time);
            snprintf(output, OS_MAXSTR + 1, "err Invalid Process query syntax, near '%.32s'", curr);
            return -1;
        }

        if (!strncmp(curr, "NULL", 4))
            pgrp = -1;
        else
            pgrp = strtol(curr,NULL,10);

        *next++ = '\0';
        curr = next;

        if (next = strchr(curr, '|'), !next) {
            mdebug1("Invalid Process query syntax.");
            mdebug2("Process query: %d", pgrp);
            snprintf(output, OS_MAXSTR + 1, "err Invalid Process query syntax, near '%.32s'", curr);
            return -1;
        }

        if (!strncmp(curr, "NULL", 4))
            session = -1;
        else
            session = strtol(curr,NULL,10);

        *next++ = '\0';
        curr = next;

        if (next = strchr(curr, '|'), !next) {
            mdebug1("Invalid Process query syntax.");
            mdebug2("Process query: %d", session);
            snprintf(output, OS_MAXSTR + 1, "err Invalid Process query syntax, near '%.32s'", curr);
            return -1;
        }

        if (!strncmp(curr, "NULL", 4))
            nlwp = -1;
        else
            nlwp = strtol(curr,NULL,10);

        *next++ = '\0';
        curr = next;

        if (next = strchr(curr, '|'), !next) {
            mdebug1("Invalid Process query syntax.");
            mdebug2("Process query: %d", nlwp);
            snprintf(output, OS_MAXSTR + 1, "err Invalid Process query syntax, near '%.32s'", curr);
            return -1;
        }

        if (!strncmp(curr, "NULL", 4))
            tgid = -1;
        else
            tgid = strtol(curr,NULL,10);

        *next++ = '\0';
        curr = next;

        if (next = strchr(curr, '|'), !next) {
            mdebug1("Invalid Process query syntax.");
            mdebug2("Process query: %d", tgid);
            snprintf(output, OS_MAXSTR + 1, "err Invalid Process query syntax, near '%.32s'", curr);
            return -1;
        }

        if (!strncmp(curr, "NULL", 4))
            tty = -1;
        else
            tty = strtol(curr,NULL,10);

        *next++ = '\0';
        if (!strncmp(next, "NULL", 4))
            processor = -1;
        else
            processor = strtol(next,NULL,10);

        if (result = wdb_process_save(wdb, scan_id, scan_time, pid, name, state, ppid, utime, stime, cmd, argvs, euser, ruser, suser, egroup, rgroup, sgroup, fgroup, priority, nice, size, vm_size, resident, share, start_time, pgrp, session, nlwp, tgid, tty, processor), result < 0) {
            mdebug1("Cannot save Process information.");
            snprintf(output, OS_MAXSTR + 1, "err Cannot save Process information.");
        } else {
            snprintf(output, OS_MAXSTR + 1, "ok");
        }

        return result;
    } else if (strcmp(curr, "del") == 0) {

        if (!strcmp(next, "NULL"))
            scan_id = NULL;
        else
            scan_id = next;

        if (result = wdb_process_delete(wdb, scan_id), result < 0) {
            mdebug1("Cannot delete old Process information.");
            snprintf(output, OS_MAXSTR + 1, "err Cannot delete old Process information.");
        } else {
            snprintf(output, OS_MAXSTR + 1, "ok");
        }

        return result;

    } else {
        mdebug1("Invalid Process query syntax.");
        mdebug2("DB query error near: %s", curr);
        snprintf(output, OS_MAXSTR + 1, "err Invalid Process query syntax, near '%.32s'", curr);
        return -1;
    }
}

int wdb_parse_ciscat(wdb_t * wdb, char * input, char * output) {
    char * curr;
    char * next;
    char * scan_id;
    char * scan_time;
    char * benchmark;
    char * profile;
    int pass, fail, error, notchecked, unknown, score;
    int result;

    if (next = strchr(input, ' '), !next) {
        mdebug1("Invalid CISCAT query syntax.");
        mdebug2("CISCAT query: %s", input);
        snprintf(output, OS_MAXSTR + 1, "err Invalid CISCAT query syntax, near '%.32s'", input);
        return -1;
    }

    curr = input;
    *next++ = '\0';

    if (strcmp(curr, "save") == 0) {
        curr = next;

        if (next = strchr(curr, '|'), !next) {
            mdebug1("Invalid CISCAT query syntax.");
            mdebug2("CISCAT query: %s", curr);
            snprintf(output, OS_MAXSTR + 1, "err Invalid CISCAT query syntax, near '%.32s'", curr);
            return -1;
        }

        scan_id = curr;
        *next++ = '\0';
        curr = next;

        if (!strcmp(scan_id, "NULL"))
            scan_id = NULL;

        if (next = strchr(curr, '|'), !next) {
            mdebug1("Invalid CISCAT query syntax.");
            mdebug2("CISCAT query: %s", curr);
            snprintf(output, OS_MAXSTR + 1, "err Invalid CISCAT query syntax, near '%.32s'", curr);
            return -1;
        }

        scan_time = curr;
        *next++ = '\0';
        curr = next;

        if (next = strchr(curr, '|'), !next) {
            mdebug1("Invalid CISCAT query syntax.");
            mdebug2("CISCAT query: %s", scan_time);
            snprintf(output, OS_MAXSTR + 1, "err Invalid CISCAT query syntax, near '%.32s'", scan_time);
            return -1;
        }

        if (!strcmp(scan_time, "NULL"))
            scan_time = NULL;

        benchmark = curr;
        *next++ = '\0';
        curr = next;

        if (next = strchr(curr, '|'), !next) {
            mdebug1("Invalid CISCAT query syntax.");
            mdebug2("CISCAT query: %s", benchmark);
            snprintf(output, OS_MAXSTR + 1, "err Invalid CISCAT query syntax, near '%.32s'", benchmark);
            return -1;
        }

        if (!strcmp(benchmark, "NULL"))
            benchmark = NULL;

        profile = curr;
        *next++ = '\0';
        curr = next;

        if (next = strchr(curr, '|'), !next) {
            mdebug1("Invalid CISCAT query syntax.");
            mdebug2("CISCAT query: %s", profile);
            snprintf(output, OS_MAXSTR + 1, "err Invalid CISCAT query syntax, near '%.32s'", profile);
            return -1;
        }

        if (!strcmp(profile, "NULL"))
            profile = NULL;

        if (!strncmp(curr, "NULL", 4))
            pass = -1;
        else
            pass = strtol(curr,NULL,10);

        *next++ = '\0';
        curr = next;

        if (next = strchr(curr, '|'), !next) {
            mdebug1("Invalid CISCAT query syntax.");
            mdebug2("CISCAT query: %d", pass);
            snprintf(output, OS_MAXSTR + 1, "err Invalid CISCAT query syntax, near '%.32s'", curr);
            return -1;
        }

        if (!strncmp(curr, "NULL", 4))
            fail = -1;
        else
            fail = strtol(curr,NULL,10);

        *next++ = '\0';
        curr = next;

        if (next = strchr(curr, '|'), !next) {
            mdebug1("Invalid CISCAT query syntax.");
            mdebug2("CISCAT query: %d", fail);
            snprintf(output, OS_MAXSTR + 1, "err Invalid CISCAT query syntax, near '%.32s'", curr);
            return -1;
        }

        if (!strncmp(curr, "NULL", 4))
            error = -1;
        else
            error = strtol(curr,NULL,10);

        *next++ = '\0';
        curr = next;

        if (next = strchr(curr, '|'), !next) {
            mdebug1("Invalid CISCAT query syntax.");
            mdebug2("CISCAT query: %d", error);
            snprintf(output, OS_MAXSTR + 1, "err Invalid CISCAT query syntax, near '%.32s'", curr);
            return -1;
        }

        if (!strncmp(curr, "NULL", 4))
            notchecked = -1;
        else
            notchecked = strtol(curr,NULL,10);

        *next++ = '\0';
        curr = next;

        if (next = strchr(curr, '|'), !next) {
            mdebug1("Invalid CISCAT query syntax.");
            mdebug2("CISCAT query: %d", notchecked);
            snprintf(output, OS_MAXSTR + 1, "err Invalid CISCAT query syntax, near '%.32s'", curr);
            return -1;
        }

        if (!strncmp(curr, "NULL", 4))
            unknown = -1;
        else
            unknown = strtol(curr,NULL,10);

        *next++ = '\0';
        if (!strncmp(next, "NULL", 4))
            score = -1;
        else
            score = strtol(next,NULL,10);

        if (result = wdb_ciscat_save(wdb, scan_id, scan_time, benchmark, profile, pass, fail, error, notchecked, unknown, score), result < 0) {
            mdebug1("Cannot save CISCAT information.");
            snprintf(output, OS_MAXSTR + 1, "err Cannot save CISCAT information.");
        } else {
            snprintf(output, OS_MAXSTR + 1, "ok");
        }

        return result;
    } else {
        mdebug1("Invalid CISCAT query syntax.");
        mdebug2("DB query error near: %s", curr);
        snprintf(output, OS_MAXSTR + 1, "err Invalid CISCAT query syntax, near '%.32s'", curr);
        return -1;
    }
}<|MERGE_RESOLUTION|>--- conflicted
+++ resolved
@@ -73,15 +73,6 @@
             return -1;
         }
 
-<<<<<<< HEAD
-        if (wdb->remove) {
-            mdebug1("Message received from an deleted agent('%s'), ignoring", wdb->agent_id);
-            snprintf(output, OS_MAXSTR + 1, "ign DB deletion is pending");
-            return 0;
-        }
-
-=======
->>>>>>> 6a3e8029
         mdebug2("Agent %s query: %s", sagent_id, query);
 
         if (next = wstr_chr(query, ' '), next) {
