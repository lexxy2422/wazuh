/*
 * Wazuh SQLite integration
 * Copyright (C) 2015, Wazuh Inc.
 * June 06, 2016.
 *
 * This program is free software; you can redistribute it
 * and/or modify it under the terms of the GNU General Public
 * License (version 2) as published by the FSF - Free Software
 * Foundation.
 */

#ifndef WDB_H
#define WDB_H

#include <shared.h>
#include <pthread.h>
#include <openssl/evp.h>
#include "../external/sqlite/sqlite3.h"
#include "syscheck_op.h"
#include "rootcheck_op.h"
#include "wazuhdb_op.h"
#include "regex_op.h"
#include "router.h"
#include "../config/global-config.h"

#define WDB_AGENT_EMPTY 0
#define WDB_AGENT_PENDING 1
#define WDB_AGENT_UPDATED 2

#define WDB_FILE_TYPE_FILE 0
#define WDB_FILE_TYPE_REGISTRY 1

#define WDB_FIM_NOT_FOUND 0
#define WDB_FIM_ADDED 1
#define WDB_FIM_MODIFIED 2
#define WDB_FIM_READDED 3
#define WDB_FIM_DELETED 4

#define WDB_NETADDR_IPV4 0

#define WDB_MULTI_GROUP_DELIM '-'

#define WDB_RESPONSE_BEGIN_SIZE 16

#define WDB_DATABASE_LOGTAG ARGV0 ":wdb_agent"

#define WDB_MAX_COMMAND_SIZE    512
#define WDB_MAX_RESPONSE_SIZE   OS_MAXSTR-WDB_MAX_COMMAND_SIZE
#define WDB_MAX_QUERY_SIZE      OS_MAXSTR-WDB_MAX_COMMAND_SIZE

#define AGENT_CS_NEVER_CONNECTED "never_connected"
#define AGENT_CS_PENDING         "pending"
#define AGENT_CS_ACTIVE          "active"
#define AGENT_CS_DISCONNECTED    "disconnected"

/// Enumeration of agents disconected status reasons.
typedef enum agent_status_code_t {
        INVALID_VERSION = 1,    ///< Invalid agent version
        ERR_VERSION_RECV,       ///< Error retrieving version
        HC_SHUTDOWN_RECV,       ///< Shutdown message received
        NO_KEEPALIVE,           ///< Disconnected because no keepalive received
        RESET_BY_MANAGER,       ///< Connection reset by manager
} agent_status_code_t;

/* wdb_exec_row_stmt modes */
#define STMT_MULTI_COLUMN 0
#define STMT_SINGLE_COLUMN 1

/// Enumeration of agent groups sync conditions
typedef enum wdb_groups_sync_condition_t {
        WDB_GROUP_SYNC_STATUS,      ///< Get groups by their sync status
        WDB_GROUP_ALL,              ///< Get all groups
        WDB_GROUP_NO_CONDITION,     ///< No condition
        WDB_GROUP_INVALID_CONDITION ///< Invalid condition
} wdb_groups_sync_condition_t;

/// Enumeration of agent groups set mode
typedef enum wdb_groups_set_mode_t {
        WDB_GROUP_OVERRIDE,     ///< Re-write the group assignment
        WDB_GROUP_APPEND,       ///< Add group assignment to the existent one
        WDB_GROUP_EMPTY_ONLY,   ///< Write a group assignment only if the agent doesn´t have one
        WDB_GROUP_REMOVE,       ///< Removes a list of group assignments
        WDB_GROUP_INVALID_MODE  ///< Invalid mode
} wdb_groups_set_mode_t;

/// Operations with the global group hash cache
typedef enum wdb_global_group_hash_operations_t {
    WDB_GLOBAL_GROUP_HASH_READ,  ///< Reads the global group hash value in cache if any
    WDB_GLOBAL_GROUP_HASH_WRITE, ///< Saves a new global group hash value in cache
    WDB_GLOBAL_GROUP_HASH_CLEAR  ///< Erases the global group hash value in cache
} wdb_global_group_hash_operations_t;

#define WDB_GROUP_MODE_EMPTY_ONLY "empty_only"
#define WDB_GROUP_MODE_OVERRIDE "override"
#define WDB_GROUP_MODE_APPEND "append"

#define WDB_GROUP_HASH_SIZE        8 /* Size of the groups hash */

#define WDB_BLOCK_SEND_TIMEOUT_S   1 /* Max time in seconds waiting for the client to receive the information sent with a blocking method*/
#define WDB_RESPONSE_OK_SIZE     3

#define SYSCOLLECTOR_LEGACY_CHECKSUM_VALUE "legacy"

// Router provider variables
extern ROUTER_PROVIDER_HANDLE router_agent_events_handle;

typedef enum wdb_stmt {
    WDB_STMT_FIM_LOAD,
    WDB_STMT_FIM_FIND_ENTRY,
    WDB_STMT_FIM_INSERT_ENTRY,
    WDB_STMT_FIM_INSERT_ENTRY2,
    WDB_STMT_FIM_UPDATE_ENTRY,
    WDB_STMT_FIM_DELETE,
    WDB_STMT_FIM_UPDATE_DATE,
    WDB_STMT_FIM_FIND_DATE_ENTRIES,
    WDB_STMT_FIM_GET_ATTRIBUTES,
    WDB_STMT_FIM_UPDATE_ATTRIBUTES,
    WDB_STMT_OSINFO_INSERT,
    WDB_STMT_OSINFO_INSERT2,
    WDB_STMT_OSINFO_DEL,
    WDB_STMT_OSINFO_GET,
    WDB_STMT_PROGRAM_INSERT,
    WDB_STMT_PROGRAM_INSERT2,
    WDB_STMT_PROGRAM_DEL,
    WDB_STMT_PROGRAM_UPD,
    WDB_STMT_PROGRAM_GET,
    WDB_STMT_PROGRAM_FIND,
    WDB_STMT_HWINFO_INSERT,
    WDB_STMT_HWINFO_INSERT2,
    WDB_STMT_HOTFIX_INSERT,
    WDB_STMT_HOTFIX_INSERT2,
    WDB_STMT_HWINFO_DEL,
    WDB_STMT_HOTFIX_DEL,
    WDB_STMT_PORT_INSERT,
    WDB_STMT_PORT_INSERT2,
    WDB_STMT_PORT_DEL,
    WDB_STMT_PROC_INSERT,
    WDB_STMT_PROC_INSERT2,
    WDB_STMT_PROC_DEL,
    WDB_STMT_NETINFO_INSERT,
    WDB_STMT_NETINFO_INSERT2,
    WDB_STMT_PROTO_INSERT,
    WDB_STMT_PROTO_INSERT2,
    WDB_STMT_ADDR_INSERT,
    WDB_STMT_ADDR_INSERT2,
    WDB_STMT_NETINFO_DEL,
    WDB_STMT_PROTO_DEL,
    WDB_STMT_ADDR_DEL,
    WDB_STMT_CISCAT_INSERT,
    WDB_STMT_CISCAT_DEL,
    WDB_STMT_SCAN_INFO_UPDATEFS,
    WDB_STMT_SCAN_INFO_UPDATEFE,
    WDB_STMT_SCAN_INFO_UPDATESS,
    WDB_STMT_SCAN_INFO_UPDATEES,
    WDB_STMT_SCAN_INFO_UPDATE1C,
    WDB_STMT_SCAN_INFO_UPDATE2C,
    WDB_STMT_SCAN_INFO_UPDATE3C,
    WDB_STMT_SCAN_INFO_GETFS,
    WDB_STMT_SCAN_INFO_GETFE,
    WDB_STMT_SCAN_INFO_GETSS,
    WDB_STMT_SCAN_INFO_GETES,
    WDB_STMT_SCAN_INFO_GET1C,
    WDB_STMT_SCAN_INFO_GET2C,
    WDB_STMT_SCAN_INFO_GET3C,
    WDB_STMT_SCA_FIND,
    WDB_STMT_SCA_UPDATE,
    WDB_STMT_SCA_INSERT,
    WDB_STMT_SCA_SCAN_INFO_INSERT,
    WDB_STMT_SCA_SCAN_INFO_UPDATE,
    WDB_STMT_SCA_INSERT_COMPLIANCE,
    WDB_STMT_SCA_INSERT_RULES,
    WDB_STMT_SCA_FIND_SCAN,
    WDB_STMT_SCA_SCAN_INFO_UPDATE_START,
    WDB_STMT_SCA_POLICY_FIND,
    WDB_STMT_SCA_POLICY_SHA256,
    WDB_STMT_SCA_POLICY_INSERT,
    WDB_STMT_SCA_CHECK_GET_ALL_RESULTS,
    WDB_STMT_SCA_POLICY_GET_ALL,
    WDB_STMT_SCA_POLICY_DELETE,
    WDB_STMT_SCA_CHECK_DELETE,
    WDB_STMT_SCA_SCAN_INFO_DELETE,
    WDB_STMT_SCA_CHECK_COMPLIANCE_DELETE,
    WDB_STMT_SCA_CHECK_RULES_DELETE,
    WDB_STMT_SCA_CHECK_DELETE_DISTINCT,
    WDB_STMT_FIM_SELECT_CHECKSUM,
    WDB_STMT_FIM_SELECT_CHECKSUM_RANGE,
    WDB_STMT_FIM_DELETE_AROUND,
    WDB_STMT_FIM_DELETE_RANGE,
    WDB_STMT_FIM_DELETE_BY_PK,
    WDB_STMT_FIM_CLEAR,
    WDB_STMT_SYNC_UPDATE_ATTEMPT_LEGACY,
    WDB_STMT_SYNC_UPDATE_ATTEMPT,
    WDB_STMT_SYNC_UPDATE_COMPLETION,
    WDB_STMT_SYNC_SET_COMPLETION,
    WDB_STMT_SYNC_GET_INFO,
    WDB_STMT_FIM_FILE_SELECT_CHECKSUM,
    WDB_STMT_FIM_FILE_SELECT_CHECKSUM_RANGE,
    WDB_STMT_FIM_FILE_CLEAR,
    WDB_STMT_FIM_FILE_DELETE_AROUND,
    WDB_STMT_FIM_FILE_DELETE_RANGE,
    WDB_STMT_FIM_FILE_DELETE_BY_PK,
    WDB_STMT_FIM_REGISTRY_SELECT_CHECKSUM,
    WDB_STMT_FIM_REGISTRY_SELECT_CHECKSUM_RANGE,
    WDB_STMT_FIM_REGISTRY_CLEAR,
    WDB_STMT_FIM_REGISTRY_DELETE_AROUND,
    WDB_STMT_FIM_REGISTRY_DELETE_RANGE,
    WDB_STMT_FIM_REGISTRY_KEY_SELECT_CHECKSUM,
    WDB_STMT_FIM_REGISTRY_KEY_SELECT_CHECKSUM_RANGE,
    WDB_STMT_FIM_REGISTRY_KEY_CLEAR,
    WDB_STMT_FIM_REGISTRY_KEY_DELETE_AROUND,
    WDB_STMT_FIM_REGISTRY_KEY_DELETE_RANGE,
    WDB_STMT_FIM_REGISTRY_VALUE_SELECT_CHECKSUM,
    WDB_STMT_FIM_REGISTRY_VALUE_SELECT_CHECKSUM_RANGE,
    WDB_STMT_FIM_REGISTRY_VALUE_CLEAR,
    WDB_STMT_FIM_REGISTRY_VALUE_DELETE_AROUND,
    WDB_STMT_FIM_REGISTRY_VALUE_DELETE_RANGE,
    WDB_STMT_FIM_REGISTRY_DELETE_BY_PK,
    WDB_STMT_ROOTCHECK_INSERT_PM,
    WDB_STMT_ROOTCHECK_UPDATE_PM,
    WDB_STMT_ROOTCHECK_DELETE_PM,
    WDB_STMT_GLOBAL_INSERT_AGENT,
    WDB_STMT_GLOBAL_UPDATE_AGENT_NAME,
    WDB_STMT_GLOBAL_UPDATE_AGENT_VERSION,
    WDB_STMT_GLOBAL_UPDATE_AGENT_VERSION_IP,
    WDB_STMT_GLOBAL_LABELS_GET,
    WDB_STMT_GLOBAL_LABELS_DEL,
    WDB_STMT_GLOBAL_LABELS_SET,
    WDB_STMT_GLOBAL_UPDATE_AGENT_KEEPALIVE,
    WDB_STMT_GLOBAL_UPDATE_AGENT_CONNECTION_STATUS,
    WDB_STMT_GLOBAL_UPDATE_AGENT_STATUS_CODE,
    WDB_STMT_GLOBAL_DELETE_AGENT,
    WDB_STMT_GLOBAL_SELECT_AGENT_NAME,
    WDB_STMT_GLOBAL_FIND_AGENT,
    WDB_STMT_GLOBAL_FIND_GROUP,
    WDB_STMT_GLOBAL_UPDATE_AGENT_GROUPS_HASH,
    WDB_STMT_GLOBAL_INSERT_AGENT_GROUP,
    WDB_STMT_GLOBAL_SELECT_GROUP_BELONG,
    WDB_STMT_GLOBAL_INSERT_AGENT_BELONG,
    WDB_STMT_GLOBAL_DELETE_AGENT_BELONG,
    WDB_STMT_GLOBAL_DELETE_TUPLE_BELONG,
    WDB_STMT_GLOBAL_DELETE_GROUP,
    WDB_STMT_GLOBAL_GROUP_BELONG_FIND,
    WDB_STMT_GLOBAL_GROUP_BELONG_GET,
    WDB_STMT_GLOBAL_SELECT_GROUPS,
    WDB_STMT_GLOBAL_SYNC_REQ_GET,
    WDB_STMT_GLOBAL_SYNC_SET,
    WDB_STMT_GLOBAL_GROUP_SYNC_REQ_GET,
    WDB_STMT_GLOBAL_GROUP_SYNC_ALL_GET,
    WDB_STMT_GLOBAL_GROUP_SYNCREQ_FIND,
    WDB_STMT_GLOBAL_AGENT_GROUPS_NUMBER_GET,
    WDB_STMT_GLOBAL_GROUP_SYNC_SET,
    WDB_STMT_GLOBAL_GROUP_PRIORITY_GET,
    WDB_STMT_GLOBAL_GROUP_CSV_GET,
    WDB_STMT_GLOBAL_GROUP_CTX_SET,
    WDB_STMT_GLOBAL_GROUP_HASH_GET,
    WDB_STMT_GLOBAL_UPDATE_AGENT_INFO,
    WDB_STMT_GLOBAL_GET_GROUPS,
    WDB_STMT_GLOBAL_GET_AGENTS,
    WDB_STMT_GLOBAL_GET_AGENTS_BY_CONNECTION_STATUS,
    WDB_STMT_GLOBAL_GET_AGENTS_BY_CONNECTION_STATUS_AND_NODE,
    WDB_STMT_GLOBAL_GET_AGENT_INFO,
    WDB_STMT_GLOBAL_GET_AGENTS_TO_DISCONNECT,
    WDB_STMT_GLOBAL_RESET_CONNECTION_STATUS,
    WDB_STMT_GLOBAL_AGENT_EXISTS,
    WDB_STMT_TASK_INSERT_TASK,
    WDB_STMT_TASK_GET_LAST_AGENT_TASK,
    WDB_STMT_TASK_GET_LAST_AGENT_UPGRADE_TASK,
    WDB_STMT_TASK_UPDATE_TASK_STATUS,
    WDB_STMT_TASK_GET_TASK_BY_STATUS,
    WDB_STMT_TASK_DELETE_OLD_TASKS,
    WDB_STMT_TASK_DELETE_TASK,
    WDB_STMT_TASK_CANCEL_PENDING_UPGRADE_TASKS,
    WDB_STMT_PRAGMA_JOURNAL_WAL,
    WDB_STMT_PRAGMA_ENABLE_FOREIGN_KEYS,
    WDB_STMT_SYSCOLLECTOR_PROCESSES_SELECT_CHECKSUM,
    WDB_STMT_SYSCOLLECTOR_PROCESSES_SELECT_CHECKSUM_RANGE,
    WDB_STMT_SYSCOLLECTOR_PROCESSES_DELETE_AROUND,
    WDB_STMT_SYSCOLLECTOR_PROCESSES_DELETE_RANGE,
    WDB_STMT_SYSCOLLECTOR_PROCESSES_CLEAR,
    WDB_STMT_SYSCOLLECTOR_PROCESSES_DELETE_BY_PK,
    WDB_STMT_SYSCOLLECTOR_PACKAGES_SELECT_CHECKSUM,
    WDB_STMT_SYSCOLLECTOR_PACKAGES_SELECT_CHECKSUM_RANGE,
    WDB_STMT_SYSCOLLECTOR_PACKAGES_DELETE_AROUND,
    WDB_STMT_SYSCOLLECTOR_PACKAGES_DELETE_RANGE,
    WDB_STMT_SYSCOLLECTOR_PACKAGES_CLEAR,
    WDB_STMT_SYSCOLLECTOR_PACKAGES_DELETE_BY_PK,
    WDB_STMT_SYSCOLLECTOR_HOTFIXES_SELECT_CHECKSUM,
    WDB_STMT_SYSCOLLECTOR_HOTFIXES_SELECT_CHECKSUM_RANGE,
    WDB_STMT_SYSCOLLECTOR_HOTFIXES_DELETE_AROUND,
    WDB_STMT_SYSCOLLECTOR_HOTFIXES_DELETE_RANGE,
    WDB_STMT_SYSCOLLECTOR_HOTFIXES_CLEAR,
    WDB_STMT_SYSCOLLECTOR_HOTFIXES_DELETE_BY_PK,
    WDB_STMT_SYSCOLLECTOR_PORTS_SELECT_CHECKSUM,
    WDB_STMT_SYSCOLLECTOR_PORTS_SELECT_CHECKSUM_RANGE,
    WDB_STMT_SYSCOLLECTOR_PORTS_DELETE_AROUND,
    WDB_STMT_SYSCOLLECTOR_PORTS_DELETE_RANGE,
    WDB_STMT_SYSCOLLECTOR_PORTS_DELETE_BY_PK,
    WDB_STMT_SYSCOLLECTOR_PORTS_CLEAR,
    WDB_STMT_SYSCOLLECTOR_NETPROTO_SELECT_CHECKSUM,
    WDB_STMT_SYSCOLLECTOR_NETPROTO_SELECT_CHECKSUM_RANGE,
    WDB_STMT_SYSCOLLECTOR_NETPROTO_DELETE_AROUND,
    WDB_STMT_SYSCOLLECTOR_NETPROTO_DELETE_RANGE,
    WDB_STMT_SYSCOLLECTOR_NETPROTO_DELETE_BY_PK,
    WDB_STMT_SYSCOLLECTOR_NETPROTO_CLEAR,
    WDB_STMT_SYSCOLLECTOR_NETADDRESS_SELECT_CHECKSUM,
    WDB_STMT_SYSCOLLECTOR_NETADDRESS_SELECT_CHECKSUM_RANGE,
    WDB_STMT_SYSCOLLECTOR_NETADDRESS_DELETE_AROUND,
    WDB_STMT_SYSCOLLECTOR_NETADDRESS_DELETE_RANGE,
    WDB_STMT_SYSCOLLECTOR_NETADDRESS_DELETE_BY_PK,
    WDB_STMT_SYSCOLLECTOR_NETADDRESS_CLEAR,
    WDB_STMT_SYSCOLLECTOR_NETINFO_SELECT_CHECKSUM,
    WDB_STMT_SYSCOLLECTOR_NETINFO_SELECT_CHECKSUM_RANGE,
    WDB_STMT_SYSCOLLECTOR_NETINFO_DELETE_AROUND,
    WDB_STMT_SYSCOLLECTOR_NETINFO_DELETE_RANGE,
    WDB_STMT_SYSCOLLECTOR_NETINFO_DELETE_BY_PK,
    WDB_STMT_SYSCOLLECTOR_NETINFO_CLEAR,
    WDB_STMT_SYSCOLLECTOR_HWINFO_SELECT_CHECKSUM,
    WDB_STMT_SYSCOLLECTOR_HWINFO_SELECT_CHECKSUM_RANGE,
    WDB_STMT_SYSCOLLECTOR_HWINFO_DELETE_AROUND,
    WDB_STMT_SYSCOLLECTOR_HWINFO_DELETE_RANGE,
    WDB_STMT_SYSCOLLECTOR_HWINFO_DELETE_BY_PK,
    WDB_STMT_SYSCOLLECTOR_HWINFO_CLEAR,
    WDB_STMT_SYSCOLLECTOR_OSINFO_SELECT_CHECKSUM,
    WDB_STMT_SYSCOLLECTOR_OSINFO_SELECT_CHECKSUM_RANGE,
    WDB_STMT_SYSCOLLECTOR_OSINFO_DELETE_AROUND,
    WDB_STMT_SYSCOLLECTOR_OSINFO_DELETE_RANGE,
    WDB_STMT_SYSCOLLECTOR_OSINFO_DELETE_BY_PK,
    WDB_STMT_SYSCOLLECTOR_OSINFO_CLEAR,
    WDB_STMT_SYS_HOTFIXES_GET,
    WDB_STMT_SYS_PROGRAMS_GET,
    WDB_STMT_SIZE // This must be the last constant
} wdb_stmt;

struct stmt_cache {
    sqlite3_stmt *stmt;
    char *query;
};

struct stmt_cache_list {
    struct stmt_cache value;
    struct stmt_cache_list *next;
};

typedef struct wdb_t {
    sqlite3 * db;
    sqlite3_stmt * stmt[WDB_STMT_SIZE];
    char * id;
    int peer;
    unsigned int refcount;
    unsigned int transaction:1;
    time_t last;
    time_t transaction_begin_time;
    pthread_mutex_t mutex;
    struct stmt_cache_list *cache_list;
    struct wdb_t * next;
    bool enabled;
} wdb_t;

typedef enum wdb_backup_db {
    WDB_GLOBAL_BACKUP,
    WDB_LAST_BACKUP
} wdb_backup_db ;

typedef struct wdb_backup_settings_node {
    bool enabled;
    time_t interval;
    int max_files;
} wdb_backup_settings_node;

typedef struct wdb_config {
    int worker_pool_size;
    int commit_time_min;
    int commit_time_max;
    int open_db_limit;
    int fragmentation_threshold;
    int fragmentation_delta;
    int free_pages_percentage;
    int max_fragmentation;
    int check_fragmentation_interval;
    wdb_backup_settings_node** wdb_backup_settings;
} wdb_config;

/// Enumeration of components supported by the integrity library.
typedef enum {
    WDB_FIM,                         ///< File integrity monitoring.
    WDB_FIM_FILE,                    ///< File integrity monitoring.
    WDB_FIM_REGISTRY,                ///< Registry integrity monitoring.
    WDB_FIM_REGISTRY_KEY,            ///< Registry key integrity monitoring.
    WDB_FIM_REGISTRY_VALUE,          ///< Registry value integrity monitoring.
    WDB_SYSCOLLECTOR_PROCESSES,      ///< Processes integrity monitoring.
    WDB_SYSCOLLECTOR_PACKAGES,       ///< Packages integrity monitoring.
    WDB_SYSCOLLECTOR_HOTFIXES,       ///< Hotfixes integrity monitoring.
    WDB_SYSCOLLECTOR_PORTS,          ///< Ports integrity monitoring.
    WDB_SYSCOLLECTOR_NETPROTO,       ///< Net protocols integrity monitoring.
    WDB_SYSCOLLECTOR_NETADDRESS,     ///< Net addresses integrity monitoring.
    WDB_SYSCOLLECTOR_NETINFO,        ///< Net info integrity monitoring.
    WDB_SYSCOLLECTOR_HWINFO,         ///< Hardware info integrity monitoring.
    WDB_SYSCOLLECTOR_OSINFO,         ///< OS info integrity monitoring.
    WDB_GENERIC_COMPONENT,           ///< Miscellaneous component
} wdb_component_t;

#include "wdb_pool.h"

extern char *schema_global_sql;
extern char *schema_agents_sql;
extern char *schema_task_manager_sql;
extern char *schema_upgrade_v1_sql;
extern char *schema_upgrade_v2_sql;
extern char *schema_upgrade_v3_sql;
extern char *schema_upgrade_v4_sql;
extern char *schema_upgrade_v5_sql;
extern char *schema_upgrade_v6_sql;
extern char *schema_upgrade_v7_sql;
extern char *schema_upgrade_v8_sql;
extern char *schema_upgrade_v9_sql;
extern char *schema_upgrade_v10_sql;
extern char *schema_upgrade_v11_sql;
extern char *schema_upgrade_v12_sql;
extern char *schema_upgrade_v13_sql;
extern char *schema_global_upgrade_v1_sql;
extern char *schema_global_upgrade_v2_sql;
extern char *schema_global_upgrade_v3_sql;
extern char *schema_global_upgrade_v4_sql;
extern char *schema_global_upgrade_v5_sql;

extern wdb_config wconfig;
<<<<<<< HEAD
extern _Config gconfig;
extern _Atomic(int) wdb_open_count;
=======
>>>>>>> c6412e52

typedef struct os_data {
    char *os_name;
    char *os_version;
    char *os_major;
    char *os_minor;
    char *os_codename;
    char *os_platform;
    char *os_build;
    char *os_uname;
    char *os_arch;
} os_data;

typedef struct agent_info_data {
    int id;
    os_data *osd;
    char *version;
    char *config_sum;
    char *merged_sum;
    char *manager_host;
    char *node_name;
    char *agent_ip;
    char *labels;
    char *connection_status;
    char *sync_status;
    char *group_config_status;
    agent_status_code_t status_code;
} agent_info_data;

typedef enum {
    FIELD_INTEGER = 0,
    FIELD_TEXT,
    FIELD_REAL,
    FIELD_INTEGER_LONG
} field_type_t;

struct field {
    field_type_t type;
    int index;
    bool is_aux_field;
    bool is_pk;
    const char * source_name;
    const char * target_name;
    union {
        const char * text;
        int integer;
        double real;
        long long integer_long;
    } default_value;
    bool convert_empty_string_as_null;
};

struct column_list {
    struct field value;
    const struct column_list *next;
};

struct kv {
    char key[OS_SIZE_256];
    char value[OS_SIZE_256];
    bool single_row_table;
    struct column_list const *column_list;
    size_t field_count;
};

struct kv_list {
    struct kv current;
    const struct kv_list *next;
};


/**
 * @brief pointer to function for any transaction
 */
typedef int (*wdb_ptr_any_txn_t)(wdb_t *);

/**
 * @brief Opens global database and stores it in DB pool.
 *
 * It is opened every time a query to global database is done.
 *
 * @return wdb_t* Database Structure locked or NULL.
 */
wdb_t * wdb_open_global();

/**
 * @brief Open mitre database and store in DB poll.
 *
 * It is opened every time a query to Mitre database is done.
 *
 * @return wdb_t* Database Structure that store mitre database or NULL on failure.
 */
wdb_t * wdb_open_mitre();

// Open database for agent and store in DB pool. It returns a locked database or NULL
wdb_t * wdb_open_agent2(int agent_id);

/**
 * @brief Open task database and store in DB poll.
 *
 * It is opened every time a query to Task database is done.
 *
 * @return wdb_t* Database Structure that store task database or NULL on failure.
 */
wdb_t * wdb_open_tasks();

int wdb_syscheck_load(wdb_t * wdb, const char * file, char * output, size_t size);

int wdb_syscheck_save(wdb_t * wdb, int ftype, char * checksum, const char * file);
int wdb_syscheck_save2(wdb_t * wdb, const char * payload);

// Find file entry: returns 1 if found, 0 if not, or -1 on error.
int wdb_fim_find_entry(wdb_t * wdb, const char * path);

int wdb_fim_insert_entry(wdb_t * wdb, const char * file, int ftype, const sk_sum_t * sum);
int wdb_fim_insert_entry2(wdb_t * wdb, const cJSON * data);

int wdb_fim_update_entry(wdb_t * wdb, const char * file, const sk_sum_t * sum);

int wdb_fim_delete(wdb_t * wdb, const char * file);

/* Insert configuration assessment entry. Returns ID on success or -1 on error. */
int wdb_rootcheck_insert(wdb_t * wdb, const rk_event_t *event);

/* Update configuration assessment last date. Returns number of affected rows on success or -1 on error. */
int wdb_rootcheck_update(wdb_t * wdb, const rk_event_t *event);

/* Look for a configuration assessment entry in Wazuh DB. Returns 1 if found, 0 if not, or -1 on error. (new) */
int wdb_sca_find(wdb_t * wdb, int pm_id, char * output);

/* Update a configuration assessment entry. Returns ID on success or -1 on error (new) */
int wdb_sca_update(wdb_t * wdb, char * result, int id,int scan_id, char * reason);

/* Insert configuration assessment entry. Returns ID on success or -1 on error (new) */
int wdb_sca_save(wdb_t *wdb, int id, int scan_id, char *title, char *description, char *rationale,
        char *remediation, char *condition, char *file, char *directory, char *process, char *registry,
        char *reference, char *result, char *policy_id, char *command, char *reason);

/* Insert scan info configuration assessment entry. Returns ID on success or -1 on error (new) */
int wdb_sca_scan_info_save(wdb_t * wdb, int start_scan, int end_scan, int scan_id,char * policy_id,int pass,int fail,int invalid, int total_checks,int score,char * hash);

/* Update scan info configuration assessment entry. Returns number of affected rows or -1 on error.  */
int wdb_sca_scan_info_update(wdb_t * wdb, char * module, int end_scan);

/* Insert global configuration assessment compliance entry. Returns number of affected rows or -1 on error.  */
int wdb_sca_compliance_save(wdb_t * wdb, int id_check, char *key, char *value);

/* Insert the rules of the policy checks,. Returns number of affected rows or -1 on error.  */
int wdb_sca_rules_save(wdb_t * wdb, int id_check, char *type, char *rule);

/* Look for a scan configuration assessment entry in Wazuh DB. Returns 1 if found, 0 if not, or -1 on error. (new) */
int wdb_sca_scan_find(wdb_t * wdb, char *policy_id, char * output);

/* Update scan info configuration assessment entry. Returns number of affected rows or -1 on error.  */
int wdb_sca_scan_info_update_start(wdb_t * wdb, char * policy_id, int start_scan,int end_scan,int scan_id,int pass,int fail,int invalid,int total_checks,int score,char * hash);

/* Look for a scan policy entry in Wazuh DB. Returns 1 if found, 0 if not, or -1 on error. (new) */
int wdb_sca_policy_find(wdb_t * wdb, char *id, char * output);

/* Gets the result of all checks in Wazuh DB. Returns 1 if found, 0 if not, or -1 on error. (new) */
int wdb_sca_checks_get_result(wdb_t * wdb, char * policy_id, char * output);

/* Insert policy entry. Returns number of affected rows or -1 on error.  */
int wdb_sca_policy_info_save(wdb_t * wdb,char *name,char * file,char * id,char * description,char *references, char *hash_file);

/* Gets the result of all policies in Wazuh DB. Returns 1 if found, 0 if not, or -1 on error. (new) */
int wdb_sca_policy_get_id(wdb_t * wdb, char * output);

/* Delete a configuration assessment policy. Returns 0 on success or -1 on error (new) */
int wdb_sca_policy_delete(wdb_t * wdb,char * policy_id);

/* Delete a configuration assessment check. Returns 0 on success or -1 on error (new) */
int wdb_sca_check_delete(wdb_t * wdb,char * policy_id);

/* Delete a configuration assessment policy. Returns 0 on success or -1 on error (new) */
int wdb_sca_scan_info_delete(wdb_t * wdb,char * policy_id);

/* Delete a configuration assessment check compliances. Returns 0 on success or -1 on error (new) */
int wdb_sca_check_compliances_delete(wdb_t * wdb);

/* Delete a configuration assessment check rules. Returns 0 on success or -1 on error (new) */
int wdb_sca_check_rules_delete(wdb_t * wdb);

/* Delete distinct configuration assessment check. Returns 0 on success or -1 on error (new) */
int wdb_sca_check_delete_distinct(wdb_t * wdb,char * policy_id,int scan_id);

/* Gets the policy SHA256. Returns 1 if found, 0 if not or -1 on error */
int wdb_sca_policy_sha256(wdb_t * wdb, char *id, char * output);

/**
 * @brief Frees agent_info_data struct memory.
 *
 * @param[in] agent_data Pointer to the struct to be freed.
 */
void wdb_free_agent_info_data(agent_info_data *agent_data);

/**
 * @brief Function to parse a chunk response that contains the status of the query and a json array.
 *        This function will create or realloc an int array to place the values of the chunk.
 *        These values are obtained based on the provided json item string.
 *
 * @param [in] input The chunk obtained from WazuhDB to be parsed.
 * @param [out] output An int array containing the parsed values. Must be freed by the caller.
 * @param [in] item Json string to search elements on the chunks.
 * @param [out] last_item Value of the last parsed item. If NULL no value is written.
 * @param [out] last_size Size of the returned array. If NULL no value is written.
 * @return wdbc_result representing the status of the command.
 */
wdbc_result wdb_parse_chunk_to_int(char* input, int** output, const char* item, int* last_item, int* last_size);

/**
 * @brief Function to parse a chunk response that contains the status of the query and a json array.
 *        This function will add the parsed response to the output_json (json) array.
 *
 * @param [in] input The chunk obtained from WazuhDB to be parsed.
 * @param [out] output_json Json array in which the new elements will be added.
 * @param [in] item Json string to search elements on the chunks.
 * @param [out] last_item_value Value of the last item. If NULL no value is written.
 * @return wdbc_result representing the status of the command.
 */
wdbc_result wdb_parse_chunk_to_json_by_string_item(char* input, cJSON** output_json, const char* item, char** last_item_value);

/**
 * @brief Function to parse a chunk response that contains the status of the query and a json array.
 *        This function will add the parsed response to the output RB tree.
 *
 * @param [in] input The chunk obtained from WazuhDB to be parsed.
 * @param [out] output RB tree in which the new elements will be added.
 * @param [in] item Json string to search elements on the chunks.
 * @param [out] last_item Value of the last parsed item. If NULL no value is written.
 * @return wdbc_result representing the status of the command.
 */
wdbc_result wdb_parse_chunk_to_rbtree(char* input, rb_tree** output, const char* item, int* last_item);

/**
 * @brief Function to initialize a new transaction and cache the statement.
 *
 * @param [in] wdb The global struct database.
 * @param [in] statement_index The index of the statement to be cached.
 * @return Pointer to the statement already cached. NULL On error.
 */
sqlite3_stmt* wdb_init_stmt_in_cache(wdb_t* wdb, wdb_stmt statement_index);

/**
 * @brief Create database for agent from profile.
 *
 * @param[in] agent_id Id of the agent.
 * @return OS_SUCCESS on success or OS_INVALID on failure.
 */
int wdb_create_agent_db2(const char * agent_id);

/* Remove agents databases from id's list. */
cJSON *wdb_remove_multiple_agents(char *agent_list);

/* Get value data in output variable. Returns 0 if doesn't found, 1 on success or -1 on error. */
int wdb_metadata_get_entry (wdb_t * wdb, const char *key, char *output);

/**
 * @brief Gets the count of the tables that match the provided name
 *
 * @param[in] wdb Database to query for the table existence.
 * @param[in] key Name of the table to find.
 * @param[in] returns the count
 * @return function success.
 */
 int wdb_count_tables_with_name(wdb_t * wdb, const char * key, int* count);

/* Update field date for specific fim_entry. */
int wdb_fim_update_date_entry(wdb_t * wdb, const char *path);

/* Clear entries prior to the first scan. */
int wdb_fim_clean_old_entries(wdb_t * wdb);

/* Prepare SQL query with availability waiting */
int wdb_prepare(sqlite3 *db, const char *zSql, int nByte, sqlite3_stmt **stmt, const char **pzTail);

/* Execute statement with availability waiting */
int wdb_step(sqlite3_stmt *stmt);

/* Begin transaction */
int wdb_begin(wdb_t * wdb);
int wdb_begin2(wdb_t * wdb);

/* Commit transaction */
int wdb_commit(wdb_t * wdb);
int wdb_commit2(wdb_t * wdb);

/**
 * @brief Rollback transaction
 * @param[in] wdb Database to query for the table existence.
 * @return 0 when succeed, !=0 otherwise.
*/
int wdb_rollback(wdb_t * wdb);

/**
 * @brief Rollback transaction and write status
 * @param[in] wdb Database to query for the table existence.
 * @return 0 when succeed, !=0 otherwise.
*/
int wdb_rollback2(wdb_t * wdb);

/* Create global database */
int wdb_create_global(const char *path);

/* Create profile database */
int wdb_create_profile(const char *path);

/* Create new database file from SQL script */
int wdb_create_file(const char *path, const char *source);

/* Delete PM events of an agent. Returns number of affected rows on success or -1 on error. */
int wdb_rootcheck_delete(wdb_t * wdb);

/**
 * @brief Rebuild database.
 * @param[in] wdb Database to query for the table existence.
 * @return Returns 0 on success or -1 on error.
 */
int wdb_vacuum(wdb_t * wdb);

/**
 * @brief Calculate the fragmentation state of a db.
 *
 * @param[in] wdb Database to query for the table existence.
 * @return Returns 0-100 on success or OS_INVALID on error.
 */
int wdb_get_db_state(wdb_t * wdb);

/**
 * @brief Calculate the percentage of free pages of a db.
 *
 * @param[in] wdb Database to query for the table existence.
 * @return Returns zero or greater than zero on success or OS_INVALID on error.
 */
int wdb_get_db_free_pages_percentage(wdb_t * wdb);

/**
 * @brief Store the fragmentation data of the last vacuum in the metadata table.
 *
 * @param[in] wdb Database to query for the table existence.
 * @param[in] last_vacuum_time Timestamp to store in the metadata table.
 * @param[in] last_vacuum_value Value to store in the metadata table.
 * @return Returns OS_SUCCES on success or OS_INVALID on error.
 */
int wdb_update_last_vacuum_data(wdb_t* wdb, const char *last_vacuum_time, const char *last_vacuum_value);

/* Insert key-value pair into info table */
int wdb_insert_info(const char *key, const char *value);

// Insert network info tuple. Return 0 on success or -1 on error.
int wdb_netinfo_insert(wdb_t * wdb, const char * scan_id, const char * scan_time, const char * name, const char * adapter, const char * type, const char * state, int mtu, const char * mac, long tx_packets, long rx_packets, long tx_bytes, long rx_bytes, long tx_errors, long rx_errors, long tx_dropped, long rx_dropped, const char * checksum, const char * item_id, const bool replace);

// Save Network info into DB.
int wdb_netinfo_save(wdb_t * wdb, const char * scan_id, const char * scan_time, const char * name, const char * adapter, const char * type, const char * state, int mtu, const char * mac, long tx_packets, long rx_packets, long tx_bytes, long rx_bytes, long tx_errors, long rx_errors, long tx_dropped, long rx_dropped, const char * checksum, const char * item_id, const bool replace);

// Delete Network info from DB.
int wdb_netinfo_delete(wdb_t * wdb, const char * scan_id);

// Delete Hotfix info from DB.
int wdb_hotfix_delete(wdb_t * wdb, const char * scan_id);

// Insert IPv4/IPv6 protocol info tuple. Return 0 on success or -1 on error.
int wdb_netproto_insert(wdb_t * wdb, const char * scan_id, const char * iface,  int type, const char * gateway, const char * dhcp, int metric, const char * checksum, const char * item_id, const bool replace);

// Save IPv4/IPv6 protocol info into DB.
int wdb_netproto_save(wdb_t * wdb, const char * scan_id, const char * iface,  int type, const char * gateway, const char * dhcp, int metric, const char * checksum, const char * item_id, const bool replace);

// Insert IPv4/IPv6 address info tuple. Return 0 on success or -1 on error.
int wdb_netaddr_insert(wdb_t * wdb, const char * scan_id, const char * iface, int proto, const char * address, const char * netmask, const char * broadcast, const char * checksum, const char * item_id, const bool replace);

// Save IPv4/IPv6 address info into DB.
int wdb_netaddr_save(wdb_t * wdb, const char * scan_id, const char * iface, int proto, const char * address, const char * netmask, const char * broadcast, const char * checksum, const char * item_id, const bool replace);

// Insert OS info tuple. Return 0 on success or -1 on error.
int wdb_osinfo_insert(wdb_t * wdb, const char * scan_id, const char * scan_time, const char * hostname, const char * architecture, const char * os_name, const char * os_version, const char * os_codename, const char * os_major, const char * os_minor, const char * os_patch, const char * os_build, const char * os_platform, const char * sysname, const char * release, const char * version, const char * os_release, const char * os_display_version, const char * checksum, const bool replace, os_sha1 hexdigest);

// Save OS info into DB.
int wdb_osinfo_save(wdb_t * wdb, const char * scan_id, const char * scan_time, const char * hostname, const char * architecture, const char * os_name, const char * os_version, const char * os_codename, const char * os_major, const char * os_minor, const char * os_patch, const char * os_build, const char * os_platform, const char * sysname, const char * release, const char * version, const char * os_release, const char * os_display_version, const char * checksum, const bool replace);

// Insert HW info tuple. Return 0 on success or -1 on error.
int wdb_hardware_insert(wdb_t * wdb, const char * scan_id, const char * scan_time, const char * serial, const char * cpu_name, int cpu_cores, double cpu_mhz, uint64_t ram_total, uint64_t ram_free, int ram_usage, const char * checksum, const bool replace);

// Save HW info into DB.
int wdb_hardware_save(wdb_t * wdb, const char * scan_id, const char * scan_time, const char * serial, const char * cpu_name, int cpu_cores, double cpu_mhz, uint64_t ram_total, uint64_t ram_free, int ram_usage, const char * checksum, const bool replace);

// Insert package info tuple. Return 0 on success or -1 on error.
int wdb_package_insert(wdb_t * wdb, const char * scan_id, const char * scan_time, const char * format, const char * name, const char * priority, const char * section, long size, const char * vendor, const char * install_time, const char * version, const char * architecture, const char * multiarch, const char * source, const char * description, const char * location, const char * checksum, const char * item_id, const bool replace);

// Save Packages info into DB.
int wdb_package_save(wdb_t * wdb, const char * scan_id, const char * scan_time, const char * format, const char * name, const char * priority, const char * section, long size, const char * vendor, const char * install_time, const char * version, const char * architecture, const char * multiarch, const char * source, const char * description, const char * location, const char* checksum, const char * item_id, const bool replace);

// Insert hotfix info tuple. Return 0 on success or -1 on error.
int wdb_hotfix_insert(wdb_t * wdb, const char * scan_id, const char * scan_time, const char *hotfix, const char * checksum, const bool replace);

// Save Hotfixes info into DB.
int wdb_hotfix_save(wdb_t * wdb, const char * scan_id, const char * scan_time, const char *hotfix, const char * checksum, const bool replace);

// Update the new Package info with the previous scan.
int wdb_package_update(wdb_t * wdb, const char * scan_id);

// Delete Packages info about previous scan from DB.
int wdb_package_delete(wdb_t * wdb, const char * scan_id);

// Insert process info tuple. Return 0 on success or -1 on error.
int wdb_process_insert(wdb_t * wdb, const char * scan_id, const char * scan_time, int pid, const char * name, const char * state, int ppid, int utime, int stime, const char * cmd, const char * argvs, const char * euser, const char * ruser, const char * suser, const char * egroup, const char * rgroup, const char * sgroup, const char * fgroup, int priority, int nice, int size, int vm_size, int resident, int share, long long start_time, int pgrp, int session, int nlwp, int tgid, int tty, int processor, const char * checksum, const bool replace);

// Save Process info into DB.
int wdb_process_save(wdb_t * wdb, const char * scan_id, const char * scan_time, int pid, const char * name, const char * state, int ppid, int utime, int stime, const char * cmd, const char * argvs, const char * euser, const char * ruser, const char * suser, const char * egroup, const char * rgroup, const char * sgroup, const char * fgroup, int priority, int nice, int size, int vm_size, int resident, int share, long long start_time, int pgrp, int session, int nlwp, int tgid, int tty, int processor, const char* checksum, const bool replace);

// Delete Process info about previous scan from DB.
int wdb_process_delete(wdb_t * wdb, const char * scan_id);

// Insert port info tuple. Return 0 on success or -1 on error.
int wdb_port_insert(wdb_t * wdb, const char * scan_id, const char * scan_time, const char * protocol, const char * local_ip, int local_port, const char * remote_ip, int remote_port, int tx_queue, int rx_queue, long long inode, const char * state, int pid, const char * process, const char * checksum, const char * item_id, const bool replace);

// Save port info into DB.
int wdb_port_save(wdb_t * wdb, const char * scan_id, const char * scan_time, const char * protocol, const char * local_ip, int local_port, const char * remote_ip, int remote_port, int tx_queue, int rx_queue, long long inode, const char * state, int pid, const char * process, const char * checksum, const char * item_id, const bool replace);

// Delete port info about previous scan from DB.
int wdb_port_delete(wdb_t * wdb, const char * scan_id);

int wdb_syscollector_save2(wdb_t * wdb, wdb_component_t component, const char * payload);

// Save CIS-CAT scan results.
int wdb_ciscat_save(wdb_t * wdb, const char * scan_id, const char * scan_time, const char * benchmark, const char * profile, int pass, int fail, int error, int notchecked, int unknown, int score);

// Insert CIS-CAT results tuple. Return 0 on success or -1 on error.
int wdb_ciscat_insert(wdb_t * wdb, const char * scan_id, const char * scan_time, const char * benchmark, const char * profile, int pass, int fail, int error, int notchecked, int unknown, int score);

// Delete old information from the 'ciscat_results' table
int wdb_ciscat_del(wdb_t * wdb, const char * scan_id);

wdb_t * wdb_init(const char * id);

void wdb_destroy(wdb_t * wdb);

void wdb_pool_append(wdb_t * wdb);

void wdb_pool_remove(wdb_t * wdb);

/**
 * @brief Duplicate the database pool
 *
 * Gets a copy of the database pool. This function fills the member "id" and
 * creates the mutex only.
 *
 * @return Pointer to a database list.
 */
wdb_t * wdb_pool_copy();

void wdb_close_all();

void wdb_commit_old();

void wdb_close_old();

int wdb_remove_database(const char * agent_id);

/**
 * @brief Checks and vacuums (if necessary) the databases in the DB pool.
 */
void wdb_check_fragmentation();

/**
 * @brief Function to execute one row of an SQL statement and save the result in a JSON array.
 *
 * @param [in] stmt The SQL statement to be executed.
 * @param [out] status The status code of the statement execution. If NULL no value is written.
 * @param [in] column_mode It could be STMT_SINGLE_COLUMN if the query returns only one column,
 *                         or STMT_MULTI_COLUMN if the query returns more than one column.
 * @return JSON array with the statement execution results, NULL on error.
 */
cJSON* wdb_exec_row_stmt(sqlite3_stmt* stmt, int* status, bool column_mode);

/**
 * @brief Function to execute one row of an SQL statement and save the result in a single JSON array without column name like:
 *        ["column_value_1","column_value_2", ...]. The query should return only one column in every step.
 *
 * @param [in] stmt The SQL statement to be executed.
 * @param [out] status The status code of the statement execution. If NULL no value is written.
 * @return JSON array with the statement execution results, NULL on error.
 */
cJSON* wdb_exec_row_stmt_single_column(sqlite3_stmt* stmt, int* status);

/**
 * @brief Function to execute one row of an SQL statement and save the result in a single JSON array with column name like:
 *        ["column_name_1":"column_value_1","column_name_2":"column_value_2", ...].
 *
 * @param [in] stmt The SQL statement to be executed.
 * @param [out] status The status code of the statement execution. If NULL no value is written.
 * @return JSON array with the statement execution results, NULL on error.
 */
cJSON* wdb_exec_row_stmt_multi_column(sqlite3_stmt* stmt, int* status);

/**
 * @brief Function to execute an SQL statement without a response.
 *
 * @param [in] stmt The SQL statement to be executed.
 * @return OS_SUCCESS on success, OS_INVALID on error.
 */
int wdb_exec_stmt_silent(sqlite3_stmt* stmt);

/**
 * @brief Function to execute a SQL statement and save the result in a JSON array limited by size.
 *        Each step of the statement will be printed to know the size.
 *        The result of each step will be placed in returned result while fits.
 *
 * @param [in] stmt The SQL statement to be executed.
 * @param [in] max_size Maximum size of the response.
 * @param [out] status The status code of the statement execution.
 *                     SQLITE_DONE means the statement is completed.
 *                     SQLITE_ROW means the statement has pending elements.
 *                     SQLITE_ERROR means an error occurred.
 * @param [in] column_mode It could be STMT_SINGLE_COLUMN if the query returns only one column,
 *                         or STMT_MULTI_COLUMN if the query returns more than one column.
 * @return JSON array with the statement execution results, NULL on error.
 */
cJSON* wdb_exec_stmt_sized(sqlite3_stmt* stmt, const size_t max_size, int* status, bool column_mode);

/**
 * @brief Function to execute a SQL statement and send the result via TCP socket.
 *        Each row of the SQL response will be sent in a different command.
 *        This method will continue until SQL_DONE or an error is obtained.
 *        This method could block if the receiver lasts longer in receiving the information.
 *        The block will timeout after the time defined in WDB_BLOCK_SEND_TIMEOUT_S.
 *
 * @param [in] stmt The SQL statement to be executed.
 * @param [in] peer The peer where the result will be sent.
 * @return OS_SUCCESS on success.
 *         OS_INVALID on errors executing SQL statement.
 *         OS_SOCKTERR on errors handling the socket.
 *         OS_SIZELIM on error trying to fit the row response into the socket buffer.
 */
int wdb_exec_stmt_send(sqlite3_stmt* stmt, int peer);

/**
 * @brief Function to execute a SQL statement and save the result in a JSON array.
 *
 * @param [in] stmt The SQL statement to be executed.
 * @return JSON array with the statement execution results. NULL On error.
 */
cJSON* wdb_exec_stmt(sqlite3_stmt* stmt);

/**
 * @brief Function to execute a SQL query and save the result in a JSON array.
 *
 * @param [in] db The SQL database to be queried.
 * @param [in] sql The SQL query.
 * @return JSON array with the query results. NULL On error.
 */
cJSON* wdb_exec(sqlite3* db, const char * sql);

// Execute SQL script into an database
int wdb_sql_exec(wdb_t *wdb, const char *sql_exec);

int wdb_close(wdb_t * wdb, bool commit);

/**
 * @brief Finalizes all the statements in cache for a specific database.
 *
 * @param wdb The database struct pointer.
 */
void wdb_finalize_all_statements(wdb_t * wdb);

wdb_t * wdb_pool_find_prev(wdb_t * wdb);

int wdb_stmt_cache(wdb_t * wdb, int index);

int wdb_parse(char * input, char * output, int peer);

int wdb_parse_syscheck(wdb_t * wdb, wdb_component_t component, char * input, char * output);
int wdb_parse_syscollector(wdb_t * wdb, const char * query, char * input, char * output);

/**
 * @brief Parses a rootcheck command
 * Commands:
 * 1. delete: Deletes pm table
 * 2. save: Inserts the entry or updates if it already exists
 * @param wdb Database of an agent
 * @param input Buffer input
 * @param output Buffer output, on success responses are:
 *        "ok 0" -> If entry was deleted
 *        "ok 1" -> If entry was updated
 *        "ok 2" -> If entry was inserted
 * */
int wdb_parse_rootcheck(wdb_t * wdb, char * input , char * output) __attribute__((nonnull));

int wdb_parse_netinfo(wdb_t * wdb, char * input, char * output);

int wdb_parse_netproto(wdb_t * wdb, char * input, char * output);

int wdb_parse_netaddr(wdb_t * wdb, char * input, char * output);

int wdb_parse_osinfo(wdb_t * wdb, char * input, char * output);

int wdb_parse_hardware(wdb_t * wdb, char * input, char * output);

/**
 * @brief Parses a packages command
 * Commands:
 * 1. del: Deletes packages table
 * 2. save: Inserts the entry or updates if it already exists
 * 3. get: Obtain every package on the table.
 * @param wdb Database of an agent
 * @param input Buffer input
 * @param output Buffer output
 * */
int wdb_parse_packages(wdb_t * wdb, char * input, char * output);

/**
 * @brief Parses a hotfixes command
 * Commands:
 * 1. del: Deletes hotfixes table
 * 2. save: Inserts the entry or updates if it already exists
 * 3. get: Obtain every hotfix on the table.
 * @param wdb Database of an agent
 * @param input Buffer input
 * @param output Buffer output
 * */
int wdb_parse_hotfixes(wdb_t * wdb, char * input, char * output);

int wdb_parse_ports(wdb_t * wdb, char * input, char * output);

int wdb_parse_processes(wdb_t * wdb, char * input, char * output);

int wdb_parse_ciscat(wdb_t * wdb, char * input, char * output);

int wdb_parse_sca(wdb_t * wdb, char * input, char * output);


/**
 * @brief Function to parse get operation over the sys_osinfo database table.
 *
 * @param wdb The Global struct database.
 * @param output Buffer output, on success responses are:
 *        "ok <data>" -> If sql statement was processed.
 *        "err <error_message>" -> If sql statement wasn't processed.
 * @return -1 on error, and 0 on success.
 */
int wdb_parse_agents_get_sys_osinfo(wdb_t* wdb, char* output);


/**
 * @brief Function to parse set operation over the sys_osinfo database table.
 *
 * @param wdb The Global struct database.
 * @param input Buffer input
 * @param output Buffer output, on success responses are:
 *        "ok" -> If sql statement was processed.
 *        "err <error_message>" -> If sql statement wasn't processed.
 * @return -1 on error, and 0 on success.
 */
int wdb_parse_agents_set_sys_osinfo(wdb_t * wdb, char * input, char * output);

/**
 * @brief Function to parse generic dbsync message operation, and generate
 * a message to process in wazuh-db process.
 *
 * @param wdb The Global struct database.
 * @param input Buffer input
 * @param output Buffer output, on success responses are:
 *        "ok" -> If entry was processed
 *        "error" -> If entry wasn't processed.
 * @return -1 on error, and 0 on success.
 */
int wdb_parse_dbsync(wdb_t * wdb, char * input, char * output);

/**
 * @brief Function to parse the agent insert request.
 *
 * @param [in] wdb The global struct database.
 * @param [in] input String with the agent data in JSON format.
 * @param [out] output Response of the query.
 * @return 0 Success: response contains "ok".
 *        -1 On error: response contains "err" and an error description.
 */
int wdb_parse_global_insert_agent(wdb_t * wdb, char * input, char * output);

/**
 * @brief Function to parse the update agent name request.
 *
 * @param [in] wdb The global struct database.
 * @param [in] input String with the agent data in JSON format.
 * @param [out] output Response of the query.
 * @return 0 Success: response contains "ok".
 *        -1 On error: response contains "err" and an error description.
 */
int wdb_parse_global_update_agent_name(wdb_t * wdb, char * input, char * output);

/**
 * @brief Function to parse the update agent data request.
 *
 * @param [in] wdb The global struct database.
 * @param [in] input String with the agent data in JSON format.
 * @param [out] output Response of the query.
 * @return 0 Success: response contains "ok".
 *        -1 On error: response contains "err" and an error description.
 */
int wdb_parse_global_update_agent_data(wdb_t * wdb, char * input, char * output);

/**
 * @brief Function to parse the labels request for a particular agent.
 *
 * @param [in] wdb The global struct database.
 * @param [in] input String with 'agent_id'.
 * @param [out] output Response of the query in JSON format.
 * @return 0 Success: response contains "ok".
 *        -1 On error: response contains "err" and an error description.
 */
int wdb_parse_global_get_agent_labels(wdb_t * wdb, char * input, char * output);

/**
 * @brief Function to get the groups integrity information in global.db.
 *
 * @param wdb The global struct database.
 * @param input String with 'hash'.
 * @param output Response of the query in JSON format.
 * @return 0 Success: response contains "ok".
 *        -1 On error: response contains "err" and an error description.
 */
int wdb_parse_get_groups_integrity(wdb_t * wdb, char * input, char* output);

/**
 * @brief Function to get all the agent information.
 *
 * @param wdb The global struct database.
 * @param input String with 'agent_id'.
 * @param output Response of the query in JSON format.
 * @retval 0 Success: response contains the value.
 * @retval -1 On error: invalid DB query syntax.
 */
int wdb_parse_global_get_agent_info(wdb_t * wdb, char * input, char * output);

/**
 * @brief Function to parse string with agent's labels and set them in labels table in global database.
 *
 * @param [in] wdb The global struct database.
 * @param [in] input String with 'agent_id labels_string'.
 * @param [out] output Response of the query.
 * @return 0 Success: response contains "ok".
 *        -1 On error: response contains "err" and an error description.
 */
int wdb_parse_global_set_agent_labels(wdb_t * wdb, char * input, char * output);

/**
 * @brief Function to parse the update agent keepalive request.
 *
 * @param [in] wdb The global struct database.
 * @param [in] input String with the agent data in JSON format.
 * @param [out] output Response of the query.
 * @return 0 Success: response contains "ok".
 *        -1 On error: response contains "err" and an error description.
 */
int wdb_parse_global_update_agent_keepalive(wdb_t * wdb, char * input, char * output);

/**
 * @brief Function to parse the update agent connection status.
 *
 * @param [in] wdb The global struct database.
 * @param [in] input String with the agent data in JSON format.
 * @param [out] output Response of the query.
 * @return 0 Success: response contains "ok".
 *        -1 On error: response contains "err" and an error description.
 */
int wdb_parse_global_update_connection_status(wdb_t * wdb, char * input, char * output);

/**
 * @brief Function to parse the update agent connection status.
 *
 * @param [in] wdb The global struct database.
 * @param [in] input String with the agent data in JSON format.
 * @param [out] output Response of the query.
 * @return 0 Success: response contains "ok".
 *        -1 On error: response contains "err" and an error description.
 */
int wdb_parse_global_update_status_code(wdb_t * wdb, char * input, char * output);

/**
 * @brief Function to parse the agent delete from agent table request.
 *
 * @param [in] wdb The global struct database.
 * @param [in] input String with 'agent_id'.
 * @param [out] output Response of the query.
 * @return 0 Success: response contains "ok".
 *        -1 On error: response contains "err" and an error description.
 */
int wdb_parse_global_delete_agent(wdb_t * wdb, char * input, char * output);

/**
 * @brief Function to parse the select agent name request.
 *
 * @param [in] wdb The global struct database.
 * @param [in] input String with 'agent_id'.
 * @param [out] output Response of the query.
 * @return 0 Success: response contains "ok".
 *        -1 On error: response contains "err" and an error description.
 */
int wdb_parse_global_select_agent_name(wdb_t * wdb, char * input, char * output);

/**
 * @brief Function to parse the select agent group request.
 *
 * @param [in] wdb The global struct database.
 * @param [in] input String with 'agent_id'.
 * @param [out] output Response of the query.
 * @return 0 Success: response contains "ok".
 *        -1 On error: response contains "err" and an error description.
 */
int wdb_parse_global_select_agent_group(wdb_t * wdb, char * input, char * output);

/**
 * @brief Function to parse the find agent request.
 *
 * @param [in] wdb The global struct database.
 * @param [in] input String JSON with the agent name and ip.
 * @param [out] output Response of the query.
 * @return 0 Success: response contains "ok".
 *        -1 On error: response contains "err" and an error description.
 */
int wdb_parse_global_find_agent(wdb_t * wdb, char * input, char * output);

/**
 * @brief Function to parse the find group request.
 *
 * @param [in] wdb The global struct database.
 * @param [in] input String with the group name.
 * @param [out] output Response of the query.
 * @return 0 Success: response contains "ok".
 *        -1 On error: response contains "err" and an error description.
 */
int wdb_parse_global_find_group(wdb_t * wdb, char * input, char * output);

/**
 * @brief Function to parse the insert group request.
 *
 * @param [in] wdb The global struct database.
 * @param [in] input String with the group name.
 * @param [out] output Response of the query.
 * @return 0 Success: response contains "ok".
 *        -1 On error: response contains "err" and an error description.
 */
int wdb_parse_global_insert_agent_group(wdb_t * wdb, char * input, char * output);

/**
 * @brief Function to parse the select group from belongs table request.
 *
 * @param [in] wdb The global struct database.
 * @param [in] input String with the agent id in JSON format.
 * @param [out] output Response of the query.
 * @return 0 Success: response contains "ok".
 *        -1 On error: response contains "err" and an error description.
 */
int wdb_parse_global_select_group_belong(wdb_t *wdb, char *input, char *output);

/**
 *
 * @return 0 Success: response contains "ok".
 *        -1 On error: response contains "err" and an error description.
 */
int wdb_parse_global_delete_group(wdb_t * wdb, char * input, char * output);

/**
 * @brief Function to parse the select groups request.
 *
 * @param [in] wdb The global struct database.
 * @param [out] output Response of the query.
 * @return 0 Success: response contains "ok".
 *        -1 On error: response contains "err" and an error description.
 */
int wdb_parse_global_select_groups(wdb_t * wdb, char * output);

/**
 * @brief Function to parse the get group agents request.
 *
 * @param [in] wdb The global struct database.
 * @param [in] input String with the group name.
 * @param [out] output Response of the query.
 * @return 0 Success: response contains "ok".
 *        -1 On error: response contains "err" and an error description.
 */
int wdb_parse_global_get_group_agents(wdb_t * wdb, char * input, char * output);

/**
 * @brief Function to parse the set agent groups request.
 *
 * @param [in] wdb The global struct database.
 * @param [in] input String with the group name.
 * @param [out] output Response of the query.
 * @return 0 Success: response contains "ok".
 *        -1 On error: response contains "err" and an error description.
 */
int wdb_parse_global_set_agent_groups(wdb_t* wdb, char* input, char* output);

/**
 * @brief Function to recalculate the agent group hash.
 *
 * @param [in] wdb The global struct database.
 * @param [in] agent_id Int with the agent id.
 * @param [in] sync_status String with the sync_status to be set.
 * @return WDBC_OK Success.
 *         WDBC_ERROR On error.
 */
int wdb_global_recalculate_agent_groups_hash(wdb_t* wdb, int agent_id, char* sync_status);

/**
 * @brief Function to parse sync-agent-info-get params and set next ID to iterate on further calls.
 *        If no last_id is provided. Last obtained ID is used.
 *
 * @param [in] wdb The global struct database.
 * @param [in] input String with starting ID [optional].
 * @param [out] output Response of the query.
 * @return 0 Success: response contains the value. -1 On error: invalid DB query syntax.
 */
int wdb_parse_global_sync_agent_info_get(wdb_t * wdb, char * input, char * output);

/**
 * @brief Function to parse agent_info and update the agents info from workers.
 *
 * @param [in] wdb The global struct database.
 * @param [in] input String with the agents information in JSON format.
 * @param [out] output Response of the query in JSON format.
 * @return 0 Success: response contains the value. -1 On error: invalid DB query syntax.
 */
int wdb_parse_global_sync_agent_info_set(wdb_t * wdb, char * input, char * output);

/**
 * @brief Function to parse sync-agent-groups-get command data.
 *
 * @param [in] wdb The global struct database.
 * @param [in] input String in json format with last_id and sync_condition.
 * @param [out] output Response of the query.
 * @return 0 Success: response contains the value. -1 On error: invalid DB query syntax.
 */
int wdb_parse_global_sync_agent_groups_get(wdb_t* wdb, char* input, char* output);

/**
 * @brief Function to parse the disconnect-agents command data.
 *
 * @param [in] wdb The global struct database.
 * @param [in] input String with the time threshold before which consider an agent as disconnected and last id to continue.
 * @param [out] output Response of the query.
 * @return 0 Success: response contains "ok".
 *        -1 On error: response contains "err" and an error description.
 */
int wdb_parse_global_disconnect_agents(wdb_t* wdb, char* input, char* output);

/**
 * @brief Function to parse last_id get-all-agents.
 *
 * @param [in] wdb The global struct database.
 * @param [in] input String with last_id.
 * @param [out] output Response of the query.
 * @return 0 Success: response contains the value. -1 On error: invalid DB query syntax.
 */
int wdb_parse_global_get_all_agents(wdb_t* wdb, char* input, char* output);

/**
 * @brief Function to parse the get-distinct-groups command data.
 *
 * @param [in] wdb The global struct database.
 * @param [in] input String with 'last_group_hash'.
 * @param [out] output Response of the query.
 * @return 0 Success: response contains the value. -1 On error: invalid DB query syntax.
 */
int wdb_parse_global_get_distinct_agent_groups(wdb_t* wdb, char *input, char* output);

/**
 * @brief Function to parse the reset agent connection status request.
 *
 * @param [in] wdb The global struct database.
 * @param [in] input String with the 'sync_status'.
 * @param [out] output Response of the query.
 * @return 0 Success: response contains "ok".
 *        -1 On error: response contains "err" and an error description.
 */
int wdb_parse_reset_agents_connection(wdb_t * wdb, char* input, char * output);

/**
 * @brief Function to parse the get agents by connection status request.
 *
 * @param wdb The global struct database.
 * @param [in] wdb The global struct database.
 * @param [in] input String with 'last_id' and 'connection_status'.
 * @param [out] output Response of the query in JSON format.
 * @retval 0 Success: Response contains the value.
 * @retval -1 On error: Response contains details of the error.
 */
int wdb_parse_global_get_agents_by_connection_status(wdb_t* wdb, char* input, char* output);

/**
 * @brief Function to parse the global backup request.
 *
 * @param [in] wdb The global struct database.
 * @param [in] input String with the backup command.
 * @param [out] output Response of the query in JSON format.
 * @retval  0 Success: Response contains the value.
 * @retval -1 On error: Response contains details of the error.
 */
int wdb_parse_global_backup(wdb_t** wdb, char* input, char* output);

/**
 * @brief Function to parse the global get backup.
 *
 * @param [out] output Response of the query in JSON format.
 * @retval  0 Success: Response contains a list of the available backups.
 * @retval -1 On error: Response contains details of the error.
 */
int wdb_parse_global_get_backup(char* output);

/**
 * @brief Function to parse the global restore request.
 *
 * @param [in] wdb The global struct database.
 * @param [in] input String with the snapshot to restore. If not present, the more recent will be used.
 * @param [out] output Response of the query in JSON format.
 * @retval  0 Success: Response contains 'ok'.
 * @retval -1 On error: Response contains details of the error.
 */
int wdb_parse_global_restore_backup(wdb_t** wdb, char* input, char* output);

/**
 * @brief Function to create a backup of the global.db.
 *
 * @param [in] wdb The global struct database.
 * @param [out] output Response of the query.
 * @param [in] tag Adds extra information to snapshot file name, used in case of upgrades and restores.
 * @retval  0 Success: Backup created successfully.
 * @retval -1 On error: The backup creation failed.
 */
int wdb_global_create_backup(wdb_t* wdb, char* output, const char* tag);

/**
 * @brief Function to delete old backups in case the amount exceeds the max_files limit.
 *
 * @retval  0 Success: The method exited without errors.
 * @retval -1 On error: The method failed in reading the backup folder.
 */
int wdb_global_remove_old_backups();

/**
 * @brief Function to get a list of the available backups of global.db.
 *
 * @retval cJSON* Success: The list of all snapshots found, or empty if none was found.
 * @retval NULL On error: The list of snapshots couldn't be retrieved.
 */
cJSON* wdb_global_get_backups();

/**
 * @brief Method to restore a backup of global.db.
 *
 * @param [in] wdb The global struct database.
 * @param [in] snapshot The backup file name to be restored. If not present, the last one will be used.
 * @param [in] save_pre_restore_state If FALSE or not present, the database will be overwritten with the snapshot. If TRUE,
 *                                    the database will be saved before restoring the snapshot.
 * @param [out] output A message related to the result of the operation.
 * @retval  0 Success: Backup restored successfully.
 * @retval -1 On error: The backup couldn't be restored.
 */
int wdb_global_restore_backup(wdb_t** wdb, char* snapshot, bool save_pre_restore_state, char* output);

/**
 * @brief Function to check if there is at least one backup configuration node enabled.
 *
 * @retval true If there is at least one backup enabled, false otherwise.
 */
bool wdb_check_backup_enabled();

/**
 * @brief Method to get the most recent global.db backup time and name
 *
 * @param most_recent_backup_name [out] The name of the most recent backup. Must be freed by the caller, ignored if NULL.
 * @retval Last modification time of the most recent backup on success, OS_INVALID on error.
 */
time_t wdb_global_get_most_recent_backup(char **most_recent_backup_name);

/**
 * @brief Method to get oldest global.db backup time and name
 *
 * @param oldest_backup_name [out] The name of the oldest backup. Must be freed by the caller, ignored if NULL.
 * @retval Last modification time of the oldest backup on success, OS_INVALID on error.
 */
time_t wdb_global_get_oldest_backup(char **oldest_backup_name);
// Functions for database integrity

int wdbi_checksum(wdb_t * wdb, wdb_component_t component, os_sha1 hexdigest);

int wdbi_checksum_range(wdb_t * wdb, wdb_component_t component, const char * begin, const char * end, os_sha1 hexdigest);

int wdbi_delete(wdb_t * wdb, wdb_component_t component, const char * begin, const char * end, const char * tail);

void wdbi_report_removed(const char* agent_id, wdb_component_t component, sqlite3_stmt* stmt);

/**
 * @brief Updates the timestamps and counters of a component from sync_info table. It should be called when
 *        the syncronization with the agents is in process, or the checksum sent to the manager is not the same than
 *        the one calculated locally.
 *
 *        The 'legacy' flag calls internally to a different SQL statement, to avoid an overflow in the n_attempts column.
 *        It happens because the old agents call this method once per row, and not once per syncronization cycle.
 *
 * @param [in] wdb The 'agents' struct database.
 * @param [in] component An enumeration member that was previously added to the table.
 * @param [in] timestamp The syncronization timestamp to store in the table.
 * @param [in] last_agent_checksum The last global checksum received from the agent.
 * @param [in] manager_checksum Checksum of the last calculated component on the manager to be stored.
 * @param [in] legacy This flag is set to TRUE for agents with an old syscollector syncronization process, and FALSE otherwise.
 */
void wdbi_update_attempt(wdb_t * wdb, wdb_component_t component, long timestamp, os_sha1 last_agent_checksum, os_sha1 manager_checksum, bool legacy);

/**
 * @brief Updates the timestamps and counters of a component from sync_info table. It should be called when
 *        the syncronization with the agents is complete, or the checksum sent to the manager is the same than
 *        the one calculated locally.
 *
 * @param [in] wdb The 'agents' struct database.
 * @param [in] component An enumeration member that was previously added to the table.
 * @param [in] timestamp The syncronization timestamp to store in the table.
 * @param [in] last_agent_checksum The last global checksum received from the agent.
 * @param [in] manager_checksum Checksum of the last calculated component on the manager to be stored.
 */
void wdbi_update_completion(wdb_t * wdb, wdb_component_t component, long timestamp, os_sha1 last_agent_checksum, os_sha1 manager_checksum);

/**
 * @brief Get the last stored checksum of a component on the manager
 *
 * @param wdb Database node.
 * @param component Name of the component.
 * @param manager_checksum os_sha1 where the last checksum is returned
 */
int wdbi_get_last_manager_checksum(wdb_t *wdb, wdb_component_t component, os_sha1 manager_checksum);

void wdbi_set_last_completion(wdb_t * wdb, wdb_component_t component, long timestamp);

int wdbi_check_sync_status(wdb_t *wdb, wdb_component_t component);

/**
 * @brief Method to obtain and cache the hash of the whole group_local_hash column in agent table.
 *        If the cache is empty, the global group hash is calculated and stored.
 *
 * @param wdb The DB pointer structure.
 * @param hexdigest Variable to return the global group hash.
 * @return int OS_SUCCESS if the hexdigest variable was written with the global group hash value, OS_INVALID otherwise.
 */
int wdb_get_global_group_hash(wdb_t * wdb, os_sha1 hexdigest);

/**
 * @brief Method to perform all the required operations over the global group hash cache.
 *
 * @param operation      WDB_GLOBAL_GROUP_HASH_READ : OS_INVALID if there is no value in cache. OS_SUCCESS if a value was found and stored in hexdigest
 *                       WDB_GLOBAL_GROUP_HASH_WRITE: OS_SUCCESS after writting the hexdigest value in global_group_hash.
 *                       WDB_GLOBAL_GROUP_HASH_CLEAR: OS_SUCCESS after clearing the global group hash cache.
 * @param hexdigest Input/Output variable, see "operation".
 * @return int OS_INVALID in case of an unsupported "operation". See "operation" for the rest of cases.
 */
int wdb_global_group_hash_cache(wdb_global_group_hash_operations_t operation, os_sha1 hexdigest);

// Functions to manage scan_info table, this table contains the timestamp of every scan of syscheck ¿and syscollector?

int wdb_scan_info_update(wdb_t * wdb, const char *module, const char *field, long value);
int wdb_scan_info_get(wdb_t * wdb, const char *module, char *field, long *output);
int wdb_scan_info_fim_checks_control (wdb_t * wdb, const char *last_check);

// Upgrade agent database to last version
wdb_t * wdb_upgrade(wdb_t *wdb);

/**
 * @brief Function to upgrade Global DB to the latest version.
 *
 * @param [in] wdb The global.db database to upgrade.
 * @return wdb The global.db database updated on success.
 */
wdb_t * wdb_upgrade_global(wdb_t *wdb);

// Create backup and generate an empty DB
wdb_t * wdb_backup(wdb_t *wdb, int version);

/* Create backup for agent. Returns 0 on success or -1 on error. */
int wdb_create_backup(const char * agent_id, int version);

/**
 * @brief Function to recreate Global DB in case of an upgrading an old version.
 *
 * @param [in] wdb The global.db database to backup.
 * @return wdb The new empty global.db database on success or NULL on error
 */
wdb_t * wdb_recreate_global(wdb_t *wdb);

/**
 * @brief Check if the db version is older than 3.10
 *
 * This is a hacky way to check if the database version is older than 3.10
 * For newer versions of the db the table "agent" must have a tuple with id=0(manager) and last_keepalive=9999/12/31 23:59:59 UTC.
 * If this value is missing it means that the db is older than 3.10 or is corrupt
 *
 * @return Db version is older than 3.10.
 * @retval 1 the db is older than 3.10
 * @retval 0 the db is newer than 3.10.
 * @retval 0 The table "agent" is missing or an error occurred.
 */
bool wdb_is_older_than_v310(wdb_t *wdb);

/**
 * @brief Query the checksum of a data range
 *
 * Check that the accumulated checksum of every item between begin and
 * end (included) ordered alphabetically matches the checksum provided.
 *
 * On success, also delete every file between end and tail (if provided),
 * none of them included.
 *
 * @param [in] wdb Database node.
 * @param [in] component Name of the component.
 * @param [in] action Integrity check action: INTEGRITY_CHECK_GLOBAL, INTEGRITY_CHECK_LEFT or INTEGRITY_CHECK_RIGHT.
 * @param [in] payload Operation arguments in JSON format.
 * @pre payload must contain strings "id", "begin", "end" and "checksum", and optionally "tail".
 * @retval INTEGRITY_SYNC_CKS_OK   Success: checksum matches.
 * @retval INTEGRITY_SYNC_CKS_FAIL Success: checksum does not match.
 * @retval INTEGRITY_SYNC_NO_DATA  Success: no files were found in this range.
 * @retval INTEGRITY_SYNC_ERR      On error.
 */

integrity_sync_status_t wdbi_query_checksum(wdb_t * wdb, wdb_component_t component, dbsync_msg action, const char * payload);

/**
 * @brief Query a complete table clear
 *
 * @param [in] wdb Database node.
 * @param [in] component Name of the component.
 * @param [in] payload Operation arguments in JSON format.
 * @pre payload must contain string "id".
 * @retval 0 On success.
 * @retval -1 On error.
 */
int wdbi_query_clear(wdb_t * wdb, wdb_component_t component, const char * payload);

/**
 * @brief Set the database journal mode to write-ahead logging
 *
 * @param [in] db Pointer to an open database.
 * @retval 0 On success.
 * @retval -1 On error.
 */
int wdb_journal_wal(sqlite3 *db);

/**
 * @brief Enables foreign keys usage into the specified database.
 *
 * @param [in] db Pointer to an open database.
 * @retval 0 On success.
 * @retval -1 On error.
 */
int wdb_enable_foreign_keys(sqlite3 *db);

/**
*  @brief Calculates SHA1 hash from a NULL terminated string array.
*
* @param [in] strings_to_hash NULL Terminated array with strings to hash
* @param [out] hexdigest Result
*/
 int wdbi_array_hash(const char ** strings_to_hash, os_sha1 hexdigest);

/**
*  @brief Calculates SHA1 hash from a NULL terminated set of strings.
*
* @param [in] ... NULL Terminated list of strings
* @param [out] hexdigest Result
*/
 int wdbi_strings_hash(os_sha1 hexdigest, ...);

/**
 * @brief Function to get a MITRE technique's name.
 *
 * @param [in] wdb The MITRE struct database.
 * @param [in] id MITRE technique's ID.
 * @param [out] output MITRE technique's name.
 * @retval 1 Success: name found on MITRE database.
 * @retval 0 On error: name not found on MITRE database.
 * @retval -1 On error: invalid DB query syntax.
 */
int wdb_mitre_name_get(wdb_t *wdb, char *id, char *output);

/**
 * @brief Function to insert an agent.
 *
 * @param [in] wdb The Global struct database.
 * @param [in] id The agent ID
 * @param [in] name The agent name
 * @param [in] ip The agent IP address
 * @param [in] register_ip The agent registration IP address
 * @param [in] internal_key The agent key
 * @param [in] group The agent group
 * @param [in] date_add The agent addition date.
 * @return Returns 0 on success or -1 on error.
 */
int wdb_global_insert_agent(wdb_t *wdb, int id, char* name, char* ip, char* register_ip, char* internal_key, char* group, int date_add);

/**
 * @brief Function to update an agent name.
 *
 * @param [in] wdb The Global struct database.
 * @param [in] id The agent ID
 * @param [in] name The agent name
 * @return Returns 0 on success or -1 on error.
 */
int wdb_global_update_agent_name(wdb_t *wdb, int id, char* name);

/**
 * @brief Function to update an agent version data.
 *
 * @param [in] wdb The Global struct database.
 * @param [in] id The agent ID.
 * @param [in] os_name The agent's operating system name.
 * @param [in] os_version The agent's operating system version.
 * @param [in] os_major The agent's operating system major version.
 * @param [in] os_minor The agent's operating system minor version.
 * @param [in] os_codename The agent's operating system code name.
 * @param [in] os_platform The agent's operating system platform.
 * @param [in] os_build The agent's operating system build number.
 * @param [in] os_uname The agent's operating system uname.
 * @param [in] os_arch The agent's operating system architecture.
 * @param [in] version The agent's version.
 * @param [in] config_sum The agent's configuration sum.
 * @param [in] merged_sum The agent's merged sum.
 * @param [in] manager_host The agent's manager host name.
 * @param [in] node_name The agent's manager node name.
 * @param [in] agent_ip The agent's IP address.
 * @param [in] connection_status The agent's connection status.
 * @param [in] sync_status The agent's synchronization status in cluster.
 * @param [in] group_config_status The agent's shared configuration synchronization status.
 * @return Returns 0 on success or -1 on error.
 */
int wdb_global_update_agent_version(wdb_t *wdb,
                                    int id,
                                    const char *os_name,
                                    const char *os_version,
                                    const char *os_major,
                                    const char *os_minor,
                                    const char *os_codename,
                                    const char *os_platform,
                                    const char *os_build,
                                    const char *os_uname,
                                    const char *os_arch,
                                    const char *version,
                                    const char *config_sum,
                                    const char *merged_sum,
                                    const char *manager_host,
                                    const char *node_name,
                                    const char *agent_ip,
                                    const char *connection_status,
                                    const char *sync_status,
                                    const char *group_config_status);

/**
 * @brief Function to get the labels of a particular agent.
 *
 * @param [in] wdb The Global struct database.
 * @param [in] id Agent id.
 * @return JSON with labels on success. NULL on error.
 */
cJSON* wdb_global_get_agent_labels(wdb_t *wdb, int id);

/**
 * @brief Function to delete the labels of a particular agent.
 *
 * @param [in] wdb The Global struct database.
 * @param [in] id Agent id.
 * @return 0 On success. -1 On error.
 */
int wdb_global_del_agent_labels(wdb_t *wdb, int id);

/**
 * @brief Function to insert a label of a particular agent.
 *
 * @param [in] wdb The Global struct database.
 * @param [in] id The agent ID
 * @param [in] key A string with the label key.
 * @param [in] value A string with the label value.
 * @return 0 On success. -1 On error.
 */
int wdb_global_set_agent_label(wdb_t *wdb, int id, char* key, char* value);

/**
 * @brief Function to update an agent keepalive and the synchronization status.
 *
 * @param [in] wdb The Global struct database.
 * @param [in] id The agent ID
 * @param [in] connection_status The agent's connection status.
 * @param [in] sync_status The value of sync_status
 * @return Returns 0 on success or -1 on error.
 */
int wdb_global_update_agent_keepalive(wdb_t *wdb, int id, const char *connection_status, const char *sync_status);

/**
 * @brief Function to update an agent connection status and the synchronization status.
 *
 * @param [in] wdb The Global struct database.
 * @param [in] id The agent ID.
 * @param [in] connection_status The connection status to be set.
 * @param [in] sync_status The value of sync_status.
 * @return Returns 0 on success or -1 on error.
 */
int wdb_global_update_agent_connection_status(wdb_t *wdb, int id, const char* connection_status, const char *sync_status, int status_code);

/**
 * @brief Function to update an agent status code and the synchronization status.
 *
 * @param [in] wdb The Global struct database.
 * @param [in] id The agent ID.
 * @param [in] status_code The status code to be set.
 * @param [in] version The agent version to be set.
 * @return Returns 0 on success or -1 on error.
 */
int wdb_global_update_agent_status_code(wdb_t *wdb, int id, int status_code, const char *version, const char *sync_status);

/**
 * @brief Function to delete an agent from the agent table.
 *
 * @param [in] wdb The Global struct database.
 * @param [in] id The agent ID
 * @return Returns 0 on success or -1 on error.
 */
int wdb_global_delete_agent(wdb_t *wdb, int id);

/**
 * @brief Function to get the name of a particular agent.
 *
 * @param [in] wdb The Global struct database.
 * @param [in] id Agent id.
 * @return JSON with the agent name on success. NULL on error.
 */
cJSON* wdb_global_select_agent_name(wdb_t *wdb, int id);

/**
 * @brief Function to get the group of a particular agent.
 *
 * @param [in] wdb The Global struct database.
 * @param [in] id Agent id.
 * @return JSON with the agent group on success. NULL on error.
 */
cJSON* wdb_global_select_agent_group(wdb_t *wdb, int id);

/**
 * @brief Function to delete an agent from the belongs table.
 *
 * @param [in] wdb The Global struct database.
 * @param [in] id The agent ID
 * @return Returns 0 on success or -1 on error.
 */
int wdb_global_delete_agent_belong(wdb_t *wdb, int id);

/**
 * @brief Function to get an agent id using the agent name and register ip.
 *
 * @param [in] wdb The Global struct database.
 * @param [in] name The agent name
 * @param [in] ip The agent ip
 * @return JSON with id on success. NULL on error.
 */
cJSON* wdb_global_find_agent(wdb_t *wdb, const char *name, const char *ip);

/**
 * @brief Function to update the agent's groups_hash column. It reads the group column, calculates and stores its hash
 *        but if the group column is NULL, the method returns without modifying groups_hash.
 *
 * @param [in] wdb The Global struct database.
 * @param [in] id The agent ID
 * @param [in] groups_string The comma separated groups string to hash and store in groups_hash column. If not set,
 *                           it will be read from 'group' column.
 * @return Returns 0 on success or -1 on error.
 */
int wdb_global_update_agent_groups_hash(wdb_t* wdb, int agent_id, char* groups_string);

/**
 * @brief Function to update the agent's groups_hash column for all agents. It gets all agents and calls
 *        wdb_global_update_agent_groups_hash() for each one.
 *
 * @param [in] wdb The Global struct database.
 * @return Returns 0 on success or -1 on error.
 */
int wdb_global_adjust_v4(wdb_t* wdb);

/**
 * @brief Function to get a group id using the group name.
 *
 * @param [in] wdb The Global struct database.
 * @param [in] group_name The group name.
 * @return JSON with group id on success. NULL on error.
 */
cJSON* wdb_global_find_group(wdb_t *wdb, char* group_name);

/**
 * @brief Function to insert a group using the group name.
 *
 * @param [in] wdb The Global struct database.
 * @param [in] group_name The group name.
 * @return Returns 0 on success or -1 on error.
 */
int wdb_global_insert_agent_group(wdb_t *wdb, char* group_name);

/**
 * @brief Function to get groups of a specified agent from the belongs table.
 *
 * @param [in] wdb The Global struct database.
 * @param [in] id_agent The agent id.
 * @return JSON with agent groups on success. NULL on error.
 */
cJSON* wdb_global_select_group_belong(wdb_t *wdb, int id_agent);

/**
 * @brief Function to insert an agent to the belongs table.
 *
 * @param [in] wdb The Global struct database.
 * @param [in] id_group The group id.
 * @param [in] id_agent The agent id.
 * @param [in] priority The group priority.
 * @return Returns 0 on success or -1 on error.
 */
int wdb_global_insert_agent_belong(wdb_t *wdb, int id_group, int id_agent, int priority);

/**
 * @brief Function to remove an agent-group tuple from the belongs table.
 *
 * @param [in] wdb The Global struct database.
 * @param [in] id_group The group id.
 * @param [in] id_agent The agent id.
 * @return Returns 0 on success or -1 on error.
 */
int wdb_global_delete_tuple_belong(wdb_t *wdb, int id_group, int id_agent);

/**
 * @brief Function to check if a group is empty.
 *
 * @param [in] wdb The Global struct database.
 * @param [in] group_name The group name.
 * @return Returns cJSON* with agents id.
 */
cJSON* wdb_is_group_empty(wdb_t *wdb, char* group_name);

/**
 * @brief Function to delete a group by using the name.
 *
 * @param [in] wdb The Global struct database.
 * @param [in] group_name The group name.
 * @return Returns 0 on success or -1 on error.
 */
int wdb_global_delete_group(wdb_t *wdb, char* group_name);

/**
 * @brief Function to get a list of groups.
 *
 * @param [in] wdb The Global struct database.
 * @return JSON with all the groups on success. NULL on error.
 */
cJSON* wdb_global_select_groups(wdb_t *wdb);

/**
 * @brief Function to get all agents that belong to a group
 *
 * @param [in] wdb The Global struct database.
 * @param [out] status wdbc_result to represent if all agents has being obtained or any error occurred.
 * @param [in] group_name The name of the group to get the agents from
 * @param [in] last_agent_id ID where to start querying.
 * @retval JSON with agents IDs on success, NULL on error.
 */
cJSON* wdb_global_get_group_agents(wdb_t *wdb,  wdbc_result* status, char* group_name, int last_agent_id);

/**
 * @brief Function to update sync_status of a particular agent.
 *
 * @param [in] wdb The Global struct database.
 * @param [in] id The agent ID
 * @param [in] sync_status The value of sync_status
 * @return 0 On success. -1 On error.
 */
int wdb_global_set_sync_status(wdb_t *wdb, int id, const char *sync_status);

/**
 * @brief Gets and parses agents with 'syncreq' sync_status and sets them to 'synced'.
 *        Response is prepared in one chunk,
 *        if the size of the chunk exceeds WDB_MAX_RESPONSE_SIZE parsing stops and reports the amount of agents obtained.
 *        Multiple calls to this function can be required to fully obtain all agents.
 *
 * @param [in] wdb The Global struct database.
 * @param [in] last_agent_id ID where to start querying.
 * @param [out] output A buffer where the response is written. Must be de-allocated by the caller.
 * @return wdbc_result to represent if all agents has being obtained.
 */
wdbc_result wdb_global_sync_agent_info_get(wdb_t *wdb, int* last_agent_id, char **output);

/**
 * @brief Function to update the information of an agent.
 *
 * @param [in] wdb The Global struct database.
 * @param [in] agent_info A JSON array with the agent information.
 * @return 0 On success. -1 On error.
 */
int wdb_global_sync_agent_info_set(wdb_t *wdb, cJSON *agent_info);

/**
 * @brief Gets each agent matching the sync condition and all their groups.
 *        Response is prepared in one chunk,
 *        if the size of the chunk exceeds WDB_MAX_RESPONSE_SIZE parsing stops and reports the amount of agents obtained.
 *        Multiple calls to this function can be required to fully obtain all agents and groups.
 *
 * @param [in] wdb The Global struct database.
 * @param [in] condition The condition of the agents to be requested.
 *              WDB_GROUP_SYNC_STATUS for agents tagged as sync_req,
 *              WDB_GROUP_CKS_MISMATCH for agents with difference between the CKS in the master and the worker.
 * @param [in] last_agent_id ID where to start querying.
 * @param [in] set_synced Indicates if the obtained groups must be set as synced.
 * @param [in] get_hash Indicates if the response must append the group_hash once all the groups have been obtained.
 * @param [in] agent_registration_delta Minimum amount of seconds since the registration time for the agent to be included in the result.
 * @param [out] output A cJSON pointer where the response is written. Must be de-allocated by the caller.
 * @return wdbc_result to represent if all agents has being obtained.
 */
wdbc_result wdb_global_sync_agent_groups_get(wdb_t* wdb,
                                             wdb_groups_sync_condition_t condition,
                                             int last_agent_id,
                                             bool set_synced,
                                             bool get_hash,
                                             int agent_registration_delta,
                                             cJSON** output);

/**
 * @brief Add global group hash to JSON response.
 *
 * @param wdb The Global struct database.
 * @param response JSON response to fill with global group hash.
 * @param response_size Current size of JSON response.
 * @return int result to represent if global hash has being added to JSON response.
 */
int wdb_global_add_global_group_hash_to_response(wdb_t *wdb, cJSON** response, size_t response_size);

/**
 * @brief Function to update group_sync_status of a particular agent.
 *
 * @param [in] wdb The Global struct database.
 * @param [in] id The agent ID
 * @param [in] sync_status The value of sync_status
 * @return OS_SUCCESS On success. OS_ERROR On error.
 */
int wdb_global_set_agent_groups_sync_status(wdb_t *wdb,
                                            int id,
                                            const char* sync_status);

/**
 * @brief It gets all the groups of an agent and returns them in a comma sepparated string
 *
 * @param [in] wdb The Global struct database.
 * @param [in] id ID of the agent to obtain the group.
 * @return char* String with the groups of the agent in CSV format. Must be de-allocated by the caller. It returns NULL on error.
 */
char* wdb_global_calculate_agent_group_csv(wdb_t *wdb, int id);

/**
 * @brief Sets the group information in the agent table.
 * @param [in] wdb The Global struct database.
 * @param [in] id ID of the agent to set the information.
 * @param [in] csv String with all the groups sepparated by comma to be inserted in the group column.
 * @param [in] hash Hash calculus from the csv string to be inserted in the group_hash column.
 * @param [in] sync_status Tag of the sync status to be inserted in the group_sync_status column.
 * @return wdbc_result representing the status of the command.
 */
wdbc_result wdb_global_set_agent_group_context(wdb_t *wdb, int id, char* csv, char* hash, char* sync_status);

/**
 * @brief Verifies if at least one entry in the Global DB has the group_sync_status as "syncreq".
 *        If not, it compares a received hash that represents the group column against a calculated hash.
 *
 * @param wdb The Global struct database.
 * @param hash Received group column hash.
 * @return cJSON* Returns a cJSON object with the groups integrity status or NULL on error.
 */
cJSON* wdb_global_get_groups_integrity(wdb_t *wdb, os_sha1 hash);

/**
 * @brief Gets the maximum priority of the groups of an agent.
 *
 * @param [in] wdb The Global struct database.
 * @param [in] id ID of the agent to obtain the priority.
 * @return Numeric representation of the group priority.
 */
int wdb_global_get_agent_max_group_priority(wdb_t *wdb, int id);

/**
 * @brief Writes groups to an agent.
 *        If the group doesn´t exists it creates it.
 *
 * @param [in] wdb The Global struct database.
 * @param [in] id ID of the agent to add new groups.
 * @param [in] j_groups JSON array with all the groups of the agent.
 * @param [in] priority Initial priority to insert the groups.
 * @return wdbc_result representing the status of the command.
 */
wdbc_result wdb_global_assign_agent_group(wdb_t *wdb, int id, cJSON* j_groups, int priority);

/**
 * @brief Deletes groups of an agent.
 *
 * @param [in] wdb The Global struct database.
 * @param [in] id ID of the agent to remove the groups.
 * @param [in] j_groups JSON array with all the groups to remove from the agent.
 * @return wdbc_result representing the status of the command.
 */
wdbc_result wdb_global_unassign_agent_group(wdb_t *wdb, int id, cJSON* j_groups);

/**
 * @brief Sets default group to an agent if it doesn't have any.
 *
 * @param [in] wdb The Global struct database.
 * @param [in] id ID of the agent to set default group.
 * @return wdbc_result representing the status of the command.
 */
int wdb_global_if_empty_set_default_agent_group(wdb_t *wdb, int id);

/**
 * @brief Returns the number of groups that are assigned to an agent.
 *
 * @param [in] wdb The Global struct database.
 * @param [in] agent_id ID of the agent to get the groups number from.
 * @return int Returns the groups number or -1 on error.
 */
int wdb_global_groups_number_get(wdb_t *wdb, int agent_id);

/**
 * @brief Verifies that the group name satisfies with a predefined pattern.
 *
 * @param group_name Group name to be validated.
 * @return w_err_t OS_SUCCESS if valid. OS_INVALID otherwise.
 */
w_err_t wdb_global_validate_group_name(const char *group_name);

/**
 * @brief Verifies that the number of groups to be assigned is less or equal to 128 and
 *        there's no group longer than 255 characters nor contains a comma as part of its name.
 *
 * @param [in] wdb The Global struct database.
 * @param [in] j_groups JSON array with all the groups to be assigned to an agent.
 * @param [in] agent_id ID of the agent to add new groups.
 * @return wdbc_result representing the status of the command.
 */
w_err_t wdb_global_validate_groups(wdb_t *wdb, cJSON *j_groups, int agent_id);

/**
 * @brief Sets the belongship af a set of agents.
 *          If any of the groups doesn´t exist, this command creates it.
 * @param [in] wdb The Global struct database.
 * @param [in] mode The mode in which the write will be performed.
 *               WDB_GROUP_OVERRIDE The existing groups will be overwritten.
                 WDB_GROUP_APPEND The existing groups are conserved and new ones are added.
                 WDB_GROUP_EMPTY_ONLY The groups are written only if the agent doesn´t have any group.
 * @param [in] sync_status The sync_status tag used to insert the groups.
 * @param [in] j_agents_group_info JSON structure with all the agent_ids and the groups to insert.
 * @return wdbc_result representing the status of the command.
 */
wdbc_result wdb_global_set_agent_groups(wdb_t *wdb, wdb_groups_set_mode_t mode, char* sync_status, cJSON* j_agents_group_info);

/**
 * @brief Function to get the information of a particular agent stored in Wazuh DB.
 *
 * @param wdb The Global struct database.
 * @param id Agent id.
 * @retval JSON with agent information on success.
 * @retval NULL on error.
 */
cJSON* wdb_global_get_agent_info(wdb_t *wdb, int id);

/**
 * @brief Gets every agent ID.
 *        Response is prepared in one chunk,
 *        if the size of the chunk exceeds WDB_MAX_RESPONSE_SIZE parsing stops and reports the amount of agents obtained.
 *        Multiple calls to this function can be required to fully obtain all agents.
 *
 * @param [in] wdb The Global struct database.
 * @param [in] last_agent_id ID where to start querying.
 * @param [out] status wdbc_result to represent if all agents has being obtained or any error occurred.
 * @retval JSON with agents IDs on success.
 * @retval NULL on error.
 */
cJSON* wdb_global_get_all_agents(wdb_t *wdb, int last_agent_id, wdbc_result* status);

/**
 * @brief Checks the given ID is in the agent table.
 *
 * @param [in] wdb The Global struct database.
 * @param [in] agent_id ID to check.
 * @retval 0 if the ID was not found.
 * @retval 1 if the ID was found.
 * @retval -1 on error.
 */
int wdb_global_agent_exists(wdb_t *wdb, int agent_id);

/**
 * @brief Function to reset connection_status column of every agent (excluding the manager).
 *        If connection_status is pending or connected it will be changed to disconnected.
 *        If connection_status is disconnected or never_connected it will not be changed.
 *        It also set the 'sync_status' with the specified value.
 *
 * @param [in] wdb The Global struct database.
 * @param [in] sync_status The value of sync_status.
 * @return 0 On success. -1 On error.
 */
int wdb_global_reset_agents_connection(wdb_t *wdb, const char *sync_status);

/**
 * @brief Function to get the id of every agent with a specific connection_status.
 *        Response is prepared in one chunk, if the size of the chunk exceeds WDB_MAX_RESPONSE_SIZE
 *        parsing stops and reports the amount of agents obtained.
 *        Multiple calls to this function can be required to fully obtain all agents.
 *
 * @param [in] wdb The Global struct database.
 * @param [in] last_agent_id ID where to start querying.
 * @param [in] connection_status Connection status of the agents requested.
 * @param [in] node_name Cluster node name
 * @param [in] limit Limits the number of rows returned by the query.
 * @param [out] status wdbc_result to represent if all agents has being obtained or any error occurred.
 * @retval JSON with agents IDs on success.
 * @retval NULL on error.
 */
cJSON* wdb_global_get_agents_by_connection_status (wdb_t *wdb, int last_agent_id, const char* connection_status, const char* node_name, int limit, wdbc_result* status);

/**
 * @brief Gets all the agents' IDs (excluding the manager) that satisfy the keepalive condition to be disconnected.
 *        Response is prepared in one chunk,
 *        if the size of the chunk exceeds WDB_MAX_RESPONSE_SIZE parsing stops and reports the amount of agents obtained.
 *        Multiple calls to this function can be required to fully obtain all agents.
 *
 * @param [in] wdb The Global struct database.
 * @param [in] last_agent_id ID where to start querying.
 * @param [in] sync_status The value of sync_status.
 * @param [out] status wdbc_result to represent if all agents has being obtained or any error occurred.
 * @retval JSON with agents IDs on success.
 * @retval NULL on error.
 */
cJSON* wdb_global_get_agents_to_disconnect(wdb_t *wdb, int last_agent_id, int keep_alive, const char *sync_status, wdbc_result* status);

/**
 * @brief Check the agent 0 status in the global database
 *
 * The table "agent" must have a tuple with id=0 and last_keepalive=1999/12/31 23:59:59 UTC.
 * Otherwise, the database is either corrupt or old.
 *
 * @return Number of tuples matching that condition.
 * @retval 1 The agent 0 status is OK.
 * @retval 0 No tuple matching conditions exists.
 * @retval -1 The table "agent" is missing or an error occurred.
 */
int wdb_global_check_manager_keepalive(wdb_t *wdb);

/**
 * @brief Returns a JSON array containing the group and group_hash assigned to all agents,
 *        if two agents have the same group assigned it is only included once
 *
 * @param [in] wdb The Global struct database.
 * @param [in] group_hash Group hash where to start querying.
 * @param [out] status wdbc_result to represent if all group/group_hash has being obtained or any error occurred.
 * @retval JSON with group/group_hash on success.
 * @retval NULL on error.
 */
cJSON* wdb_global_get_distinct_agent_groups(wdb_t *wdb, char *group_hash, wdbc_result* status);

/**
 * @brief Function to insert or update rows with a dynamic query based on metadata.
 * Its necessary to have the table PKs well.
 *
 * @param wdb The Global struct database.
 * @param kv_value Table metadata to build dynamic queries.
 * @param data JSON object containing delta information.
 * @retval true when the database insertion is executed successfully.
 * @retval false on error.
 */
bool wdb_upsert_dbsync(wdb_t * wdb, struct kv const * kv_value, cJSON * data);

/**
 * @brief Function to delete rows with a dynamic query based on metadata.
 * Its necessary to have the table PKs well.
 *
 * @param wdb The Global struct database.
 * @param kv_value Table metadata to build dynamic queries.
 * @param data JSON object containing delta information.
 * @retval true when the database delete is executed successfully.
 * @retval false on error.
 */
bool wdb_delete_dbsync(wdb_t * wdb, struct kv const *kv_value, cJSON *data);

/**
 * @brief Function to parse the insert upgrade request.
 *
 * @param [in] wdb The global struct database.
 * @param parameters JSON with the parameters
 * @param command Command to be insert in task
 * @param [out] output Response of the query.
 * @return 0 Success: response contains "ok".
 *        -1 On error: response contains "err" and an error description.
 */
int wdb_parse_task_upgrade(wdb_t* wdb, const cJSON *parameters, const char *command, char* output);

/**
 * @brief Function to parse the upgrade_get_status request.
 *
 * @param [in] wdb The global struct database.
 * @param parameters JSON with the parameters
 * @param [out] output Response of the query.
 * @return 0 Success: response contains "ok".
 *        -1 On error: response contains "err" and an error description.
 */
int wdb_parse_task_upgrade_get_status(wdb_t* wdb, const cJSON *parameters, char* output);

/**
 * @brief Function to parse the upgrade_update_status request.
 *
 * @param [in] wdb The global struct database.
 * @param parameters JSON with the parameters
 * @param [out] output Response of the query.
 * @return 0 Success: response contains "ok".
 *        -1 On error: response contains "err" and an error description.
 */
int wdb_parse_task_upgrade_update_status(wdb_t* wdb, const cJSON *parameters, char* output);

/**
 * @brief Function to parse the upgrade_result request.
 *
 * @param [in] wdb The global struct database.
 * @param parameters JSON with the parameters
 * @param [out] output Response of the query.
 * @return 0 Success: response contains "ok".
 *        -1 On error: response contains "err" and an error description.
 */
int wdb_parse_task_upgrade_result(wdb_t* wdb, const cJSON *parameters, char* output);

/**
 * @brief Function to parse the upgrade_cancel_tasks request.
 *
 * @param [in] wdb The global struct database.
 * @param parameters JSON with the parameters
 * @param [out] output Response of the query.
 * @return 0 Success: response contains "ok".
 *        -1 On error: response contains "err" and an error description.
 */
int wdb_parse_task_upgrade_cancel_tasks(wdb_t* wdb, const cJSON *parameters, char* output);

/**
 * @brief Function to parse the set_timeout request.
 *
 * @param [in] wdb The global struct database.
 * @param parameters JSON with the parameters
 * @param [out] output Response of the query.
 * @return 0 Success: response contains "ok".
 *        -1 On error: response contains "err" and an error description.
 */
int wdb_parse_task_set_timeout(wdb_t* wdb, const cJSON *parameters, char* output);

/**
 * @brief Function to parse the delete_old request.
 *
 * @param [in] wdb The global struct database.
 * @param parameters JSON with the parameters
 * @param [out] output Response of the query.
 * @return 0 Success: response contains "ok".
 *        -1 On error: response contains "err" and an error description.
 */
int wdb_parse_task_delete_old(wdb_t* wdb, const cJSON *parameters, char* output);

/**
 * Update old tasks with status in progress to status timeout
 * @param wdb The task struct database
 * @param now Actual time
 * @param timeout Task timeout
 * @param next_timeout Next task in progress timeout
 * @return OS_SUCCESS on success, OS_INVALID on errors
 * */
int wdb_task_set_timeout_status(wdb_t* wdb, time_t now, int timeout, time_t *next_timeout);

/**
 * Delete old tasks from the tasks DB
 * @param wdb The task struct database
 * @param timestamp Deletion limit time
 * @return OS_SUCCESS on success, OS_INVALID on errors
 * */
int wdb_task_delete_old_entries(wdb_t* wdb, int timestamp);

/**
 * Insert a new task in the tasks DB.
 * @param wdb The task struct database
 * @param agent_id ID of the agent where the task will be executed.
 * @param node Node that executed the command.
 * @param module Name of the module where the message comes from.
 * @param command Command to be executed in the agent.
 * @return ID of the task recently created when succeed, <=0 otherwise.
 * */
int wdb_task_insert_task(wdb_t* wdb, int agent_id, const char *node, const char *module, const char *command);

/**
 * Get the status of an upgrade task from the tasks DB.
 * @param wdb The task struct database
 * @param agent_id ID of the agent where the task is being executed.
 * @param node Node that executed the command.
 * @param status String where the status of the task will be stored.
 * @return 0 when succeed, !=0 otherwise.
 * */
int wdb_task_get_upgrade_task_status(wdb_t* wdb, int agent_id, const char *node, char **status);

/**
 * Update the status of a upgrade task in the tasks DB.
 * @param wdb The task struct database
 * @param agent_id ID of the agent where the task is being executed.
 * @param node Node that executed the command.
 * @param status New status of the task.
 * @param error Error string of the task in case of failure.
 * @return 0 when succeed, !=0 otherwise.
 * */
int wdb_task_update_upgrade_task_status(wdb_t* wdb, int agent_id, const char *node, const char *status, const char *error);

/**
 * Cancel the upgrade tasks of a given node in the tasks DB.
 * @param wdb The task struct database
 * @param node Node that executed the upgrades.
 * @return 0 when succeed, !=0 otherwise.
 * */
int wdb_task_cancel_upgrade_tasks(wdb_t* wdb, const char *node);

/**
 * Get task by agent_id and module from the tasks DB.
 * @param wdb The task struct database
 * @param agent_id ID of the agent where the task is being executed.
 * @param node Node that executed the command.
 * @param module Name of the module where the command comes from.
 * @param command String where the command of the task will be stored.
 * @param status String where the status of the task will be stored.
 * @param error String where the error message of the task will be stored.
 * @param create_time Integer where the create_time of the task will be stored.
 * @param last_update_time Integer where the last_update_time of the task will be stored.
 * @return task_id when succeed, < 0 otherwise.
 * */
int wdb_task_get_upgrade_task_by_agent_id(wdb_t* wdb, int agent_id, char **node, char **module, char **command, char **status, char **error, int *create_time, int *last_update_time);

/**
 * @brief Delete entries by pk.
 *
 * @param wdb Database node.
 * @param stmt The SQL statement to be executed.
 * @param pk_value Primary key value of the element to be deleted.
 */
void wdbi_remove_by_pk(wdb_t *wdb, wdb_component_t component, const char * pk);

// Finalize a statement securely
#define wdb_finalize(x) { if (x) { sqlite3_finalize(x); x = NULL; } }

/**
 * Get cache stmt cached for specific query.
 * @param wdb The task struct database
 * @param query is the query to be executed.
 * @return Pointer to the statement already cached. NULL On error.
 * */

sqlite3_stmt * wdb_get_cache_stmt(wdb_t * wdb, char const *query);

/**
 * @brief Method to read the internal wazuh-db configuration.
 *
 * @return cJSON* Returns a cJSON object with the configuration requested.
 */
cJSON* wdb_get_internal_config();

/**
 * @brief Method to read the wdb configuration section.
 *
 * @return cJSON* Returns a cJSON object with the configuration requested.
 */
cJSON* wdb_get_config();

/**
 * @brief Check and execute the input request
 *
 * @param request message received from api
 * @param output the response to send
 */
void wdbcom_dispatch(char* request, char* output);

#endif<|MERGE_RESOLUTION|>--- conflicted
+++ resolved
@@ -424,11 +424,7 @@
 extern char *schema_global_upgrade_v5_sql;
 
 extern wdb_config wconfig;
-<<<<<<< HEAD
 extern _Config gconfig;
-extern _Atomic(int) wdb_open_count;
-=======
->>>>>>> c6412e52
 
 typedef struct os_data {
     char *os_name;
