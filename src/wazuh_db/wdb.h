--- conflicted
+++ resolved
@@ -132,13 +132,10 @@
     WDB_STMT_GLOBAL_LABELS_DEL,
     WDB_STMT_GLOBAL_LABELS_SET,
     WDB_STMT_GLOBAL_UPDATE_AGENT_KEEPALIVE,
-<<<<<<< HEAD
     WDB_STMT_GLOBAL_DELETE_AGENT,
     WDB_STMT_GLOBAL_SELECT_AGENT_NAME,
     WDB_STMT_GLOBAL_DELETE_AGENT_BELONG,
-=======
     WDB_STMT_GLOBAL_SELECT_AGENT_KEEPALIVE,
->>>>>>> 6d10665b
     WDB_STMT_GLOBAL_SYNC_REQ_GET,
     WDB_STMT_GLOBAL_SYNC_SET,
     WDB_STMT_GLOBAL_UPDATE_AGENT_INFO,
@@ -848,7 +845,6 @@
 int wdb_parse_global_update_agent_keepalive(wdb_t * wdb, char * input, char * output);
 
 /**
-<<<<<<< HEAD
  * @brief Function to parse the agent delete from agent table request.
  * 
  * @param wdb the global struct database.
@@ -877,7 +873,8 @@
  * @return 0 Success: response contains the value OK. -1 On error: invalid DB query syntax.
  */
 int wdb_parse_global_delete_agent_belong(wdb_t * wdb, char * input, char * output);
-=======
+
+/**
  * @brief Function to parse the select keepalive request.
  * 
  * @param wdb the global struct database.
@@ -886,7 +883,6 @@
  * @return 0 Success: response contains the value OK. -1 On error: invalid DB query syntax.
  */
 int wdb_parse_global_select_agent_keepalive(wdb_t * wdb, char * input, char * output);
->>>>>>> 6d10665b
 
 /**
  * @brief Function to parse sync-agent-info-get params and set next ID to iterate on further calls.
@@ -1099,7 +1095,6 @@
 int wdb_global_update_agent_keepalive(wdb_t *wdb, int id, wdb_sync_status_t status);
 
 /**
-<<<<<<< HEAD
  * @brief Function to delete an agent from the agent table.
  * 
  * @param wdb The Global struct database.
@@ -1126,7 +1121,8 @@
  * @return Returns 0 on success or -1 on error.
  */
 int wdb_global_delete_agent_belong(wdb_t *wdb, int id);
-=======
+
+/**
  * @brief Function to get an agent keepalive using the agent name and register ip.
  * 
  * @param wdb The Global struct database.
@@ -1136,7 +1132,6 @@
  * @retval NULL on error.
  */
 cJSON* wdb_global_select_agent_keepalive(wdb_t *wdb, char* name, char* ip);
->>>>>>> 6d10665b
 
 /**
  * @brief Function to update sync_status of a particular agent.
