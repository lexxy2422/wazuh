/*
 * SQL Schema for upgrading databases
 * Copyright (C) 2015-2020, Wazuh Inc.
 *
 * October 5, 2020.
 *
 * This program is a free software, you can redistribute it
 * and/or modify it under the terms of GPLv2.
*/

<<<<<<< HEAD
ALTER TABLE sys_osinfo ADD COLUMN os_patch TEXT DEFAULT NOT NULL CHECK (checksum <> '');
=======
DELETE FROM sys_osinfo;
DELETE FROM sys_netiface;
DELETE FROM sys_netproto;
DELETE FROM sys_netaddr;
DELETE FROM sys_ports;
DELETE FROM sys_programs;
DELETE FROM sys_hotfixes;
DELETE FROM sys_processes;

ALTER TABLE sys_osinfo ADD COLUMN os_patch TEXT DEFAULT NULL;
>>>>>>> 044c7e01

ALTER TABLE sys_netiface ADD COLUMN checksum TEXT DEFAULT NOT NULL CHECK (checksum <> '');
ALTER TABLE sys_netproto ADD COLUMN checksum TEXT DEFAULT NULL;
ALTER TABLE sys_netaddr ADD COLUMN checksum TEXT DEFAULT NOT NULL CHECK (checksum <> '');
ALTER TABLE sys_ports ADD COLUMN checksum TEXT DEFAULT NOT NULL CHECK (checksum <> '');
ALTER TABLE sys_programs ADD COLUMN checksum TEXT DEFAULT NOT NULL CHECK (checksum <> '');
ALTER TABLE sys_hotfixes ADD COLUMN checksum TEXT DEFAULT NOT NULL CHECK (checksum <> '');
ALTER TABLE sys_processes ADD COLUMN checksum TEXT DEFAULT NOT NULL CHECK (checksum <> '');

INSERT OR REPLACE INTO metadata (key, value) VALUES ('db_version', 6);<|MERGE_RESOLUTION|>--- conflicted
+++ resolved
@@ -8,25 +8,38 @@
  * and/or modify it under the terms of GPLv2.
 */
 
-<<<<<<< HEAD
-ALTER TABLE sys_osinfo ADD COLUMN os_patch TEXT DEFAULT NOT NULL CHECK (checksum <> '');
-=======
 DELETE FROM sys_osinfo;
 DELETE FROM sys_netiface;
 DELETE FROM sys_netproto;
 DELETE FROM sys_netaddr;
-DELETE FROM sys_ports;
 DELETE FROM sys_programs;
 DELETE FROM sys_hotfixes;
 DELETE FROM sys_processes;
 
 ALTER TABLE sys_osinfo ADD COLUMN os_patch TEXT DEFAULT NULL;
->>>>>>> 044c7e01
+
+DROP TABLE sys_ports;
+CREATE TABLE IF NOT EXISTS sys_ports (
+    scan_id INTEGER,
+    scan_time TEXT,
+    protocol TEXT,
+    local_ip TEXT,
+    local_port INTEGER CHECK (local_port >= 0),
+    remote_ip TEXT,
+    remote_port INTEGER CHECK (remote_port >= 0),
+    tx_queue INTEGER,
+    rx_queue INTEGER,
+    inode INTEGER,
+    state TEXT,
+    PID INTEGER,
+    process TEXT,
+    checksum TEXT NOT NULL CHECK (checksum <> ''),
+    PRIMARY KEY (protocol, local_ip, local_port, inode)
+);
 
 ALTER TABLE sys_netiface ADD COLUMN checksum TEXT DEFAULT NOT NULL CHECK (checksum <> '');
-ALTER TABLE sys_netproto ADD COLUMN checksum TEXT DEFAULT NULL;
+ALTER TABLE sys_netproto ADD COLUMN checksum TEXT DEFAULT NOT NULL CHECK (checksum <> '');
 ALTER TABLE sys_netaddr ADD COLUMN checksum TEXT DEFAULT NOT NULL CHECK (checksum <> '');
-ALTER TABLE sys_ports ADD COLUMN checksum TEXT DEFAULT NOT NULL CHECK (checksum <> '');
 ALTER TABLE sys_programs ADD COLUMN checksum TEXT DEFAULT NOT NULL CHECK (checksum <> '');
 ALTER TABLE sys_hotfixes ADD COLUMN checksum TEXT DEFAULT NOT NULL CHECK (checksum <> '');
 ALTER TABLE sys_processes ADD COLUMN checksum TEXT DEFAULT NOT NULL CHECK (checksum <> '');
