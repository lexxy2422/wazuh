/* Copyright (C) 2015-2020, Wazuh Inc.
 * All rights reserved.
 *
 * This program is free software; you can redistribute it
 * and/or modify it under the terms of the GNU General Public
 * License (version 2) as published by the FSF - Free Software
 * Foundation
 */

#include "shared.h"
#include "os_crypto/md5/md5_op.h"
#include "syscheck.h"


// Remove static qualifier from tests
#ifdef WAZUH_UNIT_TESTING
#define static
#endif

#ifdef WIN32
#define unlink(x) _unlink(x)
#define FileSize(x) FileSizeWin(x)
#define PATH_OFFSET 0
#else
#define PATH_OFFSET 1
#endif

static const char *STR_MORE_CHANGES = "More changes...";

typedef struct diff_data {
    int file_size;
    int size_limit;

    char *compress_folder;
    char *compress_file;

    char *tmp_folder;
    char *file_origin;
    char *uncompress_file;
    char *compress_tmp_file;
    char *diff_file;
} diff_data;

#ifdef WIN32

/* Prototypes */

/**
 * @brief Initializes the structure with the data needed for diff
 *
 * @param key_name Name of the key
 * @param value_name Name of the value
 * @param configuration Syscheck configuration related to the key
 *
 * @return Structure with all the data necessary to compute differences
 */
diff_data *initialize_registry_diff_data(const char *key_name, const char *value_name, const registry *configuration);

/**
 * @brief Creates file with the value, writing the data according to its type
 *
 * @param value_data Content of the value to be checked
 * @param data_type The type of value we are checking
 * @param diff Structure with all the data necessary to compute differences
 *
 * @return -1 on error 0 on success
 */
int fim_diff_registry_tmp(const char *value_data,
                          DWORD data_type,
                          const diff_data *diff);

#endif

/**
 * @brief Initializes the structure with the data needed for diff
 *
 * @param filename Path of file monitored
 *
 * @return Structure with all the data necessary to compute differences
 */
diff_data *initialize_file_diff_data(const char *filename);

/**
 * @brief Free the structure with the data needed for diff
 *
 * @param diff Structure with all the data necessary to compute differences
 */
void free_diff_data(diff_data *diff);

/**
 * @brief Checks that the file being processed does not exceed the configuration limit
 *
 * @param diff Structure with all the data necessary to compute differences
 *
 * @return 0 if success, 1 if file_size too much large, 2 if quota is exceeded
 */
int fim_diff_check_limits(diff_data *diff);

/**
 * @brief Deletes the folder with the compressed file last-entry.gz
 *
 * @param folder Path of the folder to be removed
 *
 * @return -1 if some error occurs, 0 on success
 */
int fim_diff_delete_compress_folder(const char *folder);

/**
 * @brief Checks if diff_quota is reached with a estimation of the compressed file size
 *
 * @param file_size Size of the uncompressed file
 *
 * @return False if the compressed file doesn't fit into the quota
 */
int fim_diff_estimate_compression(float file_size);

/**
 * @brief Compresses the file in a temporal folder and checks that it fits into the quota
 *
 * @param diff Structure with all the data necessary to compute differences
 *
 * @return -1 if file can't be compressed, or if it doesn't fit into the quota
 */
int fim_diff_create_compress_file(const diff_data *diff);

/**
 * @brief Modifies the compression ratio to be used in the following estimates
 *
 * @param compressed_size Size of the compressed file
 * @param uncompressed_size Size of the uncompressed file
 */
void fim_diff_modify_compress_estimation(float compressed_size, float uncompressed_size);

/**
 * @brief Compares MD5 hashes of the old and new files to see if they are the same
 *
 * @param diff Structure with all the data necessary to compute differences
 *
 * @return -1 if old and new files are the same, 0 if they are different
 */
int fim_diff_compare(const diff_data *diff);

/**
 * @brief Generates the diff file with the result of the diff/fc command (only if nodiff is not configured)
 *
 * @param diff Structure with all the data necessary to compute differences
 *
 * @return String with the changes to add to the alert
 */
char *fim_diff_generate(const diff_data *diff);

/**
 * @brief Reads the diff file and generates the string with the differences
 *
 * @param diff Structure with all the data necessary to compute differences
 *
 * @return String with the changes to add to the alert
 */
char *gen_diff_str(const diff_data *diff);

/**
 * @brief Checks if a specific file has been configured with the ``nodiff`` option
 *
 * @param filename The name of the file to check
 * @return 1 if the file has been configured with the ``nodiff`` option, 0 if not
 */
int is_file_nodiff(const char *filename);

/**
 * @brief Checks if a specific registry value has been configured with the ``nodiff`` option
 *
 * @param key_name The name of the key to check
 * @param value_name The name of the value to check
 * @param arch Architecture type of the value to check
 * @return 1 if the value has been configured with the ``nodiff`` option, 0 if not
 */
int is_registry_nodiff(const char *key_name, const char *value_name, int arch);

/**
 * @brief Filter a path so that it cannot contain strange symbols. In the case of Windows, change the '/' to '\'.
 *
 * @param string String with the path to be filtered
 *
 * @return A pointer to the filtered path
 */
char* filter(const char *string);

/**
 * @brief Saves the temporal compress file into the compress folder
 *
 * @param diff Structure with all the data necessary to compute differences
 */
void save_compress_file(const diff_data *diff);

#ifdef WIN32

/**
 * @brief Adapts the fc output to be the same as the diff
 *
 * @param command_output Output of the fc command
 *
 * @return Adapted output
 */
char *adapt_win_fc_output(char *command_output);

/* Definitions */

char *fim_registry_value_diff(const char *key_name,
                              const char *value_name,
                              const char *value_data,
                              DWORD data_type,
                              const registry *configuration) {

    char *diff_changes = NULL;
    int limits_reached;

    // Invalid types for report_changes
    if (data_type == REG_NONE || data_type == REG_BINARY || data_type == REG_LINK ||
        data_type == REG_RESOURCE_LIST || data_type == REG_FULL_RESOURCE_DESCRIPTOR ||
        data_type == REG_RESOURCE_REQUIREMENTS_LIST) {
            return NULL;
    }

    // Generate diff structure
    diff_data *diff = initialize_registry_diff_data(key_name, value_name, configuration);
    if (!diff){
        goto cleanup;
    }

    // Create tmp directory and file with de content of the registry
    if (fim_diff_registry_tmp(value_data, data_type, diff) == -1){
        goto cleanup;
    }

    char full_value_name[PATH_MAX];
    snprintf(full_value_name, PATH_MAX, "%s\\%s", key_name, value_name);

    // Check for file limit and disk quota
    if (limits_reached = fim_diff_check_limits(diff), limits_reached == 1) {
        mdebug2(FIM_BIG_FILE_REPORT_CHANGES, full_value_name);
        goto cleanup;
    } else if (limits_reached == 2){
        mdebug2(FIM_DISK_QUOTA_ESTIMATION, full_value_name);
        goto cleanup;
    }

    // If the file is not there, create compressed file and return.
    if (w_uncompress_gzfile(diff->compress_file, diff->uncompress_file) != 0) {
        if (fim_diff_create_compress_file(diff) == 0){
            mkdir_ex(diff->compress_folder);
            save_compress_file(diff);
        }
        goto cleanup;
    }

    // If it exists, estimate the new compressed file
    float backup_file_size = (FileSize(diff->compress_file) / 1024);
    syscheck.diff_folder_size -= backup_file_size;
    if (fim_diff_create_compress_file(diff) == -1) {
        syscheck.diff_folder_size += backup_file_size;
        goto cleanup;
    }

    if (fim_diff_compare(diff) == -1) {
        mdebug2(FIM_DIFF_IDENTICAL_MD5_FILES);
        syscheck.diff_folder_size += backup_file_size;
        goto cleanup;
    }

    if (is_registry_nodiff(key_name, value_name, configuration->arch)) {
        os_strdup("<Diff truncated because nodiff option>", diff_changes);
        syscheck.diff_folder_size += backup_file_size;
        goto cleanup;
    }

    if (diff_changes = fim_diff_generate(diff), !diff_changes){
        syscheck.diff_folder_size += backup_file_size;
        goto cleanup;
    }

    save_compress_file(diff);

cleanup:

    if (rmdir_ex(diff->tmp_folder) < 0) {
        mdebug2(RMDIR_ERROR, diff->tmp_folder, errno, strerror(errno));
    }

    free_diff_data(diff);

    return diff_changes;
}


diff_data *initialize_registry_diff_data(const char *key_name, const char *value_name, const registry *configuration) {
    diff_data *diff;
    char buffer[PATH_MAX + 1];

    os_calloc(1, sizeof(diff_data), diff);

    diff->file_size = 0;
    diff->size_limit = configuration->diff_size_limit;

    os_sha1 encoded_key;
    os_sha1 encoded_value;
    OS_SHA1_Str(key_name, -1, encoded_key);
    OS_SHA1_Str(value_name, -1, encoded_value);

    if (configuration->arch){
        snprintf(buffer, PATH_MAX, "%s/registry/[x64] %s/%s", DIFF_DIR_PATH, encoded_key, encoded_value);
    } else {
        snprintf(buffer, PATH_MAX, "%s/registry/[x32] %s/%s", DIFF_DIR_PATH, encoded_key, encoded_value);
    }
    os_strdup(buffer, diff->compress_folder);

    snprintf(buffer, PATH_MAX, "%s/last-entry.gz", diff->compress_folder);
    os_strdup(buffer, diff->compress_file);

    snprintf(buffer, PATH_MAX, "%s/tmp", DIFF_DIR_PATH);
    os_strdup(buffer, diff->tmp_folder);

    if (configuration->arch){
        snprintf(buffer, PATH_MAX, "%s/[x64] %s%s", diff->tmp_folder, encoded_key, encoded_value);
    } else {
        snprintf(buffer, PATH_MAX, "%s/[x32] %s%s", diff->tmp_folder, encoded_key, encoded_value);
    }
    os_strdup(buffer, diff->file_origin);

    snprintf(buffer, PATH_MAX, "%s/tmp-entry", diff->tmp_folder);
    os_strdup(buffer, diff->uncompress_file);

    snprintf(buffer, PATH_MAX, "%s/tmp-entry.gz", diff->tmp_folder);
    os_strdup(buffer, diff->compress_tmp_file);

    snprintf(buffer, PATH_MAX, "%s/diff-file", diff->tmp_folder);
    os_strdup(buffer, diff->diff_file);

    return diff;
}

int fim_diff_registry_tmp(const char *value_data,
                          DWORD data_type,
                          const diff_data *diff) {

    char *aux_data = NULL;
    FILE *fp;
    int ret = 0;

    mkdir_ex(diff->tmp_folder);

    if (fp = fopen(diff->file_origin, "w"), fp) {
        switch (data_type) {
            case REG_SZ:
            case REG_EXPAND_SZ:
                fprintf(fp, "%s", value_data);
                break;

            case REG_MULTI_SZ:
                while (*value_data) {
                    fprintf(fp, "%s\n", value_data);
                    value_data += strlen(value_data) + 1;
                }
                break;

            case REG_DWORD:
                fprintf(fp, "%04x", *((unsigned int*)value_data));
                break;

            case REG_DWORD_BIG_ENDIAN:
                os_calloc(1, 4, aux_data);

                for (int i = 0; i < 4; i++){
                    aux_data[i] = value_data[4 - i - 1];
                }
                fprintf(fp, "%04x", *((unsigned int*)aux_data));

                os_free(aux_data);
                break;

            case REG_QWORD:
                fprintf(fp, "%llx", *((unsigned long long*)value_data));
                break;

            default:
                // Wrong type
                mwarn(FIM_REG_VAL_WRONG_TYPE);
                ret = -1;
                break;
        }
    } else {
        merror(FOPEN_ERROR, diff->file_origin, errno, strerror(errno));
        return -1;
    }

    fclose(fp);
    return ret;
}

#endif

char *fim_file_diff(const char *filename) {

    char *diff_changes = NULL;
    int limits_reached;

    // Generate diff structure
    diff_data *diff = initialize_file_diff_data(filename);
    if (!diff){
        goto cleanup;
    }

    mkdir_ex(diff->tmp_folder);

    // Check for file limit and disk quota
    if (limits_reached = fim_diff_check_limits(diff), limits_reached == 1) {
        mdebug2(FIM_BIG_FILE_REPORT_CHANGES, filename);
        goto cleanup;
    } else if (limits_reached == 2){
        mdebug2(FIM_DISK_QUOTA_ESTIMATION, filename);
        goto cleanup;
    }

    // If the file is not there, create compressed file and return.
    if (w_uncompress_gzfile(diff->compress_file, diff->uncompress_file) != 0) {
        if (fim_diff_create_compress_file(diff) == 0){
            mkdir_ex(diff->compress_folder);
            save_compress_file(diff);
        }
        goto cleanup;
    }

    // If it exists, estimate the new compressed file
    float backup_file_size = (FileSize(diff->compress_file) / 1024);
    syscheck.diff_folder_size -= backup_file_size;
    if (fim_diff_create_compress_file(diff) == -1) {
        syscheck.diff_folder_size += backup_file_size;
        goto cleanup;
    }

    if (fim_diff_compare(diff) == -1) {
        mdebug2(FIM_DIFF_IDENTICAL_MD5_FILES);
        syscheck.diff_folder_size += backup_file_size;
        goto cleanup;
    }

    if (is_file_nodiff(diff->file_origin)) {
        os_strdup("<Diff truncated because nodiff option>", diff_changes);
        syscheck.diff_folder_size += backup_file_size;
        goto cleanup;
    }

    if (diff_changes = fim_diff_generate(diff), !diff_changes){
        syscheck.diff_folder_size += backup_file_size;
        goto cleanup;
    }

    save_compress_file(diff);

cleanup:

    if (rmdir_ex(diff->tmp_folder) < 0) {
        mdebug2(RMDIR_ERROR, diff->tmp_folder, errno, strerror(errno));
    }

    free_diff_data(diff);

    return diff_changes;
}


diff_data *initialize_file_diff_data(const char *filename){

    diff_data *diff;
    char buffer[PATH_MAX + 1];
    char abs_diff_dir_path[PATH_MAX + 1];
    char *path_filtered = NULL;

    os_calloc(1, sizeof(diff_data), diff);

    // Get diff_size_limit of filename
    diff->file_size = 0;
    if (syscheck.file_size_enabled) {
        int it = fim_configuration_directory(filename, "file");
        diff->size_limit = syscheck.diff_size_limit[it];
    }

    // Get absolute path of filename:
    if (abspath(filename, buffer, sizeof(buffer)) == NULL) {
        merror(FIM_ERROR_GET_ABSOLUTE_PATH, filename, strerror(errno), errno);
        return NULL;
    }
    os_strdup(buffer, diff->file_origin);

#ifdef WIN32
    // Remove ":" from file_origin
    path_filtered = os_strip_char(diff->file_origin, ':');

    if (path_filtered == NULL) {
        merror(FIM_ERROR_REMOVE_COLON, diff->file_origin);
        return NULL;
    }

    // Get cwd for Windows
    if (abspath(DIFF_DIR_PATH, abs_diff_dir_path, sizeof(abs_diff_dir_path)) == NULL) {
        merror(FIM_ERROR_GET_ABSOLUTE_PATH, DIFF_DIR_PATH, strerror(errno), errno);
        return NULL;
    }
#else
    strcpy(abs_diff_dir_path, DIFF_DIR_PATH);
#endif

<<<<<<< HEAD
    snprintf(buffer, PATH_MAX, "%s/local/%s", abs_diff_dir_path, path_filtered);
=======
    snprintf(buffer, PATH_MAX + 8, "%s/local/%s", abs_diff_dir_path, filename);
>>>>>>> cd5437ce
    os_strdup(buffer, diff->compress_folder);

    snprintf(buffer, PATH_MAX, "%s/last-entry.gz", diff->compress_folder);
    os_strdup(buffer, diff->compress_file);

    snprintf(buffer, PATH_MAX + 5, "%s/tmp", abs_diff_dir_path);
    os_strdup(buffer, diff->tmp_folder);

    snprintf(buffer, PATH_MAX, "%s/tmp-entry", diff->tmp_folder);
    os_strdup(buffer, diff->uncompress_file);

    snprintf(buffer, PATH_MAX, "%s/tmp-entry.gz", diff->tmp_folder);
    os_strdup(buffer, diff->compress_tmp_file);

    snprintf(buffer, PATH_MAX, "%s/diff-file", diff->tmp_folder);
    os_strdup(buffer, diff->diff_file);

    os_free(path_filtered);
    return diff;
}

void free_diff_data(diff_data *diff) {
    if (!diff){
        return;
    }

    os_free(diff->compress_folder);
    os_free(diff->compress_file);
    os_free(diff->tmp_folder);
    os_free(diff->file_origin);
    os_free(diff->uncompress_file);
    os_free(diff->compress_tmp_file);
    os_free(diff->diff_file);

    free(diff);
}

int fim_diff_check_limits(diff_data *diff) {
    diff->file_size = (float)FileSize(diff->file_origin) / 1024;

    if (syscheck.file_size_enabled) {
        if (diff->file_size > diff->size_limit) {
            fim_diff_delete_compress_folder(diff->compress_folder);
            return 1;
        }
    }

    // Estimate if the file could fit in the disk_quota limit. If not, return.
    if (syscheck.disk_quota_enabled && !fim_diff_estimate_compression(diff->file_size)) {
        return 2;
    }

    return 0;
}

int fim_diff_delete_compress_folder(const char *folder) {
    float dir_size = 0.0;

    if (IsDir(folder) == -1) {
        return -1;     // The folder does not exist
    }

    dir_size = (float)DirSize(folder) / 1024;

    if (rmdir_ex(folder) < 0) {
        mdebug2(RMDIR_ERROR, folder, errno, strerror(errno));
        return -1;
    } else if (dir_size != -1) {
        syscheck.diff_folder_size -= dir_size;
        if (!syscheck.disk_quota_full_msg) {
            syscheck.disk_quota_full_msg = true;
        }
        if (syscheck.diff_folder_size < 0) {
            syscheck.diff_folder_size = 0;
        }
    }

    if (remove_empty_folders(folder) == -1) {
        return -1;
    }

    return 0;
}

int fim_diff_estimate_compression(float file_size) {
    float compressed_estimation = file_size - (syscheck.comp_estimation_perc * file_size);
    return ((syscheck.diff_folder_size + compressed_estimation) <= syscheck.disk_quota_limit);
}

int fim_diff_create_compress_file(const diff_data *diff) {
    if (w_compress_gzfile(diff->file_origin, diff->compress_tmp_file) != 0) {
        mwarn(FIM_WARN_GENDIFF_SNAPSHOT, diff->file_origin);
        return -1;
    } else if (syscheck.disk_quota_enabled) {
        unsigned int zip_size = FileSize(diff->compress_tmp_file) / 1024;

        if (syscheck.diff_folder_size + zip_size > syscheck.disk_quota_limit) {
            if (syscheck.disk_quota_full_msg) {
                syscheck.disk_quota_full_msg = false;
                mdebug2(FIM_DISK_QUOTA_LIMIT_REACHED, DIFF_DIR_PATH);
            }
            fim_diff_modify_compress_estimation(zip_size, diff->file_size);
            return -1;
        }
    }

    return 0;
}

void fim_diff_modify_compress_estimation(float compressed_size, float uncompressed_size) {
    float compression_rate = 1 - (compressed_size / uncompressed_size);

    if (compression_rate < 0.1) {
        return;     // Small compression rates won't update the estimation value
    }

    syscheck.comp_estimation_perc = (compression_rate + syscheck.comp_estimation_perc) / 2;

    if (syscheck.comp_estimation_perc < MIN_COMP_ESTIM) {
        syscheck.comp_estimation_perc = MIN_COMP_ESTIM;
    }
}

int fim_diff_compare(const diff_data *diff) {
    os_md5 md5sum_old;
    os_md5 md5sum_new;

    md5sum_new[0] = '\0';
    md5sum_old[0] = '\0';

    /* Get md5sum of the old file */
    if (OS_MD5_File(diff->uncompress_file, md5sum_old, OS_BINARY) != 0) {
        return -1;
    }

    /* Get md5sum of the new file */
    if (OS_MD5_File(diff->file_origin, md5sum_new, OS_BINARY) != 0) {
        return -1;
    }

    /* If they match (not changes), keep the compress file and remove the uncompress, wait for changes */
    if (strcmp(md5sum_new, md5sum_old) == 0) {
        return -1;
    }

    return 0;
}

char *fim_diff_generate(const diff_data *diff) {
    char diff_cmd[PATH_MAX * 3 + OS_SIZE_1024];
    char *diff_str = NULL;
    char *uncompress_file_filtered = NULL;
    char *file_origin_filtered = NULL;
    char *diff_file_filtered = NULL;
    int status = -1;

    uncompress_file_filtered = filter(diff->uncompress_file);
    file_origin_filtered = filter(diff->file_origin);
    diff_file_filtered = filter(diff->diff_file);

    if (!(uncompress_file_filtered && file_origin_filtered && diff_file_filtered)) {
        mdebug1(FIM_DIFF_SKIPPED);
        os_free(uncompress_file_filtered);
        os_free(file_origin_filtered);
        os_free(diff_file_filtered);
        return NULL;
    }

    snprintf(
        diff_cmd,
        sizeof(diff_cmd),
#ifndef WIN32
        "diff \"%s\" \"%s\" > \"%s\" 2> /dev/null",
#else
        "fc /n \"%s\" \"%s\" > \"%s\" 2> nul",
#endif
        uncompress_file_filtered,
        file_origin_filtered,
        diff_file_filtered
    );
    os_free(uncompress_file_filtered);
    os_free(file_origin_filtered);
    os_free(diff_file_filtered);

    status = system(diff_cmd);

#ifndef WIN32
    if (status == 256){
#else
    if (status == 0){
        mdebug2(FIM_DIFF_COMMAND_OUTPUT_EQUAL);
    } else if (status == 1){
#endif
        diff_str = gen_diff_str(diff);
    } else {
        merror(FIM_DIFF_COMMAND_OUTPUT_ERROR);
    }

    return diff_str;
}

char *gen_diff_str(const diff_data *diff){
    FILE *fp;
    char buf[OS_MAXSTR + 1];
    char *diff_str;
    size_t n = 0;

    fp = wfopen(diff->diff_file, "rb");
    if (!fp) {
        merror(FIM_ERROR_GENDIFF_OPEN, diff->diff_file);
        return NULL;
    }

    n = fread(buf, 1, OS_MAXSTR - OS_SK_HEADER - 1, fp);
    fclose(fp);
    unlink(diff->diff_file);

    if (!n){
        merror(FIM_ERROR_GENDIFF_READ);
        return NULL;
    }

    buf[n] = '\0';

#ifdef WIN32
    if (diff_str = adapt_win_fc_output(buf), !diff_str) {
        return NULL;
    }
    n = strlen(diff_str);
#else
    os_strdup(buf, diff_str);
#endif

    if(n >= OS_MAXSTR - OS_SK_HEADER - 1) {
        n -= strlen(STR_MORE_CHANGES);

        while (n > 0 && diff_str[n - 1] != '\n')
            n--;

        strcpy(diff_str + n, STR_MORE_CHANGES);
    }

    return diff_str;
}

void save_compress_file(const diff_data *diff){
    if (rename_ex(diff->compress_tmp_file, diff->compress_file) != 0) {
        merror(RENAME_ERROR, diff->compress_tmp_file, diff->compress_file, errno, strerror(errno));
        return;
    }
    if (syscheck.disk_quota_enabled){
        syscheck.diff_folder_size += FileSize(diff->compress_file) / 1024;
    }
    return;
}

int is_file_nodiff(const char *filename){
    int i;
    if (syscheck.nodiff){
        for (i = 0; syscheck.nodiff[i] != NULL; i++){
            if ((strcmp(syscheck.nodiff[i], filename)) == 0) {
                return 1;
            }
        }
    }
    if (syscheck.nodiff_regex) {
        for (i = 0; syscheck.nodiff_regex[i] != NULL; i++) {
            if (OSMatch_Execute(filename, strlen(filename),
                                syscheck.nodiff_regex[i])) {
                 return 1;
            }
        }
    }
    return 0;
}

#ifdef WIN32
int is_registry_nodiff(const char *key_name, const char *value_name, int arch){
    char full_value_name[PATH_MAX];
    int i;

    snprintf(full_value_name, PATH_MAX, "%s\\%s", key_name, value_name);

    if (syscheck.registry_nodiff){
        for (i = 0; syscheck.registry_nodiff[i].entry != NULL; i++) {
            if (syscheck.registry_nodiff[i].arch != arch) {
                continue;
            }
            if ((strcmp(syscheck.registry_nodiff[i].entry, full_value_name)) == 0) {
                return 1;
            }
        }
    }

    if (syscheck.registry_nodiff_regex) {
        for (i = 0; syscheck.registry_nodiff_regex[i].regex != NULL; i++) {
            if (syscheck.registry_nodiff_regex[i].arch != arch) {
                continue;
            }
            if (OSMatch_Execute(full_value_name, strlen(full_value_name), syscheck.registry_nodiff_regex[i].regex)) {
                return 1;
            }
        }
    }

    return 0;
}
#endif

char* filter(const char *string) {
#ifndef WIN32
    /* Unix version: we'll escape expansion symbols */
    char *out;
    const char *ptr;
    size_t clen;
    size_t len = strcspn(string, "\"\\$`");
    os_malloc(len + 1, out);
    ptr = string + len;
    strncpy(out, string, len);

    while (*ptr) {
        clen = strcspn(ptr + 1, "\"\\$`");
        out = realloc(out, len + clen + 3);
        if(!out){
            merror_exit(MEM_ERROR, errno, strerror(errno)); // LCOV_EXCL_LINE
        }
        out[len] = '\\';
        out[len + 1] = *ptr;
        strncpy(out + len + 2, ptr + 1, clen);
        len += clen + 2;
        ptr += clen + 1;
    }

    out[len] = '\0';
    return out;
#else
    /* Windows file names can't contain the following characters:
        \ / : * ? " < > |
        We'll ban strings that contain dangerous characters and convert / into \ */

    char *s;
    char *c;

    if (strchr(string, '%'))
        return NULL;

    s = strdup(string);
    c = s;

    while (c = strchr(c, '/'), c)
        *c = '\\';

    return s;
#endif
}

char *adapt_win_fc_output(char *command_output) {
    char *adapted_output;
    char *line;
    char *next_line;
    const char *line_tag = ":  ";
    const char *split_tag = "---";
    char line_mode = 0; // 0: waiting for section, 1: remove, 2: add
    char first_line = 0;
    size_t line_tag_size = strlen(line_tag);
    size_t written = 0;

    if (line = strchr(command_output, '\n'), !line) {
        mdebug2("%s: %s", FIM_ERROR_GENDIFF_SECONDLINE_MISSING, command_output);
        return strdup(command_output);
    }

    os_calloc(OS_MAXSTR + 1, sizeof(char), adapted_output);

    while (line) {
        next_line = strstr(++line, "\r\n");

        if (*line == '*') {
            if (next_line) {
                next_line++;
            }

            if (!line_mode) {
                if (first_line) {
                    written += snprintf(adapted_output + written, OS_MAXSTR - written, "%s\n", split_tag);
                }
                first_line = 1;
            } else if (line_mode == 1) {
                written += snprintf(adapted_output + written, OS_MAXSTR - written, "%s\n", split_tag);
            }

            line_mode = (line_mode + 1) % 3;
            goto next_it;
        }

        if (next_line) {
            *(next_line++) = '\0';
            *next_line = '\0';
        }

        if (line = strstr(line, line_tag), !line) {
            goto next_it;
        } else {
            line += line_tag_size;
        }

        written += snprintf(adapted_output + written, OS_MAXSTR - written, "%s%s%s", line_mode == 1 ? "< " : "> ", line, next_line ? "\n" : "");

next_it:
        line = next_line;
    }

    return adapted_output;
}

int fim_diff_process_delete_file(const char *filename){
    char *full_path;
    os_malloc(sizeof(char) * (strlen(DIFF_DIR_PATH) + strlen(filename) + 8), full_path);
    snprintf(full_path, PATH_MAX, "%s/local/", DIFF_DIR_PATH);

#ifdef WIN32
    // Remove ":" from filename
    char *buffer = NULL;
    buffer = os_strip_char(filename, ':');
    if(buffer == NULL) {
        merror(FIM_ERROR_REMOVE_COLON, filename);
        os_free(full_path);
        return -1;
    }
    strcat(full_path, buffer);
    os_free(buffer);
#else
    strcat(full_path, filename);
#endif


    if(fim_diff_delete_compress_folder(full_path) == -1){
        merror(FIM_DIFF_DELETE_DIFF_FOLDER_ERROR, full_path);
        os_free(full_path);
        return -1;
    }

    os_free(full_path);
    return 0;
}

#ifdef WIN32
int fim_diff_process_delete_registry(const char *key_name, int arch){
    char full_path[PATH_MAX];
    os_sha1 encoded_key;

    OS_SHA1_Str(key_name, strlen(key_name), encoded_key);

    if (arch){
        snprintf(full_path, PATH_MAX, "%s/registry/[x64] %s", DIFF_DIR_PATH, encoded_key);
    } else {
        snprintf(full_path, PATH_MAX, "%s/registry/[x32] %s", DIFF_DIR_PATH, encoded_key);
    }

    if(fim_diff_delete_compress_folder(full_path) == -1){
        return -1;
    }

    return 0;
}

int fim_diff_process_delete_value(const char *key_name, const char *value_name, int arch){
    char full_path[PATH_MAX];
    os_sha1 encoded_key;
    os_sha1 encoded_value;

    OS_SHA1_Str(key_name, strlen(key_name), encoded_key);
    OS_SHA1_Str(value_name, strlen(value_name), encoded_value);

    if (arch){
        snprintf(full_path, PATH_MAX, "%s/registry/[x64] %s/%s", DIFF_DIR_PATH, encoded_key, encoded_value);
    } else {
        snprintf(full_path, PATH_MAX, "%s/registry/[x32] %s/%s", DIFF_DIR_PATH, encoded_key, encoded_value);
    }

    if(fim_diff_delete_compress_folder(full_path) == -1){
        return -1;
    }

    return 0;
}
#endif<|MERGE_RESOLUTION|>--- conflicted
+++ resolved
@@ -509,11 +509,7 @@
     strcpy(abs_diff_dir_path, DIFF_DIR_PATH);
 #endif
 
-<<<<<<< HEAD
     snprintf(buffer, PATH_MAX, "%s/local/%s", abs_diff_dir_path, path_filtered);
-=======
-    snprintf(buffer, PATH_MAX + 8, "%s/local/%s", abs_diff_dir_path, filename);
->>>>>>> cd5437ce
     os_strdup(buffer, diff->compress_folder);
 
     snprintf(buffer, PATH_MAX, "%s/last-entry.gz", diff->compress_folder);
