/*
 * Copyright (C) 2015-2021, Wazuh Inc.
 *
 * This program is free software; you can redistribute it
 * and/or modify it under the terms of the GNU General Public
 * License (version 2) as published by the FSF - Free Software
 * Foundation.
 */
#ifdef __linux__
#include "syscheck_audit.h"
#include "list_op.h"

#define RELOAD_RULES_INTERVAL 30 // Seconds to re-add Audit rules

#ifdef ENABLE_AUDIT

#ifdef WAZUH_UNIT_TESTING
#define static
#endif

static OSList *whodata_directories;
static pthread_mutex_t rules_mutex = PTHREAD_MUTEX_INITIALIZER;

static int audit_rule_manipulation = 0;

static void free_whodata_directory(whodata_directory_t *directory) {
    os_free(directory->path);
    os_free(directory);
}

static void _add_whodata_directory(const char *path) {
    OSListNode *node;
    whodata_directory_t *directory;

    // Search for duplicates
    for (node = OSList_GetFirstNode(whodata_directories); node != NULL;
         node = OSList_GetNextNode(whodata_directories)) {
        directory = (whodata_directory_t *)node->data;

        if (strcmp(path, directory->path) == 0) {
            directory->pending_removal = 0;
            return;
        }
    }

    // If we got here, we need to add a new directory
    os_malloc(sizeof(whodata_directory_t), directory);

    os_strdup(path, directory->path);
    directory->pending_removal = 0;

    if (OSList_AddData(whodata_directories, directory) == NULL) {
        free_whodata_directory(directory); // LCOV_EXCL_LINE
    }
}

void add_whodata_directory(const char *path) {
    w_mutex_lock(&rules_mutex);
    _add_whodata_directory(path);
    w_mutex_unlock(&rules_mutex);
}

void remove_audit_rule_syscheck(const char *path) {
    OSListNode *node;

    w_mutex_lock(&rules_mutex);

    for (node = OSList_GetFirstNode(whodata_directories); node != NULL;
         node = OSList_GetNextNode(whodata_directories)) {
        whodata_directory_t *directory = (whodata_directory_t *)node->data;

        if (strcmp(path, directory->path) == 0) {
            directory->pending_removal = 1;
            break;
        }
    }

    w_mutex_unlock(&rules_mutex);
}

int fim_rules_initial_load() {
    int retval;
    char *directory = NULL;
    directory_t *dir_it = NULL;
    OSListNode *node_it;
    int rules_added = 0;
    int auditd_fd = audit_open();
    int res = audit_get_rule_list(auditd_fd);

    audit_close(auditd_fd);

    if (!res) {
        mterror(SYSCHECK_LOGTAG, FIM_ERROR_WHODATA_READ_RULE); // LCOV_EXCL_LINE
    }

    w_rwlock_rdlock(&syscheck.directories_lock);
    w_mutex_lock(&rules_mutex);
    OSList_foreach(node_it, syscheck.directories) {
        dir_it = node_it->data;
        // Check if dir[i] is set in whodata mode
        if ((dir_it->options & WHODATA_ACTIVE) == 0) {
            continue; // LCOV_EXCL_LINE
        }

        directory = fim_get_real_path(dir_it);
        if (*directory == '\0') {
            free(directory); // LCOV_EXCL_LINE
            continue; // LCOV_EXCL_LINE
        }

        // Add whodata directories until max_audit_entries is reached.
        if (rules_added >= syscheck.max_audit_entries) {
            mterror(SYSCHECK_LOGTAG, FIM_ERROR_WHODATA_MAXNUM_WATCHES, directory, syscheck.max_audit_entries);
            free(directory);
            break;
        }

        _add_whodata_directory(directory);

        switch (search_audit_rule(directory, WHODATA_PERMS, AUDIT_KEY)) {
        // The rule is not in audit_rule_list
        case 0:
            if (retval = audit_add_rule(directory, WHODATA_PERMS, AUDIT_KEY), retval > 0) {
                mtdebug1(SYSCHECK_LOGTAG, FIM_AUDIT_NEWRULE, directory);
                rules_added++;
            } else if (retval != -EEXIST) {
                mtwarn(SYSCHECK_LOGTAG, FIM_WARN_WHODATA_ADD_RULE, directory);
            } else {
                mtdebug1(SYSCHECK_LOGTAG, FIM_AUDIT_ALREADY_ADDED, directory);
            }
            break;

        case 1:
            mtdebug1(SYSCHECK_LOGTAG, FIM_AUDIT_RULEDUP, directory);
            break;

        default:
            mterror(SYSCHECK_LOGTAG, FIM_ERROR_WHODATA_CHECK_RULE);
            break;
        }
        // real_path can't be NULL
        free(directory);
    }
    w_mutex_unlock(&rules_mutex);
    w_rwlock_unlock(&syscheck.directories_lock);

    return rules_added;
}

void fim_audit_reload_rules() {
    int retval;
    int rules_added = 0;
    static bool reported = 0;
    int auditd_fd;
    int res;
    OSListNode *node = NULL;

    mtdebug1(SYSCHECK_LOGTAG, FIM_AUDIT_RELOADING_RULES);

    auditd_fd = audit_open();
    res = audit_get_rule_list(auditd_fd);

    audit_close(auditd_fd);

    if (!res) {
        mterror(SYSCHECK_LOGTAG, FIM_ERROR_WHODATA_READ_RULE); // LCOV_EXCL_LINE
    }

    w_mutex_lock(&rules_mutex);

    node = OSList_GetFirstNode(whodata_directories);

    while (node != NULL) {
        whodata_directory_t *directory = (whodata_directory_t *)node->data;

        switch (search_audit_rule(directory->path, WHODATA_PERMS, AUDIT_KEY)) {
        // The rule is not in audit_rule_list
        case 0:
            // If we had to remove it, we are done
            if (directory->pending_removal != 0) {
                free_whodata_directory(directory);
                OSList_DeleteCurrentlyNode(whodata_directories);
                node = OSList_GetCurrentlyNode(whodata_directories);
                continue;
            }

            if (rules_added >= syscheck.max_audit_entries) {
                if (!reported) {
                    mterror(SYSCHECK_LOGTAG, FIM_ERROR_WHODATA_MAXNUM_WATCHES, directory->path, syscheck.max_audit_entries);
                } else {
                    mtdebug1(SYSCHECK_LOGTAG, FIM_ERROR_WHODATA_MAXNUM_WATCHES, directory->path, syscheck.max_audit_entries);
                }
                reported = 1;
                break;
            }

            if (retval = audit_add_rule(directory->path, WHODATA_PERMS, AUDIT_KEY), retval > 0) {
                mtdebug1(SYSCHECK_LOGTAG, FIM_AUDIT_NEWRULE, directory->path);
                rules_added++;
            } else if (retval != -EEXIST) {
                mtdebug1(SYSCHECK_LOGTAG, FIM_WARN_WHODATA_ADD_RULE, directory->path);
            } else {
                mtdebug1(SYSCHECK_LOGTAG, FIM_AUDIT_ALREADY_ADDED, directory->path);
            }

            break;

        case 1:
            if (directory->pending_removal != 0) {
                audit_rule_manipulation++;
                audit_delete_rule(directory->path, WHODATA_PERMS, AUDIT_KEY);
                free_whodata_directory(directory);
                OSList_DeleteCurrentlyNode(whodata_directories);
                node = OSList_GetCurrentlyNode(whodata_directories);
                continue;
            } else {
                mtdebug1(SYSCHECK_LOGTAG, FIM_AUDIT_RULEDUP, directory->path);
            }
            break;

        default:
            mterror(SYSCHECK_LOGTAG, FIM_ERROR_WHODATA_CHECK_RULE);
            break;
        }

        node = OSList_GetNextNode(whodata_directories);
    }
    w_mutex_unlock(&rules_mutex);

    mtdebug1(SYSCHECK_LOGTAG, FIM_AUDIT_RELOADED_RULES, rules_added);
}

int fim_manipulated_audit_rules() {
    int retval;

    w_mutex_lock(&rules_mutex);
    retval = audit_rule_manipulation;

    if (audit_rule_manipulation != 0) {
        audit_rule_manipulation--;
    }
    w_mutex_unlock(&rules_mutex);

    return retval;
}

void clean_rules(void) {
    OSListNode *node;

    w_mutex_lock(&rules_mutex);

<<<<<<< HEAD
    audit_thread_active = 0;
    mtdebug2(SYSCHECK_LOGTAG, FIM_AUDIT_DELETE_RULE);
=======
    atomic_int_set(&audit_thread_active, 0);
    mdebug2(FIM_AUDIT_DELETE_RULE);
>>>>>>> 683fe1ee

    for (node = OSList_GetFirstNode(whodata_directories); node != NULL;
         node = OSList_GetNextNode(whodata_directories)) {
        whodata_directory_t *directory = (whodata_directory_t *)node->data;

        audit_delete_rule(directory->path, WHODATA_PERMS, AUDIT_KEY);
    }

    audit_rules_list_free();
    OSList_CleanNodes(whodata_directories);
    w_mutex_unlock(&rules_mutex);
}

// LCOV_EXCL_START
int fim_audit_rules_init() {
    whodata_directories = OSList_Create();
    if (whodata_directories == NULL) {
        return -1;
    }

    OSList_SetFreeDataPointer(whodata_directories, (void (*)(void *))free_whodata_directory);

    return 0;
}

void *audit_reload_thread() {
    sleep(RELOAD_RULES_INTERVAL);
    while (atomic_int_get(&audit_thread_active) == 1) {
        fim_audit_reload_rules();

        sleep(RELOAD_RULES_INTERVAL);
    }

    return NULL;
}
// LCOV_EXCL_STOP

#endif // ENABLE_AUDIT
#endif // __linux__<|MERGE_RESOLUTION|>--- conflicted
+++ resolved
@@ -249,13 +249,8 @@
 
     w_mutex_lock(&rules_mutex);
 
-<<<<<<< HEAD
-    audit_thread_active = 0;
+    atomic_int_set(&audit_thread_active, 0);
     mtdebug2(SYSCHECK_LOGTAG, FIM_AUDIT_DELETE_RULE);
-=======
-    atomic_int_set(&audit_thread_active, 0);
-    mdebug2(FIM_AUDIT_DELETE_RULE);
->>>>>>> 683fe1ee
 
     for (node = OSList_GetFirstNode(whodata_directories); node != NULL;
          node = OSList_GetNextNode(whodata_directories)) {
