--- conflicted
+++ resolved
@@ -183,15 +183,10 @@
         r = 0;
         while (syscheck.dir[r] != NULL) {
             char optstr[ 1024 ];
-<<<<<<< HEAD
-            minfo(FIM_MONITORING_DIRECTORY, syscheck.dir[r], syscheck_opts2str(optstr, sizeof( optstr ), syscheck.opts[r]));
-            if (syscheck.tag[r] != NULL)
+            minfo(FIM_MONITORING_DIRECTORY, syscheck.dir[r], syscheck_opts2str(optstr, sizeof
+            if (syscheck.tag && syscheck.tag[r] != NULL) {
                 mdebug1(FIM_TAG_ADDED, syscheck.tag[r], syscheck.dir[r]);
-=======
-            minfo("Monitoring directory: '%s', with options %s.", syscheck.dir[r], syscheck_opts2str(optstr, sizeof( optstr ), syscheck.opts[r]));
-            if (syscheck.tag && syscheck.tag[r] != NULL)
-                mdebug1("Adding tag '%s' to directory '%s'.", syscheck.tag[r], syscheck.dir[r]);
->>>>>>> 3d19501f
+            }
             r++;
         }
 
@@ -420,17 +415,13 @@
         r = 0;
         while (syscheck.dir[r] != NULL) {
             char optstr[ 1024 ];
-<<<<<<< HEAD
-            minfo(FIM_MONITORING_DIRECTORY, syscheck.dir[r], syscheck_opts2str(optstr, sizeof( optstr ), syscheck.opts[r]));
-=======
 
             if (!syscheck.converted_links[r]) {
-                minfo("Monitoring directory: '%s', with options %s.", syscheck.dir[r], syscheck_opts2str(optstr, sizeof( optstr ), syscheck.opts[r]));
+                minfo(FIM_MONITORING_DIRECTORY, syscheck.dir[r], syscheck_opts2str(optstr, sizeof( optstr ), syscheck.opts[r]));
             } else {
-                minfo("Monitoring directory: '%s' (%s), with options %s.", syscheck.dir[r], syscheck.converted_links[r], syscheck_opts2str(optstr, sizeof( optstr ), syscheck.opts[r]));
-            }
-
->>>>>>> 3d19501f
+                minfo(FIM_MONITORING_LDIRECTORY, syscheck.dir[r], syscheck.converted_links[r], syscheck_opts2str(optstr, sizeof( optstr ), syscheck.opts[r]));
+            }
+
             if (syscheck.tag && syscheck.tag[r] != NULL)
                 mdebug1(FIM_TAG_ADDED, syscheck.tag[r], syscheck.dir[r]);
             r++;
