/* Copyright (C) 2009 Trend Micro Inc.
 * All right reserved.
 *
 * This program is a free software; you can redistribute it
 * and/or modify it under the terms of the GNU General Public
 * License (version 2) as published by the FSF - Free Software
 * Foundation
 */

#include "shared.h"
#include "os_crypto/md5/md5_op.h"
#include "os_crypto/md5_sha1/md5_sha1_op.h"
#include "os_crypto/md5_sha1_sha256/md5_sha1_sha256_op.h"
#include "syscheck_op.h"
#include "wazuh_modules/wmodules.h"
#include "os_crypto/sha1/sha1_op.h"
#include "os_crypto/sha256/sha256_op.h"
#include "syscheck.h"

/* Prototypes */
static int read_file(const char *dir_name, int dir_position, whodata_evt *evt, int max_depth)  __attribute__((nonnull(1)));

static int read_dir_diff(char *dir_name);

pthread_mutex_t lastcheck_mutex = PTHREAD_MUTEX_INITIALIZER;

/* Global variables */
static int __counter = 0;

static int read_dir_diff(char *dir_name) {
    size_t dir_size;
    char *f_name = NULL;
    char *file_name = NULL;
    char *local_dir = NULL;
    int retval = -1;

    os_calloc(PATH_MAX + 2, sizeof(char), f_name);
    os_calloc(PATH_MAX, sizeof(char), file_name);
    os_calloc(PATH_MAX, sizeof(char), local_dir);

    snprintf(local_dir, PATH_MAX - 1, "%s%clocal", DIFF_DIR_PATH, PATH_SEP);

    DIR *dp;
    struct dirent *entry;

    /* Directory should be valid */
    if ((dir_name == NULL) || ((dir_size = strlen(dir_name)) > PATH_MAX)) {
        merror(NULL_ERROR);
        goto end;
    }

    /* Open the directory given */
    dp = opendir(dir_name);
    if (!dp) {
        if (errno == ENOTDIR || (errno == ENOENT && !strcmp(dir_name, local_dir))) {
            retval = 0;
            goto end;
        } else {
            mwarn("Accessing to '%s': [(%d) - (%s)]", dir_name, errno, strerror(errno));
            goto end;
        }
    }

    int ret_add;
    while ((entry = readdir(dp)) != NULL) {
        char *s_name;

        /* Ignore . and ..  */
        if ((strcmp(entry->d_name, ".") == 0) ||
            (strcmp(entry->d_name, "..") == 0)) {
            continue;
        }

        strncpy(f_name, dir_name, PATH_MAX);
        s_name = f_name;
        s_name += dir_size;

        /* Check if the file name is already null terminated */
        if (*(s_name - 1) != PATH_SEP) {
            *s_name++ = PATH_SEP;
        }

        *s_name = '\0';
        strncpy(s_name, entry->d_name, PATH_MAX - dir_size - 2);

        if (strcmp(DIFF_LAST_FILE, s_name) == 0) {
            memset(file_name, 0, strlen(file_name));
            memmove(file_name, f_name, strlen(f_name) - strlen(s_name) - 1);
            if (ret_add = OSHash_Add(syscheck.local_hash, file_name, NULL), ret_add < 2) {
                merror("Unable to add file to db: %s", file_name);
            }
        } else {
            read_dir_diff(f_name);
        }
    }

    closedir(dp);
    retval = 0;
end:
    free(f_name);
    free(file_name);
    free(local_dir);
    return retval;
}


void remove_local_diff(){

    /* Fill hash table with the content of DIFF_DIR_PATH/local */
    const char LOCALDIR[] = {PATH_SEP, 'l', 'o', 'c', 'a', 'l', '\0'};
    char *local_path = NULL;
    os_calloc(PATH_MAX, sizeof(char), local_path);

    strcpy(local_path, DIFF_DIR_PATH);
    strcat(local_path, LOCALDIR);

    read_dir_diff(local_path);

    unsigned int i = 0;

    /* Delete all monitored files from hash table */
    OSHashNode *curr_node_local, *internal_node;
    OSHashNode *curr_node_fp;

    char *full_path = NULL;
    os_calloc(OS_SIZE_8192, sizeof(char), full_path);

    for (i = 0; i <= syscheck.fp->rows; i++) {
        curr_node_fp = syscheck.fp->table[i];
        if (curr_node_fp && curr_node_fp->key) {
            do {
                *full_path='\0';
                wm_strcat(&full_path, local_path, '\0');
#ifdef WIN32
                char *windows_path;
                windows_path = strchr(curr_node_fp->key, ':');
                wm_strcat(&full_path, windows_path+1, '\0');
#else
                wm_strcat(&full_path, curr_node_fp->key, '\0');
#endif
                if (!OSHash_Get_ex(syscheck.local_hash, full_path)) {
                    mdebug2("Deleting '%s' from local hash table.", full_path);
                    OSHash_Delete_ex(syscheck.local_hash, full_path);
                }
                curr_node_fp=curr_node_fp->next;
            } while(curr_node_fp && curr_node_fp->key);
        }
    }
    free(full_path);

    /* Delete local files that aren't monitored */
    for (i = 0; i <= syscheck.local_hash->rows; i++) {
        curr_node_local = syscheck.local_hash->table[i];
        if (curr_node_local && curr_node_local->key) {
            do{
                internal_node = curr_node_local->next;
                mdebug1("Deleting '%s'. Not monitored anymore.", curr_node_local->key);
                if (rmdir_ex(curr_node_local->key) != 0) {
                    mwarn("Could not delete of filesystem '%s'", curr_node_local->key);
                }
                remove_empty_folders(curr_node_local->key);
                if (OSHash_Delete_ex(syscheck.local_hash, curr_node_local->key) != 0) {
                    mwarn("Could not delete from hash table '%s'", curr_node_local->key);
                }
                curr_node_local = internal_node;
            }
            while(curr_node_local && curr_node_local->key);
        }
    }

    free(local_path);
}

/* Read and generate the integrity data of a file */
static int read_file(const char *file_name, int dir_position, whodata_evt *evt, int max_depth)
{
    int opts;
    OSMatch *restriction;
    char *buf;
    syscheck_node *s_node;
    struct stat statbuf;
    char str_size[50], str_perm[50], str_mtime[50], str_inode[50];
    char *wd_sum = NULL;
    os_calloc(OS_SIZE_6144 + 1, sizeof(char), wd_sum);
#ifndef WIN32
    char str_owner[50], str_group[50];
    char *hash_file_name;
#else
    const char *user;
    char *sid = NULL;
#endif

    opts = syscheck.opts[dir_position];
    restriction = syscheck.filerestrict[dir_position];

    if (fim_check_ignore (file_name) == 1) {
        free(wd_sum);
        return (0);
    }

#ifdef WIN32
    /* Win32 does not have lstat */
    if (stat(file_name, &statbuf) < 0)
#else
    if (lstat(file_name, &statbuf) < 0)
#endif
    {
        char *alert_msg = NULL;
        os_calloc(OS_SIZE_6144, sizeof(char), alert_msg);

        switch (errno) {
        case ENOENT:
            mwarn("Cannot access '%s': it was removed during scan.", file_name);
            /* Fallthrough */

        case ENOTDIR:
            /*Deletion message sending*/
            snprintf(alert_msg, OS_SIZE_6144, "-1!:::::::::::%s %s", syscheck.tag[dir_position] ? syscheck.tag[dir_position] : "", file_name);
            send_syscheck_msg(alert_msg);

            // Delete from hash table
            if (s_node = OSHash_Delete_ex(syscheck.fp, file_name), s_node) {
                free(s_node->checksum);
                free(s_node);
            }
            free(alert_msg);
            free(wd_sum);
            return (0);

        default:
            merror("Error accessing '%s': %s (%d)", file_name, strerror(errno), errno);
            free(alert_msg);
            free(wd_sum);
            return (-1);
        }
    }

    if (S_ISDIR(statbuf.st_mode)) {
#ifdef WIN32
        /* Directory links are not supported */
        if (GetFileAttributes(file_name) & FILE_ATTRIBUTE_REPARSE_POINT) {
            mwarn("Links are not supported: '%s'", file_name);
            free(wd_sum);
            return (-1);
        }
#endif
        free(wd_sum);
        return (read_dir(file_name, dir_position, NULL, max_depth-1));

    }

    if (fim_check_restrict (file_name, restriction) == 1) {
        mdebug1("Ingnoring file '%s' for a restriction...", file_name);
        free(wd_sum);
        return (0);
    }

    /* No S_ISLNK on Windows */
#ifdef WIN32
    if (S_ISREG(statbuf.st_mode))
#else
    if (S_ISREG(statbuf.st_mode) || S_ISLNK(statbuf.st_mode))
#endif
    {
        mdebug2("REG File '%s'", file_name);
        os_md5 mf_sum;
        os_sha1 sf_sum;
        os_sha256 sf256_sum;

        /* Clean sums */
        strncpy(mf_sum, "", 1);
        strncpy(sf_sum, "", 1);
        strncpy(sf256_sum, "", 1);

        /* Generate checksums */
        if ((opts & CHECK_MD5SUM) || (opts & CHECK_SHA1SUM) || (opts & CHECK_SHA256SUM)) {
            /* If it is a link, check if dest is valid */
#ifndef WIN32
            if (S_ISLNK(statbuf.st_mode)) {
                struct stat statbuf_lnk;
                if (stat(file_name, &statbuf_lnk) == 0) {
                    if (S_ISREG(statbuf_lnk.st_mode)) {
                        if (OS_MD5_SHA1_SHA256_File(file_name, syscheck.prefilter_cmd, mf_sum,sf_sum, sf256_sum, OS_BINARY) < 0) {
                            strncpy(mf_sum, "n/a", 4);
                            strncpy(sf_sum, "n/a", 4);
                            strncpy(sf256_sum, "n/a", 4);
                        }
                    }
                }
            } else if (OS_MD5_SHA1_SHA256_File(file_name, syscheck.prefilter_cmd, mf_sum, sf_sum, sf256_sum, OS_BINARY) < 0)
#else
            if (OS_MD5_SHA1_SHA256_File(file_name, syscheck.prefilter_cmd, mf_sum, sf_sum, sf256_sum, OS_BINARY) < 0)
#endif
            {
                strncpy(mf_sum, "n/a", 4);
                strncpy(sf_sum, "n/a", 4);
                strncpy(sf256_sum, "n/a", 4);
            }
        }

        if (s_node = (syscheck_node *) OSHash_Get_ex(syscheck.fp, file_name), !s_node) {
            char *alert_msg = NULL;
            os_calloc(OS_MAXSTR + 1, sizeof(char), alert_msg);

            char * alertdump = NULL;

            if (opts & CHECK_SEECHANGES) {
                alertdump = seechanges_addfile(file_name);
            }
#ifdef WIN32
            user = get_user(file_name, statbuf.st_uid, &sid);
            if (opts & CHECK_SIZE) {
                sprintf(str_size,"%ld",(long)statbuf.st_size);
            } else {
                *str_size = '\0';
            }

            if (opts & CHECK_PERM) {
                sprintf(str_perm,"%d",(int)statbuf.st_mode);
            } else {
                *str_perm = '\0';
            }

            if (opts & CHECK_MTIME) {
                sprintf(str_mtime,"%ld",(long)statbuf.st_mtime);
            } else {
                *str_mtime = '\0';
            }

            if (opts & CHECK_INODE) {
                sprintf(str_inode,"%ld",(long)statbuf.st_ino);
            } else {
                *str_inode = '\0';
            }

            snprintf(alert_msg, OS_MAXSTR, "%c%c%c%c%c%c%c%c%c%c%s:%s:%s::%s:%s:%s:%s:%s:%s:%s",
                    opts & CHECK_SIZE ? '+' : '-',
                    opts & CHECK_PERM ? '+' : '-',
                    opts & CHECK_OWNER ? '+' : '-',
                    opts & CHECK_GROUP ? '+' : '-',
                    opts & CHECK_MD5SUM ? '+' : '-',
                    opts & CHECK_SHA1SUM ? '+' : '-',
                    opts & CHECK_MTIME ? '+' : '-',
                    opts & CHECK_INODE ? '+' : '-',
                    opts & CHECK_SHA256SUM ? '+' : '-',
                    opts & CHECK_SEECHANGES ? '+' : '-',
                    str_size,
                    str_perm,
                    (opts & CHECK_OWNER) && sid ? sid : "",
                    opts & CHECK_MD5SUM ? mf_sum : "",
                    opts & CHECK_SHA1SUM ? sf_sum : "",
                    opts & CHECK_OWNER ? user : "",
                    opts & CHECK_GROUP ? get_group(statbuf.st_gid) : "",
                    str_mtime,
                    str_inode,
                    opts & CHECK_SHA256SUM ? sf256_sum : "");

                if (sid) {
                     LocalFree(sid);
                 }
#else
            if (opts & CHECK_SIZE) {
                sprintf(str_size,"%ld",(long)statbuf.st_size);
            } else {
                *str_size = '\0';
            }

            if (opts & CHECK_PERM) {
                sprintf(str_perm,"%d",(int)statbuf.st_mode);
            } else {
                *str_perm = '\0';
            }

            if (opts & CHECK_OWNER) {
                sprintf(str_owner,"%d",(int)statbuf.st_uid);
            } else {
                *str_owner = '\0';
            }

            if (opts & CHECK_GROUP) {
                sprintf(str_group,"%d",(int)statbuf.st_gid);
            } else {
                *str_group = '\0';
            }

            if (opts & CHECK_MTIME) {
                sprintf(str_mtime,"%ld",(long)statbuf.st_mtime);
            } else {
                *str_mtime = '\0';
            }

            if (opts & CHECK_INODE) {
                sprintf(str_inode,"%ld",(long)statbuf.st_ino);
            } else {
                *str_inode = '\0';
            }

            snprintf(alert_msg, OS_MAXSTR, "%c%c%c%c%c%c%c%c%c%c%s:%s:%s:%s:%s:%s:%s:%s:%s:%s:%s",
                    opts & CHECK_SIZE ? '+' : '-',
                    opts & CHECK_PERM ? '+' : '-',
                    opts & CHECK_OWNER ? '+' : '-',
                    opts & CHECK_GROUP ? '+' : '-',
                    opts & CHECK_MD5SUM ? '+' : '-',
                    opts & CHECK_SHA1SUM ? '+' : '-',
                    opts & CHECK_MTIME ? '+' : '-',
                    opts & CHECK_INODE ? '+' : '-',
                    opts & CHECK_SHA256SUM ? '+' : '-',
                    opts & CHECK_SEECHANGES ? '+' : '-',
                    str_size,
                    str_perm,
                    str_owner,
                    str_group,
                    opts & CHECK_MD5SUM ? mf_sum : "",
                    opts & CHECK_SHA1SUM ? sf_sum : "",
                    opts & CHECK_OWNER ? get_user(file_name, statbuf.st_uid, NULL) : "",
                    opts & CHECK_GROUP ? get_group(statbuf.st_gid) : "",
                    str_mtime,
                    str_inode,
                    opts & CHECK_SHA256SUM ? sf256_sum : "");
#endif

            os_calloc(1, sizeof(syscheck_node), s_node);
            s_node->checksum = strdup(alert_msg);
            s_node->dir_position = dir_position;

            if (OSHash_Add_ex(syscheck.fp, file_name, s_node) <= 0) {
                free(s_node->checksum);
                free(s_node);
                merror("Unable to add file to db: %s", file_name);
            }
#ifndef WIN32
            hash_file_name = strdup(file_name);
            if (OSHash_Add_ex(syscheck.inode_hash, str_inode, hash_file_name) != 2) {
                free(hash_file_name);
                mwarn("Unable to add inode to db: %s (%s) ", file_name, str_inode);
            }
#endif
            /* Send the new checksum to the analysis server */
            alert_msg[OS_MAXSTR] = '\0';

            /* Extract the whodata sum here to not include it in the hash table */
            if (extract_whodata_sum(evt, wd_sum, OS_SIZE_6144)) {
                merror("The whodata sum for '%s' file could not be included in the alert as it is too large.", file_name);
            }

#ifdef WIN32
            user = get_user(file_name, statbuf.st_uid, &sid);
            if (opts & CHECK_SIZE) {
                sprintf(str_size,"%ld",(long)statbuf.st_size);
            } else {
                *str_size = '\0';
            }

            if (opts & CHECK_PERM) {
                sprintf(str_perm,"%d",(int)statbuf.st_mode);
            } else {
                *str_perm = '\0';
            }

            if (opts & CHECK_MTIME) {
                sprintf(str_mtime,"%ld",(long)statbuf.st_mtime);
            } else {
                *str_mtime = '\0';
            }

            if (opts & CHECK_INODE) {
                sprintf(str_inode,"%ld",(long)statbuf.st_ino);
            } else {
                *str_inode = '\0';
            }

            snprintf(alert_msg, OS_MAXSTR, "%s:%s:%s::%s:%s:%s:%s:%s:%s:%s!%s:%s %s%s%s",
                str_size,
                str_perm,
                (opts & CHECK_OWNER) && sid ? sid : "",
                opts & CHECK_MD5SUM ? mf_sum : "",
                opts & CHECK_SHA1SUM ? sf_sum : "",
                opts & CHECK_OWNER ? user : "",
                opts & CHECK_GROUP ? get_group(statbuf.st_gid) : "",
                str_mtime,
                str_inode,
                opts & CHECK_SHA256SUM ? sf256_sum : "",
                wd_sum,
                syscheck.tag[dir_position] ? syscheck.tag[dir_position] : "",
                file_name,
                alertdump ? "\n" : "",
                alertdump ? alertdump : "");
            if (sid) {
                LocalFree(sid);
            }
#else
            if (opts & CHECK_SIZE) {
                sprintf(str_size,"%ld",(long)statbuf.st_size);
            } else {
                *str_size = '\0';
            }

            if (opts & CHECK_PERM) {
                sprintf(str_perm,"%d",(int)statbuf.st_mode);
            } else {
                *str_perm = '\0';
            }

            if (opts & CHECK_OWNER) {
                sprintf(str_owner,"%d",(int)statbuf.st_uid);
            } else {
                *str_owner = '\0';
            }

            if (opts & CHECK_GROUP) {
                sprintf(str_group,"%d",(int)statbuf.st_gid);
            } else {
                *str_group = '\0';
            }

            if (opts & CHECK_MTIME) {
                sprintf(str_mtime,"%ld",(long)statbuf.st_mtime);
            } else {
                *str_mtime = '\0';
            }

            if (opts & CHECK_INODE) {
                sprintf(str_inode,"%ld",(long)statbuf.st_ino);
            } else {
                *str_inode = '\0';
            }

            snprintf(alert_msg, OS_MAXSTR, "%s:%s:%s:%s:%s:%s:%s:%s:%s:%s:%s!%s:%s %s%s%s",
                str_size,
                str_perm,
                str_owner,
                str_group,
                opts & CHECK_MD5SUM ? mf_sum : "",
                opts & CHECK_SHA1SUM ? sf_sum : "",
                opts & CHECK_OWNER ? get_user(file_name, statbuf.st_uid, NULL) : "",
                opts & CHECK_GROUP ? get_group(statbuf.st_gid) : "",
                str_mtime,
                str_inode,
                opts & CHECK_SHA256SUM ? sf256_sum : "",
                wd_sum,
                syscheck.tag[dir_position] ? syscheck.tag[dir_position] : "",
                file_name,
                alertdump ? "\n" : "",
                alertdump ? alertdump : "");
#endif
            if(max_depth <= syscheck.max_depth){
                send_syscheck_msg(alert_msg);
            }

            free(alert_msg);
            free(alertdump);
        } else {
            char *alert_msg = NULL;
            os_calloc(OS_MAXSTR + 1, sizeof(char), alert_msg);
            char *c_sum;
            os_calloc(OS_MAXSTR + 1, sizeof(char), c_sum);


            buf = s_node->checksum;

            /* If it returns < 0, we have already alerted */
            if (c_read_file(file_name, buf, c_sum, NULL) < 0) {
                free(alert_msg);
                free(c_sum);
                free(wd_sum);
                return (0);
            }

            w_mutex_lock(&lastcheck_mutex);
            OSHash_Delete(syscheck.last_check, file_name);
            w_mutex_unlock(&lastcheck_mutex);

            if (strcmp(c_sum, buf + SK_DB_NATTR)) {
                // Extract the whodata sum here to not include it in the hash table
                if (extract_whodata_sum(evt, wd_sum, OS_SIZE_6144)) {
                    merror("The whodata sum for '%s' file could not be included in the alert as it is too large.", file_name);
                }
                // Update database
                snprintf(alert_msg, OS_MAXSTR, "%.*s%.*s", SK_DB_NATTR, buf, (int)strcspn(c_sum, " "), c_sum);
                s_node->checksum = strdup(alert_msg);

                /* Send the new checksum to the analysis server */
                alert_msg[OS_MAXSTR] = '\0';
                char *fullalert = NULL;
                if (buf[9] == '+') {
                    fullalert = seechanges_addfile(file_name);
                    if (fullalert) {
                        snprintf(alert_msg, OS_MAXSTR, "%s!%s:%s %s\n%s",
                                c_sum, wd_sum, syscheck.tag[dir_position] ? syscheck.tag[dir_position] : "", file_name, fullalert);
                        free(fullalert);
                        fullalert = NULL;
                    } else {
                        snprintf(alert_msg, OS_MAXSTR, "%s!%s:%s %s",
                                c_sum, wd_sum, syscheck.tag[dir_position] ? syscheck.tag[dir_position] : "", file_name);
                    }
                } else {
                    snprintf(alert_msg, OS_MAXSTR, "%s!%s:%s %s",
                            c_sum, wd_sum, syscheck.tag[dir_position] ? syscheck.tag[dir_position] : "", file_name);
                }
                free(buf);
                send_syscheck_msg(alert_msg);
            }
            free(alert_msg);
            free(c_sum);
        }

        /* Sleep here too */
        if (__counter >= (syscheck.sleep_after)) {
            sleep(syscheck.tsleep);
            __counter = 0;
        }
        __counter++;
    } else {
        mdebug2("IRREG File: '%s'", file_name);
    }

    free(wd_sum);

    return (0);
}

int read_dir(const char *dir_name, int dir_position, whodata_evt *evt, int max_depth)
{
    if(max_depth < 0){
        mdebug2("Max level of recursion reached. File '%s' out of bounds.", dir_name);
        return 0;
    }

    int opts;
    size_t dir_size;
    char *f_name;
    short is_nfs;
    os_calloc(PATH_MAX + 2, sizeof(char), f_name);

    DIR *dp;
    struct dirent *entry;

    opts = syscheck.opts[dir_position];

    /* Directory should be valid */
    if ((dir_name == NULL) || ((dir_size = strlen(dir_name)) > PATH_MAX)) {
        free(f_name);
        merror(NULL_ERROR);
        return (-1);
    }

    /* Open the directory given */
    dp = opendir(dir_name);

    /* Should we check for NFS? */
    if (syscheck.skip_nfs && dp)
    {
        is_nfs = IsNFS(dir_name);
        if (is_nfs != 0)
        {
            // Error will be -1, and 1 means skipped
            free(f_name);
            closedir(dp);
            return (is_nfs);
        }
    }

    if (!dp) {
        if (errno == ENOTDIR || errno == ENOENT) {
            if (read_file(dir_name, dir_position, evt, max_depth) == 0) {
                free(f_name);
                return (0);
            }
        }

#ifdef WIN32
        int di = 0;
        char *(defaultfilesn[]) = {
            "C:\\autoexec.bat",
            "C:\\config.sys",
            "C:\\WINDOWS/System32/eventcreate.exe",
            "C:\\WINDOWS/System32/eventtriggers.exe",
            "C:\\WINDOWS/System32/tlntsvr.exe",
            "C:\\WINDOWS/System32/Tasks",
            NULL
        };
        while (defaultfilesn[di] != NULL) {
            if (strcmp(defaultfilesn[di], dir_name) == 0) {
                break;
            }
            di++;
        }
#ifdef WIN_WHODATA
        if (defaultfilesn[di] == NULL && !(evt && evt->ignore_not_exist)) {
#else
        if (defaultfilesn[di] == NULL) {
#endif
            switch (errno) {
            case ENOENT:
                mwarn("Cannot open '%s': it was removed during scan.", dir_name);
                break;
            default:
                mwarn("Cannot open '%s': %s ", dir_name, strerror(errno));
            }

        } else {
            free(f_name);
            return 0;
        }
#else
<<<<<<< HEAD
        mdebug2("Cannot open '%s': %s ", dir_name, strerror(errno));
=======
        switch (errno) {
        case ENOENT:
            mwarn("Cannot open '%s': it was removed during scan.", dir_name);
            break;
        default:
            mwarn("Cannot open '%s': %s ", dir_name, strerror(errno));
        }

>>>>>>> 1224822c
#endif /* WIN32 */
        free(f_name);
        return (-1);
    }
    else if (evt) {
        free(f_name);
        closedir(dp);
        return (0);
    }

    /* Check for real time flag */
    if (opts & CHECK_REALTIME || opts & CHECK_WHODATA) {
#ifdef INOTIFY_ENABLED
        realtime_adddir(dir_name, opts & CHECK_WHODATA);
#else
#ifndef WIN32
        mwarn("realtime monitoring request on unsupported system for '%s'", dir_name);
#endif
#endif
    }

    while ((entry = readdir(dp)) != NULL) {
        char *s_name;

        /* Ignore . and ..  */
        if ((strcmp(entry->d_name, ".") == 0) ||
                (strcmp(entry->d_name, "..") == 0)) {
            continue;
        }

        strncpy(f_name, dir_name, PATH_MAX);
        s_name =  f_name;
        s_name += dir_size;

        /* Check if the file name is already null terminated */
#ifdef WIN32
        if (*(s_name - 1) != '\\') {
            *s_name++ = '\\';
        }
#else
        if (*(s_name - 1) != '/') {
            *s_name++ = '/';
        }
#endif

        *s_name = '\0';
        strncpy(s_name, entry->d_name, PATH_MAX - dir_size - 2);

#ifdef WIN32
        str_lowercase(f_name);
#endif
        /* Check integrity of the file */
        read_file(f_name, dir_position, evt, max_depth);
    }

    free(f_name);
    closedir(dp);
    return (0);
}

int run_dbcheck()
{
    unsigned int i = 0;
    char *alert_msg = NULL;
    OSHash *last_backup;
    OSHashNode *curr_node;
    syscheck_node *data;
    int pos;
    os_calloc(OS_SIZE_6144, sizeof(char), alert_msg);

    __counter = 0;
    while (syscheck.dir[i] != NULL) {
#ifdef WIN_WHODATA
        if (syscheck.wdata.dirs_status[i].status & WD_CHECK_REALTIME) {
            // At this point the directories in whodata mode that have been deconfigured are added to realtime
            syscheck.wdata.dirs_status[i].status &= ~WD_CHECK_REALTIME;
            if (realtime_adddir(syscheck.dir[i], 0) != 1) {
                merror("The '%s' directory could not be added to realtime mode.", syscheck.dir[i]);
            } else {
                mdebug1("The '%s' directory starts to be monitored in real-time mode", syscheck.dir[i]);
            }
        }
#endif
        read_dir(syscheck.dir[i], i, NULL, syscheck.recursion_level[i]);
        i++;
    }

    if (syscheck.dir[0]) {
        // Check for deleted files
        w_mutex_lock(&lastcheck_mutex);
        last_backup = syscheck.last_check;

        // Prepare last_check for next scan
        syscheck.last_check = OSHash_Duplicate_ex(syscheck.fp);
        w_mutex_unlock(&lastcheck_mutex);

        // Send messages for deleted files
        for (i = 0; i <= last_backup->rows; i++) {
            curr_node = last_backup->table[i];
            if(curr_node && curr_node->key) {
                do{
                    pos = find_dir_pos(curr_node->key, 1, 0, 0);
                    mdebug2("Sending delete msg for file: %s", curr_node->key);
                    snprintf(alert_msg, OS_SIZE_6144 - 1, "-1!:::::::::::%s %s", syscheck.tag[pos] ? syscheck.tag[pos] : "", curr_node->key);
                    send_syscheck_msg(alert_msg);
                    OSHash_Delete_ex(syscheck.last_check, curr_node->key);
                    if (data = OSHash_Delete_ex(syscheck.fp, curr_node->key), data) {
                        free(data->checksum);
                        free(data);
                    }
                    curr_node=curr_node->next;
                }
                while(curr_node && curr_node->key);
            }
        }

        OSHash_Free(last_backup);

        // Check and delete backup local/diff
        if (syscheck.remove_old_diff) {
            remove_local_diff();
        }
    }

    free(alert_msg);

    return (0);
}

int create_db()
{
    int i = 0;
#ifdef WIN_WHODATA
    int enable_who_scan = 0;
    HANDLE t_hdle;
    long unsigned int t_id;
#endif

    if (!syscheck.fp) {
        merror_exit("Unable to create syscheck database. Exiting.");
    }

    if (!OSHash_setSize_ex(syscheck.fp, 2048)) {
        merror(LIST_ERROR);
        return (0);
    }
    if (!OSHash_setSize(syscheck.local_hash, 2048)) {
        merror(LIST_ERROR);
        return (0);
    }
#ifndef WIN32
    if (!OSHash_setSize(syscheck.inode_hash, 2048)) {
        merror(LIST_ERROR);
        return (0);
    }
#endif

    if ((syscheck.dir == NULL) || (syscheck.dir[0] == NULL)) {
        merror("No directories to check.");
        return (-1);
    }

    minfo("Starting syscheck database (pre-scan).");

    /* Read all available directories */
    __counter = 0;
    do {
        if (read_dir(syscheck.dir[i], i, NULL, syscheck.recursion_level[i]) == 0) {
            mdebug2("Directory loaded from syscheck db: %s", syscheck.dir[i]);
        }
#ifdef WIN32
        if (syscheck.opts[i] & CHECK_WHODATA) {
#ifdef WIN_WHODATA
            realtime_adddir(syscheck.dir[i], i + 1);
            if (!enable_who_scan) {
                enable_who_scan = 1;
            }
#endif
        } else if (syscheck.opts[i] & CHECK_REALTIME) {
            realtime_adddir(syscheck.dir[i], 0);
        }
#else
#ifndef INOTIFY_ENABLED
        // Realtime mode on Linux requires inotify
        if (syscheck.opts[i] & CHECK_REALTIME) {
            mwarn("realtime monitoring request on unsupported system for '%s'", syscheck.dir[i]);
        }
#endif
#endif
        i++;
    } while (syscheck.dir[i] != NULL);

    if(syscheck.remove_old_diff) {
        remove_local_diff();
    }

    w_mutex_lock(&lastcheck_mutex);
    OSHash_Free(syscheck.last_check);
    /* Duplicate hash table to check for deleted files */
    syscheck.last_check = OSHash_Duplicate(syscheck.fp);
    w_mutex_unlock(&lastcheck_mutex);

#if defined (INOTIFY_ENABLED) || defined (WIN32)
    if (syscheck.realtime && (syscheck.realtime->fd >= 0)) {
        minfo("Real time file monitoring engine started.");
    }
#endif
#ifdef WIN_WHODATA
    if (enable_who_scan && !run_whodata_scan()) {
        minfo("Whodata auditing engine started.");
        if (t_hdle = CreateThread(NULL, 0, state_checker, NULL, 0, &t_id), !t_hdle) {
            merror("Could not create the Whodata check thread.");
        }
    }
#endif
    minfo("Finished creating syscheck database (pre-scan completed).");
    return (0);
}

int extract_whodata_sum(whodata_evt *evt, char *wd_sum, int size) {
    int retval = 0;
    if (!evt) {
        if (snprintf(wd_sum, size, "::::::::::") >= size) {
            retval = 1;
        }
    } else {
        char *process_esc = NULL;
        char *name_esc = evt->user_name;
        char *esc_it = NULL;

        // Escape process
        esc_it = wstr_replace(evt->process_name, ":", "\\:");
        process_esc = wstr_replace(esc_it, " ", "\\ ");

#ifdef WIN32
        // Only Windows agents can have spaces in their names
        name_esc = wstr_replace(evt->user_name, " ", "\\ ");
#endif
        if (snprintf(wd_sum, size, "%s:%s:%s:%s:%s:%s:%s:%s:%s:%i:%lli",
                (evt->user_id)?evt->user_id:"",
                (name_esc)?name_esc:"",
                (evt->group_id)?evt->group_id:"",
                (evt->group_name)?evt->group_name:"",
                (process_esc)?process_esc:"",
                (evt->audit_uid)?evt->audit_uid:"",
                (evt->audit_name)?evt->audit_name:"",
                (evt->effective_uid)?evt->effective_uid:"",
                (evt->effective_name)?evt->effective_name:"",
                evt->ppid,
                (long long unsigned int) evt->process_id
            ) >= size) {
            retval = 1;
            snprintf(wd_sum, size, "::::::::::");
        }

#ifdef WIN32
        free(name_esc);
#endif
        free(process_esc);
        free(esc_it);
    }
    return retval;
}

int fim_check_ignore (const char *file_name) {
    /* Check if the file should be ignored */
    if (syscheck.ignore) {
        int i = 0;
        while (syscheck.ignore[i] != NULL) {
            if (strncasecmp(syscheck.ignore[i], file_name, strlen(syscheck.ignore[i])) == 0) {
                mdebug1("Ignoring file '%s' ignore '%s', continuing...", file_name, syscheck.ignore[i]);
                return (1);
            }
            i++;
        }
    }

    /* Check in the regex entry */
    if (syscheck.ignore_regex) {
        int i = 0;
        while (syscheck.ignore_regex[i] != NULL) {
            if (OSMatch_Execute(file_name, strlen(file_name), syscheck.ignore_regex[i])) {
                mdebug1("Ignoring file '%s' sregex '%s', continuing...", file_name, syscheck.ignore_regex[i]->raw);
                return (1);
            }
            i++;
        }
    }

    return (0);
}

int fim_check_restrict (const char *file_name, OSMatch *restriction) {
    /* Restrict file types */
    if (restriction) {
        if (!OSMatch_Execute(file_name, strlen(file_name), restriction)) {
            return (1);
        }
    }

    return (0);
}<|MERGE_RESOLUTION|>--- conflicted
+++ resolved
@@ -703,9 +703,6 @@
             return 0;
         }
 #else
-<<<<<<< HEAD
-        mdebug2("Cannot open '%s': %s ", dir_name, strerror(errno));
-=======
         switch (errno) {
         case ENOENT:
             mwarn("Cannot open '%s': it was removed during scan.", dir_name);
@@ -714,7 +711,6 @@
             mwarn("Cannot open '%s': %s ", dir_name, strerror(errno));
         }
 
->>>>>>> 1224822c
 #endif /* WIN32 */
         free(f_name);
         return (-1);
