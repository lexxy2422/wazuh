/*
 * Copyright (C) 2015-2019, Wazuh Inc.
 * June 13, 2018.
 *
 * This program is free software; you can redistribute it
 * and/or modify it under the terms of the GNU General Public
 * License (version 2) as published by the FSF - Free Software
 * Foundation.
 */
#ifdef __linux__
#include "shared.h"
#include "external/procps/readproc.h"

#include <sys/socket.h>
#include <sys/un.h>
#include "syscheck.h"
#include <os_net/os_net.h>
#include "syscheck_op.h"
#include "audit_op.h"
#include "string_op.h"

#define AUDIT_CONF_FILE DEFAULTDIR "/etc/af_wazuh.conf"
#define PLUGINS_DIR_AUDIT_2 "/etc/audisp/plugins.d"
#define PLUGINS_DIR_AUDIT_3 "/etc/audit/plugins.d"
#define AUDIT_CONF_LINK "af_wazuh.conf"
#define AUDIT_SOCKET DEFAULTDIR "/queue/ossec/audit"
#define BUF_SIZE 6144
#define AUDIT_KEY "wazuh_fim"
#define AUDIT_LOAD_RETRIES 5 // Max retries to reload Audit rules
#define MAX_CONN_RETRIES 5 // Max retries to reconnect to Audit socket
#define RELOAD_RULES_INTERVAL 30 // Seconds to re-add Audit rules

#define AUDIT_HEALTHCHECK_DIR DEFAULTDIR "/tmp"
#define AUDIT_HEALTHCHECK_KEY "wazuh_hc"
#define AUDIT_HEALTHCHECK_FILE AUDIT_HEALTHCHECK_DIR "/audit_hc"

// Global variables
W_Vector *audit_added_rules;
W_Vector *audit_added_dirs;
W_Vector *audit_loaded_rules;
pthread_mutex_t audit_mutex;
pthread_mutex_t audit_hc_mutex;
pthread_mutex_t audit_rules_mutex;
int auid_err_reported;
volatile int hc_thread_active;

volatile int audit_health_check_creation;
volatile int audit_health_check_deletion;

static unsigned int count_reload_retries;

#ifdef ENABLE_AUDIT

static regex_t regexCompiled_uid;
static regex_t regexCompiled_pid;
static regex_t regexCompiled_ppid;
static regex_t regexCompiled_gid;
static regex_t regexCompiled_auid;
static regex_t regexCompiled_euid;

static regex_t regexCompiled_cwd;
static regex_t regexCompiled_pname;
static regex_t regexCompiled_path0;
static regex_t regexCompiled_path1;
static regex_t regexCompiled_path2;
static regex_t regexCompiled_path3;
static regex_t regexCompiled_path4;

static regex_t regexCompiled_cwd_hex;
static regex_t regexCompiled_pname_hex;
static regex_t regexCompiled_path0_hex;
static regex_t regexCompiled_path1_hex;
static regex_t regexCompiled_path2_hex;
static regex_t regexCompiled_path3_hex;
static regex_t regexCompiled_path4_hex;

static regex_t regexCompiled_items;
static regex_t regexCompiled_inode;
static regex_t regexCompiled_dir;
static regex_t regexCompiled_dir_hex;
static regex_t regexCompiled_syscall;
static regex_t regexCompiled_dev;


// Check if Auditd is installed and running
int check_auditd_enabled(void) {

    PROCTAB *proc = openproc(PROC_FILLSTAT | PROC_FILLSTATUS | PROC_FILLCOM );
    proc_t *proc_info;
    int auditd_pid = -1;

    if (!proc) {
        return -1;
    }

    while (proc_info = readproc(proc, NULL), proc_info != NULL) {
        if(strcmp(proc_info->cmd,"auditd") == 0) {
            auditd_pid = proc_info->tid;
            freeproc(proc_info);
            break;
        }

        freeproc(proc_info);
    }

    closeproc(proc);
    return auditd_pid;
}


// Set Auditd socket configuration
int set_auditd_config(void) {

    FILE *fp;
    char audit_path[50] = {0};

    // Check audisp version
    if (IsDir(PLUGINS_DIR_AUDIT_3) == 0) {
        // Audit 3.X
        snprintf(audit_path, sizeof(audit_path) - 1, "%s/%s", PLUGINS_DIR_AUDIT_3, AUDIT_CONF_LINK);
    } else if (IsDir(PLUGINS_DIR_AUDIT_2) == 0) {
        // Audit 2.X
        snprintf(audit_path, sizeof(audit_path) - 1, "%s/%s", PLUGINS_DIR_AUDIT_2, AUDIT_CONF_LINK);
    } else {
        return 0;
    }

    // Check that the plugin file is installed

    if (!IsLink(audit_path) && !IsFile(audit_path)) {
        // Check that the socket exists

        if (!IsSocket(AUDIT_SOCKET)) {
            return 0;
        }

        if (syscheck.restart_audit) {
            minfo(FIM_AUDIT_NOSOCKET, AUDIT_SOCKET);
            return audit_restart();
        } else {
            mwarn(FIM_WARN_AUDIT_SOCKET_NOEXIST, AUDIT_SOCKET);
            return 1;
        }
    }

    minfo(FIM_AUDIT_SOCKET, AUDIT_CONF_FILE);

    fp = fopen(AUDIT_CONF_FILE, "w");
    if (!fp) {
        merror(FOPEN_ERROR, AUDIT_CONF_FILE, errno, strerror(errno));
        return -1;
    }

    fprintf(fp, "active = yes\n");
    fprintf(fp, "direction = out\n");
    fprintf(fp, "path = builtin_af_unix\n");
    fprintf(fp, "type = builtin\n");
    fprintf(fp, "args = 0640 %s\n", AUDIT_SOCKET);
    fprintf(fp, "format = string\n");

    if (fclose(fp)) {
        merror(FCLOSE_ERROR, AUDIT_CONF_FILE, errno, strerror(errno));
        return -1;
    }

    if (symlink(AUDIT_CONF_FILE, audit_path) < 0) {
        switch (errno) {
        case EEXIST:
            if (unlink(audit_path) < 0) {
                merror(UNLINK_ERROR, audit_path, errno, strerror(errno));
                return -1;
            }

            if (symlink(AUDIT_CONF_FILE, audit_path) == 0) {
                break;
            }

            break;

        default: // Fallthrough
            merror(LINK_ERROR, audit_path, AUDIT_CONF_FILE, errno, strerror(errno));
            return -1;
        }
    }

    if (syscheck.restart_audit) {
        minfo(FIM_AUDIT_RESTARTING, AUDIT_CONF_FILE);
        return audit_restart();
    } else {
        mwarn(FIM_WARN_AUDIT_CONFIGURATION_MODIFIED);
        return 1;
    }
}


// Init Audit events socket
int init_auditd_socket(void) {
    int sfd;

    if (sfd = OS_ConnectUnixDomain(AUDIT_SOCKET, SOCK_STREAM, OS_MAXSTR), sfd < 0) {
        merror(FIM_ERROR_WHODATA_SOCKET_CONNECT, AUDIT_SOCKET);
        return (-1);
    }

    return sfd;
}


int add_audit_rules_syscheck(void) {
    unsigned int i = 0;
    unsigned int rules_added = 0;

    int fd = audit_open();
    int res = audit_get_rule_list(fd);
    audit_close(fd);

    if (!res) {
        merror(FIM_ERROR_WHODATA_READ_RULE);
    }

    while (syscheck.dir[i] != NULL) {
        if (syscheck.opts[i] & WHODATA_ACTIVE) {
            int retval;
            if (W_Vector_length(audit_added_rules) < syscheck.max_audit_entries) {
                int found = search_audit_rule(syscheck.dir[i], "wa", AUDIT_KEY);
                if (found == 0) {
                    if (retval = audit_add_rule(syscheck.dir[i], AUDIT_KEY), retval > 0) {
                        w_mutex_lock(&audit_rules_mutex);
                        if(!W_Vector_insert_unique(audit_added_rules, syscheck.dir[i])) {
                            mdebug1(FIM_AUDIT_NEWRULE, syscheck.dir[i]);
                        }
                        w_mutex_unlock(&audit_rules_mutex);
                        rules_added++;
                    } else {
                        merror(FIM_ERROR_WHODATA_ADD_RULE,retval, syscheck.dir[i]);
                    }
                } else if (found == 1) {
                    w_mutex_lock(&audit_rules_mutex);
                    if(!W_Vector_insert_unique(audit_added_rules, syscheck.dir[i])) {
                        mdebug1(FIM_AUDIT_RULEDUP, syscheck.dir[i]);
                    }
                    w_mutex_unlock(&audit_rules_mutex);
                    rules_added++;
                } else {
                    merror(FIM_ERROR_WHODATA_CHECK_RULE);
                }
            } else {
                merror(FIM_ERROR_WHODATA_MAXNUM_WATCHES, syscheck.dir[i], syscheck.max_audit_entries);
            }
        }
        i++;
    }

    return rules_added;
}


// Initialize regular expressions
int init_regex(void) {

    static const char *pattern_uid = " uid=([0-9]*) ";
    if (regcomp(&regexCompiled_uid, pattern_uid, REG_EXTENDED)) {
        merror(FIM_ERROR_WHODATA_COMPILE_REGEX, "uid");
        return -1;
    }
    static const char *pattern_gid = " gid=([0-9]*) ";
    if (regcomp(&regexCompiled_gid, pattern_gid, REG_EXTENDED)) {
        merror(FIM_ERROR_WHODATA_COMPILE_REGEX, "gid");
        return -1;
    }
    static const char *pattern_auid = " auid=([0-9]*) ";
    if (regcomp(&regexCompiled_auid, pattern_auid, REG_EXTENDED)) {
        merror(FIM_ERROR_WHODATA_COMPILE_REGEX, "auid");
        return -1;
    }
    static const char *pattern_euid = " euid=([0-9]*) ";
    if (regcomp(&regexCompiled_euid, pattern_euid, REG_EXTENDED)) {
        merror(FIM_ERROR_WHODATA_COMPILE_REGEX, "euid");
        return -1;
    }
    static const char *pattern_pid = " pid=([0-9]*) ";
    if (regcomp(&regexCompiled_pid, pattern_pid, REG_EXTENDED)) {
        merror(FIM_ERROR_WHODATA_COMPILE_REGEX, "pid");
        return -1;
    }
    static const char *pattern_ppid = " ppid=([0-9]*) ";
    if (regcomp(&regexCompiled_ppid, pattern_ppid, REG_EXTENDED)) {
        merror(FIM_ERROR_WHODATA_COMPILE_REGEX, "ppid");
        return -1;
    }
    static const char *pattern_inode = " item=[0-9] name=.* inode=([0-9]*)";
    if (regcomp(&regexCompiled_inode, pattern_inode, REG_EXTENDED)) {
        merror(FIM_ERROR_WHODATA_COMPILE_REGEX, "inode");
        return -1;
    }

    static const char *pattern_items = " items=([0-9]*) ";
    if (regcomp(&regexCompiled_items, pattern_items, REG_EXTENDED)) {
        merror(FIM_ERROR_WHODATA_COMPILE_REGEX, "items");
        return -1;
    }

    static const char *pattern_syscall = " syscall=([0-9]*)";
    if (regcomp(&regexCompiled_syscall, pattern_syscall, REG_EXTENDED)) {
        merror(FIM_ERROR_WHODATA_COMPILE_REGEX, "syscall");
        return -1;
    }

    static const char *pattern_pname = " exe=\"([^ ]*)\"";
    if (regcomp(&regexCompiled_pname, pattern_pname, REG_EXTENDED)) {
        merror(FIM_ERROR_WHODATA_COMPILE_REGEX, "pname");
        return -1;
    }
    static const char *pattern_cwd = " cwd=\"([^ ]*)\"";
    if (regcomp(&regexCompiled_cwd, pattern_cwd, REG_EXTENDED)) {
        merror(FIM_ERROR_WHODATA_COMPILE_REGEX, "cwd");
        return -1;
    }

    static const char *pattern_dir = " dir=\"([^ ]*)\"";
    if (regcomp(&regexCompiled_dir, pattern_dir, REG_EXTENDED)) {
        merror(FIM_ERROR_WHODATA_COMPILE_REGEX, "dir");
        return -1;
    }

    static const char *pattern_path0 = " item=0 name=\"([^ ]*)\"";
    if (regcomp(&regexCompiled_path0, pattern_path0, REG_EXTENDED)) {
        merror(FIM_ERROR_WHODATA_COMPILE_REGEX, "path0");
        return -1;
    }
    static const char *pattern_path1 = " item=1 name=\"([^ ]*)\"";
    if (regcomp(&regexCompiled_path1, pattern_path1, REG_EXTENDED)) {
        merror(FIM_ERROR_WHODATA_COMPILE_REGEX, "path1");
        return -1;
    }
    static const char *pattern_path2 = " item=2 name=\"([^ ]*)\"";
    if (regcomp(&regexCompiled_path2, pattern_path2, REG_EXTENDED)) {
        merror(FIM_ERROR_WHODATA_COMPILE_REGEX, "path2");
        return -1;
    }
    static const char *pattern_path3 = " item=3 name=\"([^ ]*)\"";
    if (regcomp(&regexCompiled_path3, pattern_path3, REG_EXTENDED)) {
        merror(FIM_ERROR_WHODATA_COMPILE_REGEX, "path3");
        return -1;
    }
    static const char *pattern_path4 = " item=4 name=\"([^ ]*)\"";
    if (regcomp(&regexCompiled_path4, pattern_path4, REG_EXTENDED)) {
        merror(FIM_ERROR_WHODATA_COMPILE_REGEX, "path4");
        return -1;
    }

    static const char *pattern_pname_hex = " exe=([A-F0-9]*)";
    if (regcomp(&regexCompiled_pname_hex, pattern_pname_hex, REG_EXTENDED)) {
        merror(FIM_ERROR_WHODATA_COMPILE_REGEX, "pname_hex");
        return -1;
    }

    static const char *pattern_cwd_hex = " cwd=([A-F0-9]*)";
    if (regcomp(&regexCompiled_cwd_hex, pattern_cwd_hex, REG_EXTENDED)) {
        merror(FIM_ERROR_WHODATA_COMPILE_REGEX, "cwd_hex");
        return -1;
    }

    static const char *pattern_dir_hex = " dir=([A-F0-9]*)";
    if (regcomp(&regexCompiled_dir_hex, pattern_dir_hex, REG_EXTENDED)) {
        merror(FIM_ERROR_WHODATA_COMPILE_REGEX, "dir_hex");
        return -1;
    }

    static const char *pattern_path0_hex = " item=0 name=([A-F0-9]*)";
    if (regcomp(&regexCompiled_path0_hex, pattern_path0_hex, REG_EXTENDED)) {
        merror(FIM_ERROR_WHODATA_COMPILE_REGEX, "path0_hex");
        return -1;
    }

    static const char *pattern_path1_hex = " item=1 name=([A-F0-9]*)";
    if (regcomp(&regexCompiled_path1_hex, pattern_path1_hex, REG_EXTENDED)) {
        merror(FIM_ERROR_WHODATA_COMPILE_REGEX, "path1_hex");
        return -1;
    }

    static const char *pattern_path2_hex = " item=2 name=([A-F0-9]*)";
    if (regcomp(&regexCompiled_path2_hex, pattern_path2_hex, REG_EXTENDED)) {
        merror(FIM_ERROR_WHODATA_COMPILE_REGEX, "path2_hex");
        return -1;
    }

    static const char *pattern_path3_hex = " item=3 name=([A-F0-9]*)";
    if (regcomp(&regexCompiled_path3_hex, pattern_path3_hex, REG_EXTENDED)) {
        merror(FIM_ERROR_WHODATA_COMPILE_REGEX, "path3_hex");
        return -1;
    }

    static const char *pattern_path4_hex = " item=4 name=([A-F0-9]*)";
    if (regcomp(&regexCompiled_path4_hex, pattern_path4_hex, REG_EXTENDED)) {
        merror(FIM_ERROR_WHODATA_COMPILE_REGEX, "path4_hex");
        return -1;
    }
<<<<<<< HEAD
    static const char *pattern_dev = " dev=([0-9]*:[0-9]*)";
    if (regcomp(&regexCompiled_dev, pattern_dev, REG_EXTENDED)) {
        merror(FIM_ERROR_WHODATA_COMPILE_REGEX, "dev");
        return -1;
    }
=======

>>>>>>> 7e3f278a
    return 0;
}


// Init Audit events reader thread
int audit_init(void) {
    //minfo("~~~~ audit_init");

    audit_health_check_creation = 0;
    audit_health_check_deletion = 0;

    w_mutex_init(&audit_mutex, NULL);
    w_mutex_init(&audit_hc_mutex, NULL);
    w_mutex_init(&audit_rules_mutex, NULL);

    // Check if auditd is installed and running.
    int aupid = check_auditd_enabled();
    if (aupid <= 0) {
        mdebug1(FIM_AUDIT_NORUNNING);
        return (-1);
    }

    // Check audit socket configuration
    switch (set_auditd_config()) {
    case -1:
        mdebug1(FIM_AUDIT_NOCONF);
        return (-1);
    case 0:
        break;
    default:
        return (-1);
    }

    // Initialize Audit socket
    static int audit_socket;
    audit_socket = init_auditd_socket();
    if (audit_socket < 0) {
        merror("Cann't init auditd socket in 'init_auditd_socket()'");
        return -1;
    }

    int regex_comp = init_regex();
    if (regex_comp < 0) {
        merror("Cann't init regex in 'init_regex()'");
        return -1;
    }

    // Perform Audit healthcheck
    if (syscheck.audit_healthcheck) {
        if(audit_health_check(audit_socket)) {
            merror(FIM_ERROR_WHODATA_HEALTHCHECK_START);
            return -1;
        }
    } else {
        minfo(FIM_AUDIT_HEALTHCHECK_DISABLE);
    }

    // Add Audit rules
    audit_added_rules = W_Vector_init(10);
    audit_added_dirs = W_Vector_init(20);
    int rules_added = add_audit_rules_syscheck();
    if (rules_added < 1){
        mdebug1(FIM_AUDIT_NORULES);
        return (-1);
    }

    atexit(clean_rules);
    auid_err_reported = 0;

    // Start audit thread
    w_cond_init(&audit_thread_started, NULL);
    w_cond_init(&audit_db_consistency, NULL);
    w_create_thread(audit_main, &audit_socket);
    w_mutex_lock(&audit_mutex);
    while (!audit_thread_active)
        w_cond_wait(&audit_thread_started, &audit_mutex);
    w_mutex_unlock(&audit_mutex);
    return 1;

}

void audit_set_db_consistency(void) {
    w_mutex_lock(&audit_mutex);
    audit_db_consistency_flag = 1;
    w_cond_signal(&audit_db_consistency);
    w_mutex_unlock(&audit_mutex);
}


// Extract id: node=... type=CWD msg=audit(1529332881.955:3867): cwd="..."
char * audit_get_id(const char * event) {
    char * begin;
    char * end;
    char * id;
    size_t len;

    if (begin = strstr(event, "msg=audit("), !begin) {
        return NULL;
    }

    begin += 10;

    if (end = strchr(begin, ')'), !end) {
        return NULL;
    }

    len = end - begin;
    os_malloc(len + 1, id);
    memcpy(id, begin, len);
    id[len] = '\0';
    return id;
}

char *gen_audit_path(char *cwd, char *path0, char *path1) {

    char *gen_path = NULL;

    if (path0 && cwd) {
        if (path1) {
            if (path1[0] == '/') {
                gen_path = strdup(path1);
            } else if (path1[0] == '.' && path1[1] == '/') {
                char *full_path;
                os_malloc(strlen(cwd) + strlen(path1) + 2, full_path);
                snprintf(full_path, strlen(cwd) + strlen(path1) + 2, "%s/%s", cwd, (path1+2));
                gen_path = strdup(full_path);
                free(full_path);
            } else if (path1[0] == '.' && path1[1] == '.' && path1[2] == '/') {
                gen_path = audit_clean_path(cwd, path1);
            } else if (strncmp(path0, path1, strlen(path0)) == 0) {
                os_malloc(strlen(cwd) + strlen(path1) + 2, gen_path);
                snprintf(gen_path, strlen(cwd) + strlen(path1) + 2, "%s/%s", cwd, path1);
            } else {
                char *full_path;
                os_malloc(strlen(path0) + strlen(path1) + 2, full_path);
                snprintf(full_path, strlen(path0) + strlen(path1) + 2, "%s/%s", path0, path1);
                gen_path = strdup(full_path);
                free(full_path);
            }
        } else {
            if (path0[0] == '/') {
                gen_path = strdup(path0);
            } else if (path0[0] == '.' && path0[1] == '/') {
                char *full_path;
                os_malloc(strlen(cwd) + strlen(path0) + 2, full_path);
                snprintf(full_path, strlen(cwd) + strlen(path0) + 2, "%s/%s", cwd, (path0+2));
                gen_path = strdup(full_path);
                free(full_path);
            } else if (path0[0] == '.' && path0[1] == '.' && path0[2] == '/') {
                gen_path = audit_clean_path(cwd, path0);
            } else {
                os_malloc(strlen(cwd) + strlen(path0) + 2, gen_path);
                snprintf(gen_path, strlen(cwd) + strlen(path0) + 2, "%s/%s", cwd, path0);
            }
        }
    }
    return gen_path;
}


void audit_parse(char *buffer) {
    char *psuccess;
    char *pconfig;
    char *pdelete;
    regmatch_t match[2];
    int match_size;
    char *path0 = NULL;
    char *path1 = NULL;
    char *path2 = NULL;
    char *path3 = NULL;
    char *path4 = NULL;
    char *cwd = NULL;
    char *file_path = NULL;
<<<<<<< HEAD
    char *syscall = NULL;
    char *inode = NULL;
    char *dev = NULL;
    char *real_path = NULL;
=======
>>>>>>> 7e3f278a
    whodata_evt *w_evt;
    unsigned int items = 0;
    unsigned int filter_key;

    // Checks if the key obtained is one of those configured to monitor
    filter_key = filterkey_audit_events(buffer);

    switch (filter_key) {
    case 1: // "wazuh_fim"
        if ((pconfig = strstr(buffer,"type=CONFIG_CHANGE"), pconfig)
            && ((pdelete = strstr(buffer,"op=remove_rule"), pdelete) ||
            (pdelete = strstr(buffer,"op=\"remove_rule\""), pdelete))) { // Detect rules modification.

            // Filter rule removed
            char *p_dir = NULL;
            if(regexec(&regexCompiled_dir, buffer, 2, match, 0) == 0) {
                match_size = match[1].rm_eo - match[1].rm_so;
                os_calloc(1, match_size + 1, p_dir);
                snprintf (p_dir, match_size +1, "%.*s", match_size, buffer + match[1].rm_so);
            }


            else if (regexec(&regexCompiled_dir_hex, buffer, 2, match, 0) == 0) {
                match_size = match[1].rm_eo - match[1].rm_so;
                char *decoded_buffer = decode_hex_buffer_2_ascii_buffer(buffer + match[1].rm_so, match_size);
                if (decoded_buffer) {
                    const int decoded_length = match_size / 2;
                    os_malloc(decoded_length + 1, p_dir);
                    snprintf (p_dir, decoded_length + 1, "%.*s", decoded_length, decoded_buffer);
                    os_free(decoded_buffer);
                } else {
                    merror("Error found while decoding HEX bufer: '%.*s'", match_size, buffer + match[1].rm_so);
                }

            }

            if (p_dir && *p_dir != '\0') {
                minfo(FIM_AUDIT_REMOVE_RULE, p_dir);
                // Send alert
                char msg_alert[512 + 1];
                snprintf(msg_alert, 512, "ossec: Audit: Monitored directory was removed: Audit rule removed");
                SendMSG(syscheck.queue, msg_alert, "syscheck", LOCALFILE_MQ);
            } else {
                mwarn(FIM_WARN_AUDIT_RULES_MODIFIED);
                // Send alert
                char msg_alert[512 + 1];
                snprintf(msg_alert, 512, "ossec: Audit: Detected rules manipulation: Audit rules removed");
                SendMSG(syscheck.queue, msg_alert, "syscheck", LOCALFILE_MQ);

                count_reload_retries++;

                if (count_reload_retries < AUDIT_LOAD_RETRIES) {
                    // Reload rules
                    audit_reload_rules();
                } else {
                    // Send alert
                    char msg_alert[512 + 1];
                    snprintf(msg_alert, 512, "ossec: Audit: Detected rules manipulation: Max rules reload retries");
                    SendMSG(syscheck.queue, msg_alert, "syscheck", LOCALFILE_MQ);
                    // Stop thread
                    audit_thread_active = 0;
                }
            }

            free(p_dir);
        }
        // Fallthrough
    case 2:
        if (psuccess = strstr(buffer,"success=yes"), psuccess) {

            os_calloc(1, sizeof(whodata_evt), w_evt);

            // Items
            if(regexec(&regexCompiled_items, buffer, 2, match, 0) == 0) {
                match_size = match[1].rm_eo - match[1].rm_so;
                char *chr_item;
                os_malloc(match_size + 1, chr_item);
                snprintf (chr_item, match_size +1, "%.*s", match_size, buffer + match[1].rm_so);
                items = atoi(chr_item);
                free(chr_item);
            }
            // user_name & user_id
            if(regexec(&regexCompiled_uid, buffer, 2, match, 0) == 0) {
                match_size = match[1].rm_eo - match[1].rm_so;
<<<<<<< HEAD
                os_malloc(match_size + 1, uid);
                snprintf (uid, match_size +1, "%.*s", match_size, buffer + match[1].rm_so);
                char *user = get_user("",atoi(uid), NULL);
=======
                os_malloc(match_size + 1, w_evt->user_id);
                snprintf (w_evt->user_id, match_size +1, "%.*s", match_size, buffer + match[1].rm_so);
                const char *user = get_user("", atoi(w_evt->user_id), NULL);
>>>>>>> 7e3f278a
                w_evt->user_name = strdup(user);
            }
            // audit_name & audit_uid
            if(regexec(&regexCompiled_auid, buffer, 2, match, 0) == 0) {
                match_size = match[1].rm_eo - match[1].rm_so;
                char *auid = NULL;
                os_malloc(match_size + 1, auid);
                snprintf (auid, match_size +1, "%.*s", match_size, buffer + match[1].rm_so);
                if (strcmp(auid, "4294967295") == 0) { // Invalid auid (-1)
                    if (!auid_err_reported) {
                        minfo(FIM_AUDIT_INVALID_AUID);
                        auid_err_reported = 1;
                    }
                    w_evt->audit_name = NULL;
                    w_evt->audit_uid = NULL;
                } else {
                    char *user = get_user("",atoi(auid), NULL);
                    w_evt->audit_name = strdup(user);
                    w_evt->audit_uid = strdup(auid);
                }
                os_free(auid);
            }
            // effective_name && effective_uid
            if(regexec(&regexCompiled_euid, buffer, 2, match, 0) == 0) {
                match_size = match[1].rm_eo - match[1].rm_so;
<<<<<<< HEAD
                os_malloc(match_size + 1, euid);
                snprintf (euid, match_size +1, "%.*s", match_size, buffer + match[1].rm_so);
                char *user = get_user("",atoi(euid), NULL);
=======
                os_malloc(match_size + 1, w_evt->effective_uid);
                snprintf (w_evt->effective_uid, match_size + 1, "%.*s", match_size, buffer + match[1].rm_so);
                const char *user = get_user("",atoi(w_evt->effective_uid), NULL);
>>>>>>> 7e3f278a
                w_evt->effective_name = strdup(user);
            }
            // group_name & group_id
            if(regexec(&regexCompiled_gid, buffer, 2, match, 0) == 0) {
                match_size = match[1].rm_eo - match[1].rm_so;
                os_malloc(match_size + 1, w_evt->group_id);
                snprintf (w_evt->group_id, match_size + 1, "%.*s", match_size, buffer + match[1].rm_so);
                w_evt->group_name = strdup(get_group(atoi(w_evt->group_id)));
            }
            // process_id
            if(regexec(&regexCompiled_pid, buffer, 2, match, 0) == 0) {
                match_size = match[1].rm_eo - match[1].rm_so;
                char *pid = NULL;
                os_malloc(match_size + 1, pid);
                snprintf (pid, match_size +1, "%.*s", match_size, buffer + match[1].rm_so);
                w_evt->process_id = atoi(pid);
                free(pid);
            }
            // ppid
            if(regexec(&regexCompiled_ppid, buffer, 2, match, 0) == 0) {
                match_size = match[1].rm_eo - match[1].rm_so;
                char *ppid = NULL;
                os_malloc(match_size + 1, ppid);
                snprintf (ppid, match_size +1, "%.*s", match_size, buffer + match[1].rm_so);
                w_evt->ppid = atoi(ppid);
                free(ppid);
            }
            // process_name
            if(regexec(&regexCompiled_pname, buffer, 2, match, 0) == 0) {
                match_size = match[1].rm_eo - match[1].rm_so;
                os_malloc(match_size + 1, w_evt->process_name);
                snprintf (w_evt->process_name, match_size +1, "%.*s", match_size, buffer + match[1].rm_so);
            } else if (regexec(&regexCompiled_pname_hex, buffer, 2, match, 0) == 0) {
                match_size = match[1].rm_eo - match[1].rm_so;
                char *decoded_buffer = decode_hex_buffer_2_ascii_buffer(buffer + match[1].rm_so, match_size);
                if (decoded_buffer) {
                    const int decoded_length = match_size / 2;
                    os_malloc(decoded_length + 1, w_evt->process_name);
                    snprintf(w_evt->process_name, decoded_length + 1, "%.*s", decoded_length, decoded_buffer);
                    os_free(decoded_buffer);
                } else {
                    merror("Error found while decoding HEX bufer: '%.*s'", match_size, buffer + match[1].rm_so);
                }

            }

            // cwd
            if(regexec(&regexCompiled_cwd, buffer, 2, match, 0) == 0) {
                match_size = match[1].rm_eo - match[1].rm_so;
                os_malloc(match_size + 1, cwd);
                snprintf (cwd, match_size +1, "%.*s", match_size, buffer + match[1].rm_so);
            } else if (regexec(&regexCompiled_cwd_hex, buffer, 2, match, 0) == 0) {
                match_size = match[1].rm_eo - match[1].rm_so;
                char *decoded_buffer = decode_hex_buffer_2_ascii_buffer(buffer + match[1].rm_so, match_size);
                if (decoded_buffer) {
                    const int decoded_length = match_size / 2;
                    os_malloc(decoded_length + 1, cwd);
                    snprintf(cwd, decoded_length + 1, "%.*s", decoded_length, decoded_buffer);
                    os_free(decoded_buffer);
                } else {
                    merror("Error found while decoding HEX bufer: '%.*s'", match_size, buffer + match[1].rm_so);
                }
            }

            // path0
            if(regexec(&regexCompiled_path0, buffer, 2, match, 0) == 0) {
                match_size = match[1].rm_eo - match[1].rm_so;
                os_malloc(match_size + 1, path0);
                snprintf (path0, match_size +1, "%.*s", match_size, buffer + match[1].rm_so);
            } else if (regexec(&regexCompiled_path0_hex, buffer, 2, match, 0) == 0) {
                match_size = match[1].rm_eo - match[1].rm_so;
                char *decoded_buffer = decode_hex_buffer_2_ascii_buffer(buffer + match[1].rm_so, match_size);
                if (decoded_buffer) {
                    const int decoded_length = match_size / 2;
                    os_malloc(decoded_length + 1, path0);
                    snprintf(path0, decoded_length + 1, "%.*s", decoded_length, decoded_buffer);
                    os_free(decoded_buffer);
                } else {
                    merror("Error found while decoding HEX bufer: '%.*s'", match_size, buffer + match[1].rm_so);
                }
            }

            // path1
            if(regexec(&regexCompiled_path1, buffer, 2, match, 0) == 0) {
                match_size = match[1].rm_eo - match[1].rm_so;
                os_malloc(match_size + 1, path1);
                snprintf (path1, match_size +1, "%.*s", match_size, buffer + match[1].rm_so);
            } else if (regexec(&regexCompiled_path1_hex, buffer, 2, match, 0) == 0) {
                match_size = match[1].rm_eo - match[1].rm_so;
                char *decoded_buffer = decode_hex_buffer_2_ascii_buffer(buffer + match[1].rm_so, match_size);
                if (decoded_buffer) {
                    const int decoded_length = match_size / 2;
                    os_malloc(decoded_length + 1, path1);
                    snprintf(path1, decoded_length + 1, "%.*s", decoded_length, decoded_buffer);
                    os_free(decoded_buffer);
                } else {
                    merror("Error found while decoding HEX bufer: '%.*s'", match_size, buffer + match[1].rm_so);
                }
            }

            // inode
            if(regexec(&regexCompiled_inode, buffer, 2, match, 0) == 0) {
                match_size = match[1].rm_eo - match[1].rm_so;
                os_malloc(match_size + 1, w_evt->inode);
                snprintf (w_evt->inode, match_size + 1, "%.*s", match_size, buffer + match[1].rm_so);
            }
            // dev
            if(regexec(&regexCompiled_dev, buffer, 2, match, 0) == 0) {
                match_size = match[1].rm_eo - match[1].rm_so;
                os_malloc(match_size + 1, dev);
                snprintf (dev, match_size +1, "%.*s", match_size, buffer + match[1].rm_so);

                char *aux = wstr_chr(dev, ':');
                *(aux++) = '\0';

                os_calloc(OS_SIZE_64, sizeof(char), w_evt->dev);
                snprintf(w_evt->dev, OS_SIZE_64, "%s%s", dev, aux);
                snprintf(w_evt->dev, OS_SIZE_64, "%ld", strtol(w_evt->dev, NULL, 16));
                free(dev);
            }

            // TODO: Verify all case events
            // TODO: Should we consider the w_evt->path if !w_evt->inode?
            switch(items) {

                case 1:
                    if (cwd && path0) {
                        if (file_path = gen_audit_path(cwd, path0, NULL), file_path) {
                            w_evt->path = file_path;
                            mdebug2(FIM_AUDIT_EVENT
                                (w_evt->user_name)?w_evt->user_name:"",
                                (w_evt->audit_name)?w_evt->audit_name:"",
                                (w_evt->effective_name)?w_evt->effective_name:"",
                                (w_evt->group_name)?w_evt->group_name:"",
                                w_evt->process_id,
                                w_evt->ppid,
                                (w_evt->inode)?w_evt->inode:"",
                                (w_evt->path)?w_evt->path:"",
                                (w_evt->process_name)?w_evt->process_name:"");

                            if (w_evt->inode) {
                                fim_audit_inode_event(w_evt);
                            }
                        }
                    }
                    break;
                case 2:
                    if (cwd && path0 && path1) {
                        if (file_path = gen_audit_path(cwd, path0, path1), file_path) {
                            w_evt->path = file_path;
                            mdebug2(FIM_AUDIT_EVENT
                                (w_evt->user_name)?w_evt->user_name:"",
                                (w_evt->audit_name)?w_evt->audit_name:"",
                                (w_evt->effective_name)?w_evt->effective_name:"",
                                (w_evt->group_name)?w_evt->group_name:"",
                                w_evt->process_id,
                                w_evt->ppid,
                                (w_evt->inode)?w_evt->inode:"",
                                (w_evt->path)?w_evt->path:"",
                                (w_evt->process_name)?w_evt->process_name:"");

                            char *real_path = NULL;
                            os_calloc(PATH_MAX + 2, sizeof(char), real_path);
                            if (realpath(w_evt->path, real_path), !real_path) {
                                mdebug1(FIM_CHECK_LINK_REALPATH, w_evt->path);
                                break;
                            }

                            free(file_path);
                            w_evt->path = real_path;

                            if (w_evt->inode) {
                                fim_audit_inode_event(w_evt);
                            }
                        }
                    }
                    break;
                case 3:
                    // path2
                    if(regexec(&regexCompiled_path2, buffer, 2, match, 0) == 0) {
                        match_size = match[1].rm_eo - match[1].rm_so;
                        os_malloc(match_size + 1, path2);
                        snprintf (path2, match_size + 1, "%.*s", match_size, buffer + match[1].rm_so);
                    } else if (regexec(&regexCompiled_path2_hex, buffer, 2, match, 0) == 0) {
                        match_size = match[1].rm_eo - match[1].rm_so;
                        char * decoded_buffer = decode_hex_buffer_2_ascii_buffer(buffer + match[1].rm_so, match_size);
                        if (decoded_buffer) {
                            const int decoded_length = match_size / 2;
                            os_malloc(decoded_length + 1, path2);
                            snprintf (path2, decoded_length + 1, "%.*s", decoded_length, decoded_buffer);
                            os_free(decoded_buffer);
                        } else {
                            merror("Error found while decoding HEX bufer: '%.*s'", match_size, buffer + match[1].rm_so);
                        }
                    }

                    if (cwd && path1 && path2) {
                        if (file_path = gen_audit_path(cwd, path1, path2), file_path) {
                            w_evt->path = file_path;
                            mdebug2(FIM_AUDIT_EVENT
                                (w_evt->user_name)?w_evt->user_name:"",
                                (w_evt->audit_name)?w_evt->audit_name:"",
                                (w_evt->effective_name)?w_evt->effective_name:"",
                                (w_evt->group_name)?w_evt->group_name:"",
                                w_evt->process_id,
                                w_evt->ppid,
                                (w_evt->inode)?w_evt->inode:"",
                                (w_evt->path)?w_evt->path:"",
                                (w_evt->process_name)?w_evt->process_name:"");

                            if (w_evt->inode) {
                                fim_audit_inode_event(w_evt);
                            }
                        }
                    }
                    free(path2);
                    break;
                case 4:
                    // path2
                    if(regexec(&regexCompiled_path2, buffer, 2, match, 0) == 0) {
                        match_size = match[1].rm_eo - match[1].rm_so;
                        os_malloc(match_size + 1, path2);
                        snprintf (path2, match_size + 1, "%.*s", match_size, buffer + match[1].rm_so);
                    } else if (regexec(&regexCompiled_path2_hex, buffer, 2, match, 0) == 0) {
                        match_size = match[1].rm_eo - match[1].rm_so;
                        char *decoded_buffer = decode_hex_buffer_2_ascii_buffer(buffer + match[1].rm_so, match_size);
                        if (decoded_buffer) {
                            const int decoded_length = match_size / 2;
                            os_malloc(decoded_length + 1, path2);
                            snprintf (path2, decoded_length + 1, "%.*s", decoded_length, decoded_buffer);
                            os_free(decoded_buffer);
                        } else {
                            merror("Error found while decoding HEX bufer: '%.*s'", match_size, buffer + match[1].rm_so);
                        }
                    }

                    // path3
                    if(regexec(&regexCompiled_path3, buffer, 2, match, 0) == 0) {
                        match_size = match[1].rm_eo - match[1].rm_so;
                        os_malloc(match_size + 1, path3);
                        snprintf (path3, match_size +1, "%.*s", match_size, buffer + match[1].rm_so);
                    } else if (regexec(&regexCompiled_path3_hex, buffer, 2, match, 0) == 0) {
                        match_size = match[1].rm_eo - match[1].rm_so;
                        char *decoded_buffer = decode_hex_buffer_2_ascii_buffer(buffer + match[1].rm_so, match_size);
                        if (decoded_buffer) {
                            const int decoded_length = match_size / 2;
                            os_malloc(decoded_length + 1, path3);
                            snprintf (path3, decoded_length + 1, "%.*s", decoded_length, decoded_buffer);
                            os_free(decoded_buffer);
                        } else {
                            merror("Error found while decoding HEX bufer: '%.*s'", match_size, buffer + match[1].rm_so);
                        }
                    }

                    if (cwd && path0 && path1 && path2 && path3) {
                        // Send event 1/2
                        char *file_path1;
                        if (file_path1 = gen_audit_path(cwd, path0, path2), file_path1) {
                            w_evt->path = file_path1;
                            mdebug2(FIM_AUDIT_EVENT1
                                (w_evt->user_name)?w_evt->user_name:"",
                                (w_evt->audit_name)?w_evt->audit_name:"",
                                (w_evt->effective_name)?w_evt->effective_name:"",
                                (w_evt->group_name)?w_evt->group_name:"",
                                w_evt->process_id,
                                w_evt->ppid,
                                (w_evt->inode)?w_evt->inode:"",
                                (w_evt->path)?w_evt->path:"",
                                (w_evt->process_name)?w_evt->process_name:"");

                            if (w_evt->inode) {
                                fim_audit_inode_event(w_evt);
                            }
                            free(file_path1);
                            w_evt->path = NULL;
                        }

                        // Send event 2/2
                        char *file_path2;
                        if (file_path2 = gen_audit_path(cwd, path1, path3), file_path2) {
                            w_evt->path = file_path2;
                            mdebug2(FIM_AUDIT_EVENT2
                                (w_evt->user_name)?w_evt->user_name:"",
                                (w_evt->audit_name)?w_evt->audit_name:"",
                                (w_evt->effective_name)?w_evt->effective_name:"",
                                (w_evt->group_name)?w_evt->group_name:"",
                                w_evt->process_id,
                                w_evt->ppid,
                                (w_evt->inode)?w_evt->inode:"",
                                (w_evt->path)?w_evt->path:"",
                                (w_evt->process_name)?w_evt->process_name:"");

                            if (w_evt->inode) {
                                fim_audit_inode_event(w_evt);
                            }
                        }
                    }
                    free(path2);
                    free(path3);
                    break;
                case 5:
                    // path4
                    if(regexec(&regexCompiled_path4, buffer, 2, match, 0) == 0) {
                        match_size = match[1].rm_eo - match[1].rm_so;
                        os_malloc(match_size + 1, path4);
                        snprintf (path4, match_size + 1, "%.*s", match_size, buffer + match[1].rm_so);
                    }  else if (regexec(&regexCompiled_path4_hex, buffer, 2, match, 0) == 0) {
                        match_size = match[1].rm_eo - match[1].rm_so;
                        char *decoded_buffer = decode_hex_buffer_2_ascii_buffer(buffer + match[1].rm_so, match_size);
                        if (decoded_buffer) {
                            const int decoded_length = match_size / 2;
                            os_malloc(decoded_length + 1, path4);
                            snprintf (path4, decoded_length + 1, "%.*s", decoded_length, decoded_buffer);
                            os_free(decoded_buffer);
                        } else {
                            merror("Error found while decoding HEX bufer: '%.*s'", match_size, buffer + match[1].rm_so);
                        }
                    }

                    if (cwd && path1 && path4) {
                        char *file_path;
                        if (file_path = gen_audit_path(cwd, path1, path4), file_path) {
                            w_evt->path = file_path;
                            mdebug2(FIM_AUDIT_EVENT
                                (w_evt->user_name)?w_evt->user_name:"",
                                (w_evt->audit_name)?w_evt->audit_name:"",
                                (w_evt->effective_name)?w_evt->effective_name:"",
                                (w_evt->group_name)?w_evt->group_name:"",
                                w_evt->process_id,
                                w_evt->ppid,
                                (w_evt->inode)?w_evt->inode:"",
                                (w_evt->path)?w_evt->path:"",
                                (w_evt->process_name)?w_evt->process_name:"");

                            if (w_evt->inode) {
                                fim_audit_inode_event(w_evt);
                            }
                        }
                    }
                    free(path4);
                    break;
            }
            free(cwd);
            free(path0);
            free(path1);
            free_whodata_event(w_evt);
        }
        break;
    case 3:
        if(regexec(&regexCompiled_syscall, buffer, 2, match, 0) == 0) {
            match_size = match[1].rm_eo - match[1].rm_so;
            char *syscall = NULL;
            os_malloc(match_size + 1, syscall);
            snprintf (syscall, match_size +1, "%.*s", match_size, buffer + match[1].rm_so);
            if(!strcmp(syscall, "2") || !strcmp(syscall, "257")
                || !strcmp(syscall, "5") || !strcmp(syscall, "295")) {
                // x86_64: 2 open
                // x86_64: 257 openat
                // i686: 5 open
                // i686: 295 openat
                mdebug2(FIM_HEALTHCHECK_CREATE, syscall);
                audit_health_check_creation = 1;
            } else if(!strcmp(syscall, "87") || !strcmp(syscall, "263")
                || !strcmp(syscall, "10") || !strcmp(syscall, "301")) {
                // x86_64: 87 unlink
                // x86_64: 263 unlinkat
                // i686: 10 unlink
                // i686: 301 unlinkat
                mdebug2(FIM_HEALTHCHECK_DELETE, syscall);
                audit_health_check_deletion = 1;
            } else {
                mdebug2(FIM_HEALTHCHECK_UNRECOGNIZED_EVENT, syscall);
            }
            os_free(syscall);
        }
    }
}


void audit_reload_rules(void) {
    mdebug1(FIM_AUDIT_RELOADING_RULES);
    int rules_added = add_audit_rules_syscheck();
    mdebug1(FIM_AUDIT_RELOADED_RULES, rules_added);
}


void *audit_reload_thread() {

    sleep(RELOAD_RULES_INTERVAL);
    while (audit_thread_active) {
        // Reload rules
        audit_reload_rules();
        sleep(RELOAD_RULES_INTERVAL);
    }

    return NULL;
}


void *audit_healthcheck_thread(int *audit_sock) {

    w_mutex_lock(&audit_hc_mutex);
    hc_thread_active = 1;
    w_cond_signal(&audit_hc_started);
    w_mutex_unlock(&audit_hc_mutex);

    mdebug2(FIM_HEALTHCHECK_THREAD_ATIVE);

    audit_read_events(audit_sock, HEALTHCHECK_MODE);

    mdebug2(FIM_HEALTHCHECK_THREAD_FINISED);

    return NULL;
}


void * audit_main(int *audit_sock) {
    count_reload_retries = 0;

    w_mutex_lock(&audit_mutex);
    audit_thread_active = 1;
    w_cond_signal(&audit_thread_started);

    while (!audit_db_consistency_flag) {
        w_cond_wait(&audit_db_consistency, &audit_mutex);
    }

    w_mutex_unlock(&audit_mutex);

    // Start rules reloading thread
    w_create_thread(audit_reload_thread, NULL);

    minfo(FIM_WHODATA_STARTED);

    // Read events
    audit_read_events(audit_sock, READING_MODE);

    // Auditd is not runnig or socket closed.
    mdebug1(FIM_AUDIT_THREAD_STOPED);
    close(*audit_sock);

    regfree(&regexCompiled_uid);
    regfree(&regexCompiled_auid);
    regfree(&regexCompiled_euid);
    regfree(&regexCompiled_gid);
    regfree(&regexCompiled_pid);
    regfree(&regexCompiled_ppid);
    regfree(&regexCompiled_cwd);
    regfree(&regexCompiled_path0);
    regfree(&regexCompiled_path1);
    regfree(&regexCompiled_path2);
    regfree(&regexCompiled_path3);
    regfree(&regexCompiled_path4);
    regfree(&regexCompiled_pname);
    regfree(&regexCompiled_items);
    regfree(&regexCompiled_inode);

    regfree(&regexCompiled_cwd_hex);
    regfree(&regexCompiled_pname_hex);
    regfree(&regexCompiled_path0_hex);
    regfree(&regexCompiled_path1_hex);
    regfree(&regexCompiled_path2_hex);
    regfree(&regexCompiled_path3_hex);
    regfree(&regexCompiled_path4_hex);

    // Change Audit monitored folders to Inotify.
    int i;
    w_mutex_lock(&audit_rules_mutex);
    if (audit_added_dirs) {
        for (i = 0; i < W_Vector_length(audit_added_dirs); i++) {
            char *path;
            os_strdup(W_Vector_get(audit_added_dirs, i), path);
            int pos = fim_configuration_directory(path);

            syscheck.opts[pos] &= ~ WHODATA_ACTIVE;
            syscheck.opts[pos] |= REALTIME_ACTIVE;

            if (realtime_adddir(path, 0)) {
                minfo("~~~~ Directory:'%s' changed to real-time monitoring.", path);
            } else {
                mwarn("~~~~ Unable to set monitoring in real-time to directory '%s'.", path);
            }
            os_free(path);
        }
        W_Vector_free(audit_added_dirs);
    }
    w_mutex_unlock(&audit_rules_mutex);

    // Clean Audit added rules.
    clean_rules();

    return NULL;
}


void audit_read_events(int *audit_sock, int mode) {
    size_t byteRead;
    char * cache;
    char * cache_id = NULL;
    char * line;
    char * endline;
    size_t cache_i = 0;
    size_t buffer_i = 0; // Buffer offset
    size_t len;
    fd_set fdset;
    struct timeval timeout;
    count_reload_retries = 0;
    int conn_retries;

    char *buffer;
    os_malloc(BUF_SIZE * sizeof(char), buffer);
    os_malloc(BUF_SIZE, cache);

    while ((mode == READING_MODE && audit_thread_active)
       || (mode == HEALTHCHECK_MODE && hc_thread_active)) {
        FD_ZERO(&fdset);
        FD_SET(*audit_sock, &fdset);

        timeout.tv_sec = 1;
        timeout.tv_usec = 0;

        switch (select(*audit_sock + 1, &fdset, NULL, NULL, &timeout)) {
        case -1:
            merror(SELECT_ERROR, errno, strerror(errno));
            sleep(1);
            continue;

        case 0:
            if (cache_i) {
                // Flush cache
                audit_parse(cache);
                cache_i = 0;
            }

            continue;

        default:
            if ((mode == READING_MODE && !audit_thread_active) ||
                (mode == HEALTHCHECK_MODE && !hc_thread_active)) {
                continue;
            }

            break;
        }

        if (byteRead = recv(*audit_sock, buffer + buffer_i, BUF_SIZE - buffer_i - 1, 0), !byteRead) {
            // Connection closed
            mwarn(FIM_WARN_AUDIT_CONNECTION_CLOSED);
            // Reconnect
            conn_retries = 0;
            sleep(1);
            minfo(FIM_AUDIT_RECONNECT, ++conn_retries);
            *audit_sock = init_auditd_socket();
            while (conn_retries < MAX_CONN_RETRIES && *audit_sock < 0) {
                minfo(FIM_AUDIT_RECONNECT, ++conn_retries);
                sleep(1);
                *audit_sock = init_auditd_socket();
            }
            if (*audit_sock >= 0) {
                minfo(FIM_AUDIT_CONNECT);
                // Reload rules
                audit_reload_rules();
                continue;
            }
            // Send alert
            char msg_alert[512 + 1];
            snprintf(msg_alert, 512, "ossec: Audit: Connection closed");
            SendMSG(syscheck.queue, msg_alert, "syscheck", LOCALFILE_MQ);
            break;
        }

        buffer[buffer_i += byteRead] = '\0';

        // Find first endline

        if (endline = strchr(buffer, '\n'), !endline) {
            // No complete line yet.
            continue;
        }

        // Get all the lines
        line = buffer;

        char * id;

        do {
            *endline = '\0';

            if (id = audit_get_id(line), id) {
                // If there was cached data and the ID is different, parse cache first

                if (cache_id && strcmp(cache_id, id) && cache_i) {
                    audit_parse(cache);
                    cache_i = 0;
                }

                // Append to cache
                len = endline - line;
                if (cache_i + len + 1 <= BUF_SIZE) {
                    strncpy(cache + cache_i, line, len);
                    cache_i += len;
                    cache[cache_i++] = '\n';
                    cache[cache_i] = '\0';
                } else {
                    merror(FIM_ERROR_WHODATA_EVENT_TOOLONG);
                }

                free(cache_id);
                cache_id = id;
            } else {
                merror(FIM_ERROR_WHODATA_GETID, line);
            }

            line = endline + 1;
        } while (*line && (endline = strchr(line, '\n'), endline));

        // If some data remains in the buffer, move it to the beginning

        if (*line) {
            buffer_i = strlen(line);
            memmove(buffer, line, buffer_i);
        } else {
            buffer_i = 0;
        }

    }

    free(cache_id);
    free(cache);
    free(buffer);
}


void clean_rules(void) {
    int i;
    w_mutex_lock(&audit_mutex);
    audit_thread_active = 0;

    if (audit_added_rules) {
        mdebug2(FIM_AUDIT_DELETE_RULE);
        for (i = 0; i < W_Vector_length(audit_added_rules); i++) {
            audit_delete_rule(W_Vector_get(audit_added_rules, i), AUDIT_KEY);
        }
        W_Vector_free(audit_added_rules);
        audit_added_rules = NULL;
    }
    w_mutex_unlock(&audit_mutex);
}


int filterkey_audit_events(char *buffer) {
    int i = 0;
    char logkey1[OS_SIZE_256] = {0};
    char logkey2[OS_SIZE_256] = {0};

    snprintf(logkey1, OS_SIZE_256, "key=\"%s\"", AUDIT_KEY);
    if (strstr(buffer, logkey1)) {
        mdebug2(FIM_AUDIT_MATCH_KEY, logkey1);
        return 1;
    }

    snprintf(logkey1, OS_SIZE_256, "key=\"%s\"", AUDIT_HEALTHCHECK_KEY);
    if (strstr(buffer, logkey1)) {
        mdebug2(FIM_AUDIT_MATCH_KEY, logkey1);
        return 3;
    }

    while (syscheck.audit_key[i]) {
        snprintf(logkey1, OS_SIZE_256, "key=\"%s\"", syscheck.audit_key[i]);
        snprintf(logkey2, OS_SIZE_256, "key=%s", syscheck.audit_key[i]);
        if (strstr(buffer, logkey1) || strstr(buffer, logkey2)) {
            mdebug2(FIM_AUDIT_MATCH_KEY, logkey1);
            return 2;
        }
        i++;
    }
    return 0;
}


// Audit healthcheck before starting the main thread
int audit_health_check(int audit_socket) {
    int retval;
    FILE *fp;
    audit_health_check_creation = 0;
    audit_health_check_deletion = 0;
    unsigned int timer = 10;

    if(retval = audit_add_rule(AUDIT_HEALTHCHECK_DIR, AUDIT_HEALTHCHECK_KEY), retval <= 0 && retval != -17) { // -17 Means audit rule exist EEXIST
        mdebug1(FIM_AUDIT_HEALTHCHECK_RULE);
        goto exit_err;
    }

    mdebug1(FIM_AUDIT_HEALTHCHECK_START);

    w_cond_init(&audit_hc_started, NULL);

    // Start reading thread
    w_create_thread(audit_healthcheck_thread, &audit_socket);

    w_mutex_lock(&audit_hc_mutex);
    while (!hc_thread_active)
        w_cond_wait(&audit_hc_started, &audit_hc_mutex);
    w_mutex_unlock(&audit_hc_mutex);

    // Create a file
    fp = fopen(AUDIT_HEALTHCHECK_FILE, "w");

    if(!fp) {
        mdebug1(FIM_AUDIT_HEALTHCHECK_FILE);
        goto exit_err;
    }
    fclose(fp);

    /*
     * This is a workaround to fix the whodata mode init when is restarted unexpectedly
     * *********************************************************************************
     */

    sleep(1);

    fp = fopen(AUDIT_HEALTHCHECK_FILE, "w");

    if(!fp) {
        mdebug1(FIM_AUDIT_HEALTHCHECK_FILE);
        goto exit_err;
    }
    fclose(fp);

    mdebug2(FIM_HEALTHCHECK_WAIT_CREATE);
    sleep(1);

    /*
     * *********************************************************************************
     */

    while (!audit_health_check_creation && timer > 0) {
        sleep(1);
        timer--;
    }
    if (!audit_health_check_creation) {
        mdebug1("error: audit_health_check_creation");
        goto exit_err;
    }

    mdebug2(FIM_HEALTHCHECK_CREATE_RECEIVE);
    mdebug2(FIM_HEALTHCHECK_WAIT_DELETE);

    // Delete that file
    unlink(AUDIT_HEALTHCHECK_FILE);

    timer = 10;
    while (!audit_health_check_deletion && timer > 0) {
        sleep(1);
        timer--;
    }
    if (!audit_health_check_deletion) {
        goto exit_err;
    }

    mdebug2(FIM_HEALTHCHECK_DELETE_RECEIVE);

    if(retval = audit_delete_rule(AUDIT_HEALTHCHECK_DIR, AUDIT_HEALTHCHECK_KEY), retval <= 0){
        mdebug1(FIM_HEALTHCHECK_CHECK_RULE);
    }
    hc_thread_active = 0;

    mdebug2(FIM_HEALTHCHECK_SUCCESS);

    return 0;

exit_err:
    if(retval = audit_delete_rule(AUDIT_HEALTHCHECK_DIR, AUDIT_HEALTHCHECK_KEY), retval <= 0){
        mdebug1(FIM_HEALTHCHECK_CHECK_RULE);
    }
    hc_thread_active = 0;
    return -1;

}

#endif
#endif<|MERGE_RESOLUTION|>--- conflicted
+++ resolved
@@ -396,15 +396,11 @@
         merror(FIM_ERROR_WHODATA_COMPILE_REGEX, "path4_hex");
         return -1;
     }
-<<<<<<< HEAD
     static const char *pattern_dev = " dev=([0-9]*:[0-9]*)";
     if (regcomp(&regexCompiled_dev, pattern_dev, REG_EXTENDED)) {
         merror(FIM_ERROR_WHODATA_COMPILE_REGEX, "dev");
         return -1;
     }
-=======
-
->>>>>>> 7e3f278a
     return 0;
 }
 
@@ -578,13 +574,7 @@
     char *path4 = NULL;
     char *cwd = NULL;
     char *file_path = NULL;
-<<<<<<< HEAD
-    char *syscall = NULL;
-    char *inode = NULL;
     char *dev = NULL;
-    char *real_path = NULL;
-=======
->>>>>>> 7e3f278a
     whodata_evt *w_evt;
     unsigned int items = 0;
     unsigned int filter_key;
@@ -669,15 +659,9 @@
             // user_name & user_id
             if(regexec(&regexCompiled_uid, buffer, 2, match, 0) == 0) {
                 match_size = match[1].rm_eo - match[1].rm_so;
-<<<<<<< HEAD
-                os_malloc(match_size + 1, uid);
-                snprintf (uid, match_size +1, "%.*s", match_size, buffer + match[1].rm_so);
-                char *user = get_user("",atoi(uid), NULL);
-=======
                 os_malloc(match_size + 1, w_evt->user_id);
                 snprintf (w_evt->user_id, match_size +1, "%.*s", match_size, buffer + match[1].rm_so);
                 const char *user = get_user("", atoi(w_evt->user_id), NULL);
->>>>>>> 7e3f278a
                 w_evt->user_name = strdup(user);
             }
             // audit_name & audit_uid
@@ -703,15 +687,9 @@
             // effective_name && effective_uid
             if(regexec(&regexCompiled_euid, buffer, 2, match, 0) == 0) {
                 match_size = match[1].rm_eo - match[1].rm_so;
-<<<<<<< HEAD
-                os_malloc(match_size + 1, euid);
-                snprintf (euid, match_size +1, "%.*s", match_size, buffer + match[1].rm_so);
-                char *user = get_user("",atoi(euid), NULL);
-=======
                 os_malloc(match_size + 1, w_evt->effective_uid);
                 snprintf (w_evt->effective_uid, match_size + 1, "%.*s", match_size, buffer + match[1].rm_so);
                 const char *user = get_user("",atoi(w_evt->effective_uid), NULL);
->>>>>>> 7e3f278a
                 w_evt->effective_name = strdup(user);
             }
             // group_name & group_id
