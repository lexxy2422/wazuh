--- conflicted
+++ resolved
@@ -1154,20 +1154,12 @@
                             goto cleanup;
                         }
 
-<<<<<<< HEAD
-                        for (i=0; mitre_opt[i] != NULL; i++) {
-=======
                         for (i = 0; mitre_opt[i] != NULL; i++) {
->>>>>>> 6c85d84f
                             if ((!mitre_opt[i]->element) || (!mitre_opt[i]->content)) {
                                 break;
                             } else if (strcasecmp(mitre_opt[i]->element, xml_mitre_id) == 0) {
                                 int inarray = 0;
-<<<<<<< HEAD
-                                for (l=0; l<mitre_size; l++) {
-=======
                                 for (l = 0; l < mitre_size; l++) {
->>>>>>> 6c85d84f
                                     if (strcmp(config_ruleinfo->mitre_id[l],mitre_opt[i]->content)== 0) {
                                         inarray = 1;
                                     }
