/* Copyright (C) 2015-2021, Wazuh Inc.
 * Copyright (C) 2009 Trend Micro Inc.
 * All rights reserved.
 *
 * This program is free software; you can redistribute it
 * and/or modify it under the terms of the GNU General Public
 * License (version 2) as published by the FSF - Free Software
 * Foundation.
 */

#ifdef ARGV0
#undef ARGV0
#define ARGV0 "wazuh-testrule"
#endif

#include "shared.h"
#include "alerts/alerts.h"
#include "alerts/getloglocation.h"
#include "os_execd/execd.h"
#include "os_regex/os_regex.h"
#include "os_net/os_net.h"
#include "active-response.h"
#include "config.h"
#include "rules.h"
#include "stats.h"
#include "eventinfo.h"
#include "accumulator.h"
#include "analysisd.h"
#include "fts.h"
#include "cleanevent.h"
#include "lists_make.h"


/** Internal Functions **/
void OS_ReadMSG(char *ut_str);

// Cleanup at exit
static void onexit();

// Signal handler
static void onsignal(int signum);

/* Print help statement */
__attribute__((noreturn))
static void help_logtest(char * home_path)
{
    print_header();
    print_out("\nSince Wazuh v4.1.0 this binary is deprecated. Use wazuh-logtest instead\n");
    print_out("  %s: -[Vhdtva] [-c config] [-D dir] [-U rule:alert:decoder]", ARGV0);
    print_out("    -V          Version and license message");
    print_out("    -h          This help message");
    print_out("    -d          Execute in debug mode. This parameter");
    print_out("                can be specified multiple times");
    print_out("                to increase the debug level.");
    print_out("    -t          Test configuration");
    print_out("    -a          Alerts output");
    print_out("    -v          Verbose (full) output/rule debugging");
<<<<<<< HEAD
    print_out("    -c <config> Configuration file to use (default: %s)", DEFAULTCPATH_MANAGER);
    print_out("    -D <dir>    Directory to chroot into (default: %s)", DEFAULTDIR);
=======
    print_out("    -c <config> Configuration file to use (default: %s)", OSSECCONF);
    print_out("    -D <dir>    Directory to chroot into (default: %s)", home_path);
>>>>>>> 5a2c3b8d
    print_out("    -U <rule:alert:decoder>  Unit test. Refer to ruleset/testing/runtests.py");
    print_out(" ");
    os_free(home_path);
    exit(1);
}

int main(int argc, char **argv)
{
    int test_config = 0;
    int c = 0;
    char *ut_str = NULL;
<<<<<<< HEAD
    const char *dir = DEFAULTDIR;
    const char *cfg = DEFAULTCPATH_MANAGER;
=======
    const char *cfg = OSSECCONF;
>>>>>>> 5a2c3b8d
    const char *user = USER;
    const char *group = GROUPGLOBAL;
    uid_t uid;
    gid_t gid;
    struct sigaction action = { .sa_handler = onsignal };
    int quiet = 0;
    num_rule_matching_threads = 1;
    os_analysisd_last_events = NULL;

    /* Set the name */
    OS_SetName(ARGV0);

    // Define current working directory
    char * home_path = w_homedir(argv[0]);

    thishour = 0;
    today = 0;
    prev_year = 0;
    full_output = 0;
    alert_only = 0;

    active_responses = NULL;
    memset(prev_month, '\0', 4);

#ifdef LIBGEOIP_ENABLED
    geoipdb = NULL;
#endif

    while ((c = getopt(argc, argv, "VatvdhU:D:c:q")) != -1) {
        switch (c) {
            case 'V':
                print_version();
                break;
            case 't':
                test_config = 1;
                break;
            case 'h':
                help_logtest(home_path);
                break;
            case 'd':
                nowDebug();
                break;
            case 'U':
                if (!optarg) {
                    merror_exit("-U needs an argument");
                }
                ut_str = optarg;
                break;
            case 'D':
                if (!optarg) {
                    merror_exit("-D needs an argument");
                }
                snprintf(home_path, PATH_MAX, "%s", optarg);
                break;
            case 'c':
                if (!optarg) {
                    merror_exit("-c needs an argument");
                }
                cfg = optarg;
                break;
            case 'a':
                alert_only = 1;
                break;
            case 'q':
                quiet = 1;
                break;
            case 'v':
                full_output = 1;
                break;
            default:
                help_logtest(home_path);
                break;
        }
    }

    /* Change working directory */
    if (chdir(home_path) == -1) {
        merror_exit(CHDIR_ERROR, home_path, errno, strerror(errno));
    }

    mdebug1(WAZUH_HOMEDIR, home_path);

    /* Read configuration file */
    if (GlobalConf(cfg) < 0) {
        merror_exit(CONFIG_ERROR, cfg);
    }

    mdebug1(READ_CONFIG);

#ifdef LIBGEOIP_ENABLED
    Config.geoip_jsonout = getDefine_Int("analysisd", "geoip_jsonout", 0, 1);

    /* Opening GeoIP DB */
    if(Config.geoipdb_file) {
        geoipdb = GeoIP_open(Config.geoipdb_file, GEOIP_INDEX_CACHE);
        if (geoipdb == NULL)
        {
            merror("Unable to open GeoIP database from: %s (disabling GeoIP).", Config.geoipdb_file);
        }
    }
#endif

    /* Get server hostname */
    memset(__shost, '\0', 512);
    if (gethostname(__shost, 512 - 1) != 0) {
        strncpy(__shost, WAZUH_SERVER, 512 - 1);
    } else {
        char *_ltmp;

        /* Remove domain part if available */
        _ltmp = strchr(__shost, '.');
        if (_ltmp) {
            *_ltmp = '\0';
        }
    }

    srandom_init();

    /* Check if the user/group given are valid */
    uid = Privsep_GetUser(user);
    gid = Privsep_GetGroup(group);
    if (uid == (uid_t) - 1 || gid == (gid_t) - 1) {
        merror_exit(USER_ERROR, user, group, strerror(errno), errno);
    }

    /* Set the group */
    if (Privsep_SetGroup(gid) < 0) {
        merror_exit(SETGID_ERROR, group, errno, strerror(errno));
    }

    /* Chroot */
    if (Privsep_Chroot(home_path) < 0) {
        merror_exit(CHROOT_ERROR, home_path, errno, strerror(errno));
    }
    nowChroot();

    Config.decoder_order_size = (size_t)getDefine_Int("analysisd", "decoder_order_size", MIN_ORDER_SIZE, MAX_DECODER_ORDER_SIZE);

    if (!os_analysisd_last_events) {
        os_calloc(1, sizeof(EventList), os_analysisd_last_events);
        OS_CreateEventList(Config.memorysize, os_analysisd_last_events);
    }

    /*
     * Anonymous Section: Load rules, decoders, and lists
     *
     * As lists require two pass loading of rules that make use of list lookups
     * are created with blank database structs, and need to be filled in after
     * completion of all rules and lists.
     */
    {
        {
            /* Load decoders */
            /* Initialize the decoders list */
            OS_CreateOSDecoderList();

            /* Error and warning msg */
            char * msg;
            OSList * list_msg = OSList_Create();
            OSList_SetMaxSize(list_msg, ERRORLIST_MAXSIZE);
            OSListNode * node_log_msg;
            int error_exit = 0;

            if (!Config.decoders) {
                /* Legacy loading */
                /* Read decoders */
                Read_Rules(NULL, &Config, NULL);

                /* New loaded based on file specified in manager.conf */
                char **decodersfiles;
                decodersfiles = Config.decoders;
                while ( decodersfiles && *decodersfiles) {
                    if (!test_config) {
                        mdebug1("Reading decoder file %s.", *decodersfiles);
                    }
                    if (!ReadDecodeXML(*decodersfiles, &os_analysisd_decoderlist_pn,
                                       &os_analysisd_decoderlist_nopn,
                                       &os_analysisd_decoder_store, list_msg)) {
                        node_log_msg = OSList_GetFirstNode(list_msg);

                        while (node_log_msg) {
                            os_analysisd_log_msg_t * data_msg = node_log_msg->data;
                            msg = os_analysisd_string_log_msg(data_msg);
                            merror("%s", msg);
                            os_free(msg);
                            os_analysisd_free_log_msg(&data_msg);
                            OSList_DeleteCurrentlyNode(list_msg);
                            node_log_msg = OSList_GetFirstNode(list_msg);
                        }
                        merror_exit(CONFIG_ERROR, *decodersfiles);
                    }

                    free(*decodersfiles);
                    decodersfiles++;
                }

                /* Read local ones */

                c = ReadDecodeXML(XML_LDECODER, &os_analysisd_decoderlist_pn,
                                  &os_analysisd_decoderlist_nopn,
                                  &os_analysisd_decoder_store, list_msg);
                node_log_msg = OSList_GetFirstNode(list_msg);
                while (node_log_msg) {
                    os_analysisd_log_msg_t * data_msg = node_log_msg->data;
                    msg = os_analysisd_string_log_msg(data_msg);

                    if (data_msg->level == LOGLEVEL_WARNING) {
                        mwarn("%s", msg);
                    } else if (data_msg->level == LOGLEVEL_ERROR) {
                        merror("%s", msg);
                    }
                    os_free(msg);
                    os_analysisd_free_log_msg(&data_msg);
                    OSList_DeleteCurrentlyNode(list_msg);
                    node_log_msg = OSList_GetFirstNode(list_msg);
                }
                if (!c) {
                    if ((c != -2)) {
                        merror_exit(CONFIG_ERROR, XML_LDECODER);
                    }
                } else {
                    minfo("Reading local decoder file.");
                }

            } else {
                /* New loaded based on file specified in manager.conf */
                char **decodersfiles;
                decodersfiles = Config.decoders;
                while ( decodersfiles && *decodersfiles) {

                    if(!quiet) {
                        mdebug1("Reading decoder file %s.", *decodersfiles);
                    }
                    if (!ReadDecodeXML(*decodersfiles, &os_analysisd_decoderlist_pn,
                                       &os_analysisd_decoderlist_nopn,
                                       &os_analysisd_decoder_store,
                                       list_msg)) {
                        node_log_msg = OSList_GetFirstNode(list_msg);

                        while (node_log_msg) {
                            os_analysisd_log_msg_t * data_msg = node_log_msg->data;
                            msg = os_analysisd_string_log_msg(data_msg);
                            merror("%s", msg);
                            os_free(msg);
                            os_analysisd_free_log_msg(&data_msg);
                            OSList_DeleteCurrentlyNode(list_msg);
                            node_log_msg = OSList_GetFirstNode(list_msg);
                        }
                        merror_exit(CONFIG_ERROR, *decodersfiles);
                    }

                    free(*decodersfiles);
                    decodersfiles++;
                }
            }

            /* Load decoders */
            SetDecodeXML(list_msg, &os_analysisd_decoder_store, &os_analysisd_decoderlist_nopn, &os_analysisd_decoderlist_pn);
            node_log_msg = OSList_GetFirstNode(list_msg);
            while (node_log_msg) {
                os_analysisd_log_msg_t * data_msg = node_log_msg->data;
                msg = os_analysisd_string_log_msg(data_msg);
                if (data_msg->level == LOGLEVEL_WARNING) {
                    mwarn("%s", msg);
                } else if (data_msg->level == LOGLEVEL_ERROR) {
                    merror("%s", msg);
                    error_exit = 1;
                }
                os_free(msg);
                os_analysisd_free_log_msg(&data_msg);
                OSList_DeleteCurrentlyNode(list_msg);
                node_log_msg = OSList_GetFirstNode(list_msg);
            }
            if (error_exit) {
                 merror_exit(DEC_PLUGIN_ERR);
            }
        }
        {
            /* Load Lists */
            /* Initialize the lists of list struct */
            Lists_OP_CreateLists();
            /* Load each list into list struct */
            {
                char **listfiles;
                listfiles = Config.lists;
                /* Error and warning messages */
                OSList * list_msg = OSList_Create();
                OSList_SetMaxSize(list_msg, ERRORLIST_MAXSIZE);

                while (listfiles && *listfiles) {
                    mdebug1("Reading the lists file: '%s'", *listfiles);
                    if (Lists_OP_LoadList(*listfiles, &os_analysisd_cdblists, list_msg) < 0) {
                        char * msg;
                        OSListNode * node_log_msg;
                        node_log_msg = OSList_GetFirstNode(list_msg);
                        while (node_log_msg) {
                            os_analysisd_log_msg_t * data_msg = node_log_msg->data;
                            msg = os_analysisd_string_log_msg(data_msg);
                            merror("%s", msg);
                            os_free(msg);
                            os_analysisd_free_log_msg(&data_msg);
                            OSList_DeleteCurrentlyNode(list_msg);
                            node_log_msg = OSList_GetFirstNode(list_msg);
                        }
                        merror_exit(LISTS_ERROR, *listfiles);
                    }
                    free(*listfiles);
                    listfiles++;
                }
                free(Config.lists);
                Config.lists = NULL;
                os_free(list_msg);
            }
            Lists_OP_MakeAll(0, 0, &os_analysisd_cdblists);
        }
        {
            /* Load Rules */
            /* Create the rules list */
            Rules_OP_CreateRules();

            /* Error and warning msg */
            char * msg;
            OSList * list_msg = OSList_Create();
            OSList_SetMaxSize(list_msg, ERRORLIST_MAXSIZE);
            OSListNode * node_log_msg;
            int error_exit = 0;

            /* Read the rules */
            {
                char **rulesfiles;
                rulesfiles = Config.includes;
                while (rulesfiles && *rulesfiles) {
                    mdebug1("Reading rules file: '%s'", *rulesfiles);
                    if (Rules_OP_ReadRules(*rulesfiles, &os_analysisd_rulelist, &os_analysisd_cdblists,
                                           &os_analysisd_last_events, &os_analysisd_decoder_store, list_msg) < 0) {
                        error_exit = 1;
                    }
                    node_log_msg = OSList_GetFirstNode(list_msg);
                    while (node_log_msg) {
                        os_analysisd_log_msg_t * data_msg = node_log_msg->data;
                        msg = os_analysisd_string_log_msg(data_msg);

                        if (data_msg->level == LOGLEVEL_WARNING) {
                            mwarn("%s", msg);
                        } else if (data_msg->level == LOGLEVEL_ERROR) {
                            merror("%s", msg);
                            error_exit = 1;
                        }
                        os_free(msg);
                        os_analysisd_free_log_msg(&data_msg);
                        OSList_DeleteCurrentlyNode(list_msg);
                        node_log_msg = OSList_GetFirstNode(list_msg);
                    }
                    if (error_exit) {
                        merror_exit(RULES_ERROR, *rulesfiles);
                    }

                    free(*rulesfiles);
                    rulesfiles++;
                }

                free(Config.includes);
                Config.includes = NULL;
            }

            /* Find all rules with that require list lookups and attache the
             * the correct list struct to the rule.  This keeps rules from
             * having to search thought the list of lists for the correct file
             * during rule evaluation.
             */
            OS_ListLoadRules(&os_analysisd_cdblists, &os_analysisd_cdbrules);
        }
    }

    w_init_queues();

    /* Fix the levels/accuracy */
    {
        int total_rules;
        RuleNode *tmp_node = OS_GetFirstRule();

        total_rules = _setlevels(tmp_node, 0);
        mdebug1("Total rules enabled: '%d'", total_rules);
    }

    /* Creating a rules hash (for reading alerts from other servers) */
    {
        RuleNode *tmp_node = OS_GetFirstRule();
        Config.g_rules_hash = OSHash_Create();
        if (!Config.g_rules_hash) {
            merror_exit(MEM_ERROR, errno, strerror(errno));
        }
        AddHash_Rule(tmp_node);
    }

    if (test_config == 1) {
        exit(0);
    }

    /* Set the user */
    if (Privsep_SetUser(uid) < 0) {
        merror_exit(SETUID_ERROR, user, errno, strerror(errno));
    }

    /* Signal handling */

    atexit(onexit);
    sigaction(SIGTERM, &action, NULL);
    sigaction(SIGHUP, &action, NULL);
    sigaction(SIGINT, &action, NULL);

    /* Start up message */
    minfo(STARTUP_MSG, (int)getpid());

    /* Inform that binary is deprecated */
    print_out("\nSince Wazuh v4.1.0 this binary is deprecated. Use wazuh-logtest instead\n");

    /* Going to main loop */
    OS_ReadMSG(ut_str);

    exit(0);
}

/* Receive the messages (events) and analyze them */
__attribute__((noreturn))
void OS_ReadMSG(char *ut_str)
{
    char msg[OS_MAXSTR + 1];
    int exit_code = 0;
    char *ut_alertlevel = NULL;
    char *ut_rulelevel = NULL;
    char *ut_decoder_name = NULL;
    regex_matching rule_match, decoder_match;
    memset(&rule_match, 0, sizeof(regex_matching));
    memset(&decoder_match, 0, sizeof(regex_matching));

    if (ut_str) {
        /* XXX Break apart string */
        ut_rulelevel = ut_str;
        ut_alertlevel =  strchr(ut_rulelevel, ':');
        if (!ut_alertlevel) {
            merror_exit("-U requires the matching format to be "
                      "\"<rule_id>:<alert_level>:<decoder_name>\"");
        } else {
            *ut_alertlevel = '\0';
            ut_alertlevel++;
        }
        ut_decoder_name = strchr(ut_alertlevel, ':');
        if (!ut_decoder_name) {
            merror_exit("-U requires the matching format to be "
                      "\"<rule_id>:<alert_level>:<decoder_name>\"");
        } else {
            *ut_decoder_name = '\0';
            ut_decoder_name++;
        }
    }

    RuleInfoDetail *last_info_detail;
    Eventinfo *lf;
    OSDecoderNode *node = NULL;

    RuleInfo * currently_rule;
    /* Null global pointer to current rule */
    currently_rule = NULL;

    /* Initiate the FTS list */
    if (!FTS_Init(1, &os_analysisd_fts_list, &os_analysisd_fts_store)) {
        merror_exit(FTS_LIST_ERROR);
    }

    mdebug1("FTS_Init completed.");

    /* Initialize the Accumulator */
    if (!Accumulate_Init(&os_analysisd_acm_store, &os_analysisd_acm_lookups, &os_analysisd_acm_purge_ts)) {
        merror("accumulator: ERROR: Initialization failed");
        exit(1);
    }

    __crt_ftell = 1;

    /* Get current time before starting */
    c_time = time(NULL);

    /* Do some cleanup */
    memset(msg, '\0', OS_MAXSTR + 1);

    if (!alert_only) {
        print_out("%s: Type one log per line.\n", ARGV0);
    }

    /* Daemon loop */
    while (1) {
        os_calloc(1, sizeof(Eventinfo), lf);
        os_calloc(Config.decoder_order_size, sizeof(DynamicField), lf->fields);

        /* Fix the msg */
        snprintf(msg, 15, "1:stdin:");

        /* Receive message from queue */
        if (fgets(msg + 8, OS_MAXSTR - 8, stdin)) {
            RuleNode *rulenode_pt;

            /* Get the time we received the event */
            c_time = time(NULL);

            /* Remov newline */
            if (msg[strlen(msg) - 1] == '\n') {
                msg[strlen(msg) - 1] = '\0';
            }

            /* Make sure we ignore blank lines */
            if (strlen(msg) < 10) {
                Free_Eventinfo(lf);
                continue;
            }

            if (!alert_only) {
                print_out("\n");
            }

            /* Default values for the log info */
            Zero_Eventinfo(lf);
            lf->tid = 0;

            /* Clean the msg appropriately */
            if (OS_CleanMSG(msg, lf) < 0) {
                merror(IMSG_ERROR, msg);

                Free_Eventinfo(lf);

                continue;
            }

            /* Current rule must be null in here */
            currently_rule = NULL;

            /***  Run decoders ***/
            /* Get log size */
            lf->size = strlen(lf->log);

            /* Decode event */
            node = OS_GetFirstOSDecoder(lf->program_name);
            DecodeEvent(lf, Config.g_rules_hash, &decoder_match, node);

            /* Run accumulator */
            if ( lf->decoder_info->accumulate == 1 ) {
                print_out("\n**ACCUMULATOR: LEVEL UP!!**\n");
                lf = Accumulate(lf, &os_analysisd_acm_store, &os_analysisd_acm_lookups, &os_analysisd_acm_purge_ts);
            }

            /* Loop over all the rules */
            rulenode_pt = OS_GetFirstRule();
            if (!rulenode_pt) {
                merror_exit("Rules in an inconsistent state. Exiting.");
            }

#ifdef TESTRULE
            if (full_output && !alert_only) {
                print_out("\n**Rule debugging:");
            }
#endif

            do {
                if (lf->decoder_info->type == WAZUH_ALERT) {
                    if (!lf->generated_rule) {
                        break;
                    }

                    /* Process the alert */
                    currently_rule = lf->generated_rule;
                }

                /* The categories must match */
                else if (rulenode_pt->ruleinfo->category !=
                         lf->decoder_info->type) {
                    continue;
                }

                /* Check each rule */
                else if (currently_rule = OS_CheckIfRuleMatch(lf, os_analysisd_last_events, &os_analysisd_cdblists,
                         rulenode_pt, &rule_match, &os_analysisd_fts_list, &os_analysisd_fts_store, false), !currently_rule) {
                    continue;
                }

                /* Pointer to the rule that generated it */
                lf->generated_rule = currently_rule;

#ifdef TESTRULE
                if (!alert_only) {
                    const char *(ruleinfodetail_text[]) = {"Text", "Link", "CVE", "OSVDB", "BUGTRACKID"};
                    lf->comment = ParseRuleComment(lf);
                    print_out("\n**Phase 3: Completed filtering (rules).");
                    print_out("       Rule id: '%d'", currently_rule->sigid);
                    print_out("       Level: '%d'", currently_rule->level);
                    print_out("       Description: '%s'", lf->comment);
                    for (last_info_detail = currently_rule->info_details; last_info_detail != NULL; last_info_detail = last_info_detail->next) {
                        print_out("       Info - %s: '%s'", ruleinfodetail_text[last_info_detail->type], last_info_detail->data);
                    }
                }
#endif

                /* Ignore level 0 */
                if (currently_rule->level == 0) {
                    break;
                }

                /* Check ignore time */
                if (currently_rule->ignore_time) {
                    if (currently_rule->time_ignored == 0) {
                        currently_rule->time_ignored = lf->generate_time;
                    }
                    /* If the current time - the time the rule was ignored
                     * is less than the time it should be ignored,
                     * do not alert again
                     */
                    else if ((lf->generate_time - currently_rule->time_ignored)
                             < currently_rule->ignore_time) {
                        break;
                    } else {
                        currently_rule->time_ignored = 0;
                    }
                }

                /* Check if we should ignore it */
                if (currently_rule->ckignore && IGnore(lf, 0)) {
                    lf->generated_rule = NULL;
                    break;
                }

                /* Check if we need to add to ignore list */
                if (currently_rule->ignore) {
                    AddtoIGnore(lf, 0);
                }

                /* Log the alert if configured to */
                if (currently_rule->alert_opts & DO_LOGALERT) {
                    if (alert_only) {
                        OS_Log(lf);
                        __crt_ftell++;
                    } else {
                        print_out("**Alert to be generated.\n\n");
                    }
                }

                /* Copy the structure to the state memory of if_matched_sid */
                if (currently_rule->sid_prev_matched) {
                    if (!OSList_AddData(currently_rule->sid_prev_matched, lf)) {
                        merror("Unable to add data to sig list.");
                    } else {
                        lf->sid_node_to_delete =
                            currently_rule->sid_prev_matched->last_node;
                    }
                }

                /* Group list */
                else if (currently_rule->group_prev_matched) {
                    unsigned int i = 0;

                    while (i < currently_rule->group_prev_matched_sz) {
                        if (!OSList_AddData(
                                    currently_rule->group_prev_matched[i],
                                    lf)) {
                            merror("Unable to add data to grp list.");
                        }
                        i++;
                    }
                }

                OS_AddEvent(lf, os_analysisd_last_events);
                break;

            } while ((rulenode_pt = rulenode_pt->next) != NULL);

            if (ut_str) {
                /* Set up exit code if we are doing unit testing */
                char holder[1024];
                holder[1] = '\0';
                exit_code = 3;
                print_out("lf->decoder_info->name: '%s'", lf->decoder_info->name);
                print_out("ut_decoder_name       : '%s'", ut_decoder_name);
                if (lf->decoder_info->name != NULL && strcasecmp(ut_decoder_name, lf->decoder_info->name) == 0) {
                    exit_code--;

                    if (!currently_rule) {
                        merror("currently_rule not set!");
                        exit(-1);
                    }
                    snprintf(holder, 1023, "%d", currently_rule->sigid);
                    if (strcasecmp(ut_rulelevel, holder) == 0) {
                        exit_code--;
                        snprintf(holder, 1023, "%d", currently_rule->level);
                        if (strcasecmp(ut_alertlevel, holder) == 0) {
                            exit_code--;
                            printf("%d\n", exit_code);
                        }
                    }
                } else if (lf->decoder_info->name != NULL) {
                    print_out("decoder matched : '%s'", lf->decoder_info->name);
                    print_out("decoder expected: '%s'", ut_decoder_name);
                } else {
                    print_out("decoder matched : 'NULL'");
                }
            }

            /* Only clear the memory if the eventinfo was not
             * added to the stateful memory
             * -- message is free inside clean event --
             */
            if (lf->generated_rule == NULL) {
                Free_Eventinfo(lf);
            }

        } else {
            exit(exit_code);
        }
    }
    exit(exit_code);
}

// Cleanup at exit
void onexit() {
    char testdir[PATH_MAX + 1];
    snprintf(testdir, PATH_MAX + 1, "%s/%s", DIFF_DIR, DIFF_TEST_HOST);
    rmdir_ex(testdir);
}

// Signal handler
void onsignal(__attribute__((unused)) int signum) {
    exit(EXIT_SUCCESS);
}<|MERGE_RESOLUTION|>--- conflicted
+++ resolved
@@ -55,13 +55,8 @@
     print_out("    -t          Test configuration");
     print_out("    -a          Alerts output");
     print_out("    -v          Verbose (full) output/rule debugging");
-<<<<<<< HEAD
-    print_out("    -c <config> Configuration file to use (default: %s)", DEFAULTCPATH_MANAGER);
-    print_out("    -D <dir>    Directory to chroot into (default: %s)", DEFAULTDIR);
-=======
-    print_out("    -c <config> Configuration file to use (default: %s)", OSSECCONF);
+    print_out("    -c <config> Configuration file to use (default: %s)", WAZUHCONF_MANAGER);
     print_out("    -D <dir>    Directory to chroot into (default: %s)", home_path);
->>>>>>> 5a2c3b8d
     print_out("    -U <rule:alert:decoder>  Unit test. Refer to ruleset/testing/runtests.py");
     print_out(" ");
     os_free(home_path);
@@ -73,12 +68,7 @@
     int test_config = 0;
     int c = 0;
     char *ut_str = NULL;
-<<<<<<< HEAD
-    const char *dir = DEFAULTDIR;
-    const char *cfg = DEFAULTCPATH_MANAGER;
-=======
-    const char *cfg = OSSECCONF;
->>>>>>> 5a2c3b8d
+    const char *cfg = WAZUHCONF_MANAGER;
     const char *user = USER;
     const char *group = GROUPGLOBAL;
     uid_t uid;
