/*
 * Wazuh DBSYNC
 * Copyright (C) 2015, Wazuh Inc.
 * August 28, 2020.
 *
 * This program is free software; you can redistribute it
 * and/or modify it under the terms of the GNU General Public
 * License (version 2) as published by the FSF - Free Software
 * Foundation.
 */

#include <iostream>
#include <chrono>
#include <thread>
#include "rsync_test.h"
#include "rsync.h"
#include "rsync.hpp"
#include "dbsync.h"
#include "dbsync.hpp"
#include "cjsonSmartDeleter.hpp"

constexpr auto DATABASE_TEMP {"TEMP.db"};
constexpr auto SQL_STMT_INFO
{
    R"(
    PRAGMA foreign_keys=OFF;
    BEGIN TRANSACTION;
    CREATE TABLE entry_path (path TEXT NOT NULL, inode_id INTEGER, mode INTEGER, last_event INTEGER, entry_type INTEGER, scanned INTEGER, options INTEGER, checksum TEXT NOT NULL, PRIMARY KEY(path));
    INSERT INTO entry_path VALUES('/boot/grub2/fonts/unicode.pf2',1,0,1596489273,0,1,131583,'96482cde495f716fcd66a71a601fbb905c13b426');
    INSERT INTO entry_path VALUES('/boot/grub2/grubenv',2,0,1596489273,0,1,131583,'e041159610c7ec18490345af13f7f49371b56893');
    INSERT INTO entry_path VALUES('/boot/grub2/i386-pc/datehook.mod',3,0,1596489273,0,1,131583,'f83bc87319566e270fcece2fae4910bc18fe7355');
    INSERT INTO entry_path VALUES('/boot/grub2/i386-pc/gcry_whirlpool.mod',4,0,1596489273,0,1,131583,'d59ffd58d107b9398ff5a809097f056b903b3c3e');
    INSERT INTO entry_path VALUES('/boot/grub2/i386-pc/gzio.mod',5,0,1596489273,0,1,131583,'e4a541bdcf17cb5435064881a1616befdc71f871');
    CREATE INDEX path_index ON entry_path (path);
    CREATE INDEX inode_index ON entry_path (inode_id);
    COMMIT;)"
};

class CallbackMock
{
    public:
        CallbackMock() = default;
        ~CallbackMock() = default;
        MOCK_METHOD(void, callbackMock, (const std::string&), ());
};

static void callback(const void* data,
                     const size_t /*size*/,
                     void* ctx)
{
    CallbackMock* wrapper { reinterpret_cast<CallbackMock*>(ctx)};
    wrapper->callbackMock(reinterpret_cast<const char*>(data));
}

static void callbackRSyncWrapper(const void* payload, size_t size, void* userData)
{
    if (userData && payload)
    {
        std::function<void(const std::string&)>* callback { static_cast<std::function<void(const std::string&)>*>(userData) };
        std::string payloadStr;
        payloadStr.assign(reinterpret_cast<const char*>(payload), size);
        (*callback)(payloadStr);
    }
}

static void logFunction(const char* msg)
{
    if (msg)
    {
        std::cout << msg << std::endl;
    }
}

void RSyncTest::SetUp()
{
    rsync_initialize(&logFunction);
};

void RSyncTest::TearDown()
{
    EXPECT_NO_THROW(rsync_teardown());
};

TEST_F(RSyncTest, Initialization)
{
    const auto handle { rsync_create() };
    ASSERT_NE(nullptr, handle);
}

TEST_F(RSyncTest, startSyncWithInvalidParams)
{
    const auto dbsyncHandle { dbsync_create(HostType::AGENT, DbEngineType::SQLITE3, DATABASE_TEMP, SQL_STMT_INFO) };
    ASSERT_NE(nullptr, dbsyncHandle);

    const auto rsyncHandle { rsync_create() };
    ASSERT_NE(nullptr, rsyncHandle);

    const auto startConfigStmt
    {
        R"({"table":"entry_path"})"
    };
    const std::unique_ptr<cJSON, CJsonSmartDeleter> jsSelect{ cJSON_Parse(startConfigStmt) };
    sync_callback_data_t callbackData { callback, nullptr };

    ASSERT_NE(0, rsync_start_sync(nullptr, dbsyncHandle, jsSelect.get(), {}));
    ASSERT_NE(0, rsync_start_sync(rsyncHandle, nullptr, jsSelect.get(), {}));
    ASSERT_NE(0, rsync_start_sync(rsyncHandle, dbsyncHandle, nullptr, {}));
    ASSERT_NE(0, rsync_start_sync(rsyncHandle, dbsyncHandle, jsSelect.get(), callbackData));
}

TEST_F(RSyncTest, startSyncWithoutExtraParams)
{
    const auto dbsyncHandle { dbsync_create(HostType::AGENT, DbEngineType::SQLITE3, DATABASE_TEMP, SQL_STMT_INFO) };
    ASSERT_NE(nullptr, dbsyncHandle);

    const auto rsyncHandle { rsync_create() };
    ASSERT_NE(nullptr, rsyncHandle);

    const auto startConfigStmt
    {
        R"({"table":"entry_path"})"
    };
    const std::unique_ptr<cJSON, CJsonSmartDeleter> jsSelect{ cJSON_Parse(startConfigStmt) };

    ASSERT_NE(0, rsync_start_sync(rsyncHandle, dbsyncHandle, jsSelect.get(), {}));
}

TEST_F(RSyncTest, startSyncWithBadSelectQuery)
{
    const auto dbsyncHandle { dbsync_create(HostType::AGENT, DbEngineType::SQLITE3, DATABASE_TEMP, SQL_STMT_INFO) };
    ASSERT_NE(nullptr, dbsyncHandle);

    const auto rsyncHandle { rsync_create() };
    ASSERT_NE(nullptr, rsyncHandle);

    const auto startConfigStmt
    {
        R"({"table":"entry_path",
             "extra_parameters":
                [{
                    "first":{
                        "row_data_query_json":
                            {
                                "row_filter":"",
                                "distinct_opt":false,
                                "order_by_opt":"path ASC LIMIT 1",
                                "count_opt":1
                            },
                    }
                    "last":{
                        "row_data_query_json":
                            {
                                "column_list":["path"],
                                "row_filter":"",
                                "distinct_opt":false,
                                "order_by_opt":"path DESC LIMIT 1",
                                "count_opt":1
                            }
                    }
               }],
            })"
    };
    const std::unique_ptr<cJSON, CJsonSmartDeleter> jsSelect{ cJSON_Parse(startConfigStmt) };

    ASSERT_NE(0, rsync_start_sync(rsyncHandle, dbsyncHandle, jsSelect.get(), {}));
}

TEST_F(RSyncTest, startSyncWithIntegrityClear)
{
    const auto sql
    {
        R"(
        PRAGMA foreign_keys=OFF;
        BEGIN TRANSACTION;
        CREATE TABLE entry_path (path TEXT NOT NULL, inode_id INTEGER, mode INTEGER, last_event INTEGER, entry_type INTEGER, scanned INTEGER, options INTEGER, checksum TEXT NOT NULL, PRIMARY KEY(path));
        COMMIT;)"
    };
    const auto dbsyncHandle { dbsync_create(HostType::AGENT, DbEngineType::SQLITE3, DATABASE_TEMP, sql) };
    ASSERT_NE(nullptr, dbsyncHandle);

    const auto rsyncHandle { rsync_create() };
    ASSERT_NE(nullptr, rsyncHandle);

    const auto expectedResult1
    {
        R"({"component":"test_id","data":{")"
    };

    const auto expectedResult2
    {
        R"("type":"integrity_clear"})"
    };

    const auto startConfigStmt
    {
        R"({"table":"entry_path",
            "first_query":
                {
                    "column_list":["path"],
                    "row_filter":"WHERE path is null",
                    "distinct_opt":false,
                    "order_by_opt":"path ASC",
                    "count_opt":1
                },
            "last_query":
                {
                    "column_list":["path"],
                    "row_filter":"WHERE path is null",
                    "distinct_opt":false,
                    "order_by_opt":"path DESC",
                    "count_opt":1
                },
            "component":"test_id",
            "index":"path",
            "last_event":"last_event",
            "checksum_field":"checksum",
            "range_checksum_query_json":
                {
                    "row_filter":"WHERE path BETWEEN '?' and '?' ORDER BY path",
                    "column_list":["path, checksum"],
                    "distinct_opt":false,
                    "order_by_opt":"",
                    "count_opt":100
                }
            })"
    };

    const std::unique_ptr<cJSON, CJsonSmartDeleter> jsSelect{ cJSON_Parse(startConfigStmt) };
    std::atomic<uint64_t> messageCounter { 0 };
    constexpr auto TOTAL_EXPECTED_MESSAGES { 1ull };

    const auto checkExpected
    {
        [&](const std::string & payload) -> ::testing::AssertionResult
        {
            auto retVal { ::testing::AssertionFailure() };
            // Necessary to avoid checking against "ID" which is defined as: time(nullptr)
            auto firstSegment  { payload.find(expectedResult1) };
            auto secondSegment { payload.find(expectedResult2) };

            if (std::string::npos != firstSegment && std::string::npos != secondSegment)
            {
                retVal = ::testing::AssertionSuccess();
                ++messageCounter;
            }

            return retVal;
        }
    };

    std::function<void(const std::string&)> callbackWrapper
    {
        [&](const std::string & payload)
        {
            EXPECT_PRED1(checkExpected, payload);
        }
    };
    sync_callback_data_t callbackData { callbackRSyncWrapper, &callbackWrapper };

    ASSERT_EQ(0, rsync_start_sync(rsyncHandle, dbsyncHandle, jsSelect.get(), callbackData));
    EXPECT_EQ(messageCounter.load(), TOTAL_EXPECTED_MESSAGES);
}

TEST_F(RSyncTest, startSyncIntegrityGlobal)
{
    const auto dbsyncHandle { dbsync_create(HostType::AGENT, DbEngineType::SQLITE3, DATABASE_TEMP, SQL_STMT_INFO) };
    ASSERT_NE(nullptr, dbsyncHandle);

    const auto rsyncHandle { rsync_create() };
    ASSERT_NE(nullptr, rsyncHandle);

    const auto expectedResult1
    {
        R"({"component":"test_id","data":{"begin":"/boot/grub2/i386-pc/gzio.mod","checksum":"da39a3ee5e6b4b0d3255bfef95601890afd80709","end":"/boot/grub2/fonts/unicode.pf2")"
    };

    const auto expectedResult2
    {
        R"("type":"integrity_check_global"})"
    };

    const auto startConfigStmt
    {
        R"({"table":"entry_path",
            "first_query":
                {
                    "column_list":["path"],
                    "row_filter":"",
                    "distinct_opt":false,
                    "order_by_opt":"path ASC",
                    "count_opt":1
                },
            "last_query":
                {
                    "column_list":["path"],
                    "row_filter":"",
                    "distinct_opt":false,
                    "order_by_opt":"path DESC",
                    "count_opt":1
                },
            "component":"test_id",
            "index":"path",
            "last_event":"last_event",
            "checksum_field":"checksum",
            "range_checksum_query_json":
                {
                    "row_filter":"WHERE path BETWEEN '?' and '?' ORDER BY path",
                    "column_list":["path, checksum"],
                    "distinct_opt":false,
                    "order_by_opt":"",
                    "count_opt":100
                }
            })"
    };

    const std::unique_ptr<cJSON, CJsonSmartDeleter> jsSelect{ cJSON_Parse(startConfigStmt) };
    std::atomic<uint64_t> messageCounter { 0 };
    constexpr auto TOTAL_EXPECTED_MESSAGES { 1ull };

    const auto checkExpected
    {
        [&](const std::string & payload) -> ::testing::AssertionResult
        {
            auto retVal { ::testing::AssertionFailure() };
            // Necessary to avoid checking against "ID" which is defined as: time(nullptr)
            auto firstSegment  { payload.find(expectedResult1) };
            auto secondSegment { payload.find(expectedResult2) };

            if (std::string::npos != firstSegment && std::string::npos != secondSegment)
            {
                retVal = ::testing::AssertionSuccess();
                ++messageCounter;
            }

            return retVal;
        }
    };

    std::function<void(const std::string&)> callbackWrapper
    {
        [&](const std::string & payload)
        {
            EXPECT_PRED1(checkExpected, payload);
        }
    };
    sync_callback_data_t callbackData { callbackRSyncWrapper, &callbackWrapper };

    ASSERT_EQ(0, rsync_start_sync(rsyncHandle, dbsyncHandle, jsSelect.get(), callbackData));

    dbsync_teardown();
    EXPECT_EQ(messageCounter.load(), TOTAL_EXPECTED_MESSAGES);
}
TEST_F(RSyncTest, registerIncorrectSyncId)
{
    const auto handle { rsync_create() };
    ASSERT_EQ(-1, rsync_register_sync_id(handle, nullptr, nullptr, nullptr, {}));
}

TEST_F(RSyncTest, pushMessage)
{
    const std::string buffer{"test buffer"};
    const auto handle { rsync_create() };
    ASSERT_NE(0, rsync_push_message(handle, nullptr, 1000));
    ASSERT_NE(0, rsync_push_message(handle, reinterpret_cast<const void*>(0x1000), 0));
    ASSERT_EQ(0, rsync_push_message(handle, reinterpret_cast<const void*>(buffer.data()), buffer.size()));
}

TEST_F(RSyncTest, CloseWithoutInitialization)
{
    EXPECT_EQ(-1, rsync_close(nullptr));
}

TEST_F(RSyncTest, CloseCorrectInitialization)
{
    const auto handle { rsync_create() };
    ASSERT_NE(nullptr, handle);
    EXPECT_EQ(0, rsync_close(handle));
}

TEST_F(RSyncTest, RegisterAndPush)
{
    const auto handle_dbsync { dbsync_create(HostType::AGENT, DbEngineType::SQLITE3, DATABASE_TEMP, SQL_STMT_INFO) };
    ASSERT_NE(nullptr, handle_dbsync);

    const auto handle_rsync { rsync_create() };
    ASSERT_NE(nullptr, handle_rsync);

    const auto expectedResult1
    {
        R"({"component":"test_id","data":{"begin":"/boot/grub2/fonts/unicode.pf2","checksum":"acfe3a5baf97f842838c13b32e7e61a11e144e64","end":"/boot/grub2/grubenv","id":1,"tail":"/boot/grub2/i386-pc/datehook.mod"},"type":"integrity_check_left"})"
    };

    const auto expectedResult2
    {
        R"({"component":"test_id","data":{"begin":"/boot/grub2/i386-pc/datehook.mod","checksum":"891333533a9c7d989b92928d200ed8402fe67813","end":"/boot/grub2/i386-pc/gzio.mod","id":1},"type":"integrity_check_right"})"
    };

    const auto expectedResult3
    {
        R"({"component":"test_id","data":{"attributes":{"checksum":"96482cde495f716fcd66a71a601fbb905c13b426","entry_type":0,"inode_id":1,"last_event":1596489273,"mode":0,"options":131583,"path":"/boot/grub2/fonts/unicode.pf2","scanned":1},"index":"/boot/grub2/fonts/unicode.pf2","timestamp":1596489273},"type":"state"})"
    };

    const auto expectedResult4
    {
        R"({"component":"test_id","data":{"attributes":{"checksum":"e041159610c7ec18490345af13f7f49371b56893","entry_type":0,"inode_id":2,"last_event":1596489273,"mode":0,"options":131583,"path":"/boot/grub2/grubenv","scanned":1},"index":"/boot/grub2/grubenv","timestamp":1596489273},"type":"state"})"
    };

    const auto expectedResult5
    {
        R"({"component":"test_id","data":{"attributes":{"checksum":"e4a541bdcf17cb5435064881a1616befdc71f871","entry_type":0,"inode_id":5,"last_event":1596489273,"mode":0,"options":131583,"path":"/boot/grub2/i386-pc/gzio.mod","scanned":1},"index":"/boot/grub2/i386-pc/gzio.mod","timestamp":1596489273},"type":"state"})"
    };

    const auto expectedResult6
    {
        R"({"component":"test_id","data":{"attributes":{"checksum":"d59ffd58d107b9398ff5a809097f056b903b3c3e","entry_type":0,"inode_id":4,"last_event":1596489273,"mode":0,"options":131583,"path":"/boot/grub2/i386-pc/gcry_whirlpool.mod","scanned":1},"index":"/boot/grub2/i386-pc/gcry_whirlpool.mod","timestamp":1596489273},"type":"state"})"
    };

    const auto expectedResult7
    {
        R"({"component":"test_id","data":{"attributes":{"checksum":"f83bc87319566e270fcece2fae4910bc18fe7355","entry_type":0,"inode_id":3,"last_event":1596489273,"mode":0,"options":131583,"path":"/boot/grub2/i386-pc/datehook.mod","scanned":1},"index":"/boot/grub2/i386-pc/datehook.mod","timestamp":1596489273},"type":"state"})"
    };

    const auto registerConfigStmt
    {
        R"({"decoder_type":"JSON_RANGE",
            "table":"entry_path",
            "component":"test_id",
            "index":"path",
            "last_event":"last_event",
            "checksum_field":"checksum",
            "no_data_query_json":
                {
                    "row_filter":" ",
                    "column_list":["path, inode_id, mode, last_event, entry_type, scanned, options, checksum"],
                    "distinct_opt":false,
                    "order_by_opt":"",
                    "count_opt":100
                },
            "count_range_query_json":
                {
                    "row_filter":"WHERE path BETWEEN '?' and '?' ORDER BY path",
                    "count_field_name":"count",
                    "column_list":["count(*) AS count "],
                    "distinct_opt":false,
                    "order_by_opt":"",
                    "count_opt":100
                },
            "row_data_query_json":
                {
                    "row_filter":"WHERE path ='?'",
                    "column_list":["path, inode_id, mode, last_event, entry_type, scanned, options, checksum"],
                    "distinct_opt":false,
                    "order_by_opt":"",
                    "count_opt":100
                },
            "range_checksum_query_json":
                {
                    "row_filter":"WHERE path BETWEEN '?' and '?' ORDER BY path",
                    "column_list":["path, inode_id, mode, last_event, entry_type, scanned, options, checksum"],
                    "distinct_opt":false,
                    "order_by_opt":"",
                    "count_opt":100
                }
        })"
    };

    CallbackMock wrapper;

    sync_callback_data_t callbackData { callback, &wrapper };
    EXPECT_CALL(wrapper, callbackMock(expectedResult1)).Times(1);
    EXPECT_CALL(wrapper, callbackMock(expectedResult2)).Times(1);
    EXPECT_CALL(wrapper, callbackMock(expectedResult3)).Times(2);
    EXPECT_CALL(wrapper, callbackMock(expectedResult4)).Times(1);
    EXPECT_CALL(wrapper, callbackMock(expectedResult5)).Times(1);
    EXPECT_CALL(wrapper, callbackMock(expectedResult6)).Times(1);
    EXPECT_CALL(wrapper, callbackMock(expectedResult7)).Times(1);

    const std::unique_ptr<cJSON, CJsonSmartDeleter> spRegisterConfigStmt{ cJSON_Parse(registerConfigStmt) };
    ASSERT_EQ(0, rsync_register_sync_id(handle_rsync, "test_id", handle_dbsync, spRegisterConfigStmt.get(), callbackData));

    std::string buffer1{R"(test_id checksum_fail {"begin":"/boot/grub2/fonts/unicode.pf2","end":"/boot/grub2/i386-pc/gzio.mod","id":1})"};

    ASSERT_EQ(0, rsync_push_message(handle_rsync, reinterpret_cast<const void*>(buffer1.data()), buffer1.size()));

    std::string buffer2{R"(test_id checksum_fail {"begin":"/boot/grub2/fonts/unicode.pf2","end":"/boot/grub2/fonts/unicode.pf2","id":1})"};
    ASSERT_EQ(0, rsync_push_message(handle_rsync, reinterpret_cast<const void*>(buffer2.data()), buffer2.size()));

    std::string buffer3{R"(test_id no_data {"begin":"/boot/grub2/fonts/unicode.pf2","end":"/boot/grub2/i386-pc/gzio.mod","id":1})"};
    ASSERT_EQ(0, rsync_push_message(handle_rsync, reinterpret_cast<const void*>(buffer3.data()), buffer3.size()));

    std::this_thread::sleep_for(std::chrono::seconds(1));
    EXPECT_EQ(0, rsync_close(handle_rsync));

    dbsync_teardown();
}

TEST_F(RSyncTest, RegisterIncorrectQueryAndPush)
{
    const auto handle_dbsync { dbsync_create(HostType::AGENT, DbEngineType::SQLITE3, DATABASE_TEMP, SQL_STMT_INFO) };
    ASSERT_NE(nullptr, handle_dbsync);

    const auto handle_rsync { rsync_create() };
    ASSERT_NE(nullptr, handle_rsync);

    const auto registerConfigStmt
    {
        R"({"decoder_type":"JSON_RANGE",
            "table":"entry_path",
            "component":"test_id",
            "index":"path",
            "last_event":"last_event",
            "checksum_field":"checksum",
            "no_data_query_json":
                {
                    "row_filter":" ",
                    "column_list":["pathx, inode_id, mode, last_event, entry_type, scanned, options, checksum"],
                    "distinct_opt":false,
                    "order_by_opt":"",
                    "count_opt":100
                },
            "count_range_query_json":
                {
                    "row_filter":"WHEREx path BETWEEN '?' and '?' ORDER BY path",
                    "count_field_name":"count",
                    "column_list":["count(*) AS count "],
                    "distinct_opt":false,
                    "order_by_opt":"",
                    "count_opt":100
                },
            "row_data_query_json":
                {
                    "row_filter":"WHEREx path ='?'",
                    "column_list":["path, inode_id, mode, last_event, entry_type, scanned, options, checksum"],
                    "distinct_opt":false,
                    "order_by_opt":"",
                    "count_opt":100
                },
            "range_checksum_query_json":
                {
                    "row_filter":"WHEREx path BETWEEN '?' and '?' ORDER BY path",
                    "column_list":["path, inode_id, mode, last_event, entry_type, scanned, options, checksum"],
                    "distinct_opt":false,
                    "order_by_opt":"",
                    "count_opt":100
                }
        })"
    };

    CallbackMock wrapper;

    sync_callback_data_t callbackData { callback, &wrapper };

    const std::unique_ptr<cJSON, CJsonSmartDeleter> spRegisterConfigStmt{ cJSON_Parse(registerConfigStmt) };
    ASSERT_EQ(0, rsync_register_sync_id(handle_rsync, "test_id", handle_dbsync, spRegisterConfigStmt.get(), callbackData));

    std::string buffer1{R"(test_id checksum_fail {"begin":"/boot/grub2/fonts/unicode.pf2","end":"/boot/grub2/i386-pc/gzio.mod","id":1})"};

    ASSERT_EQ(0, rsync_push_message(handle_rsync, reinterpret_cast<const void*>(buffer1.data()), buffer1.size()));

    std::string buffer2{R"(test_id checksum_fail {"begin":"/boot/grub2/fonts/unicode.pf2","end":"/boot/grub2/fonts/unicode.pf2","id":1})"};
    ASSERT_EQ(0, rsync_push_message(handle_rsync, reinterpret_cast<const void*>(buffer2.data()), buffer2.size()));

    std::string buffer3{R"(test_id no_data {"begin":"/boot/grub2/fonts/unicode.pf2","end":"/boot/grub2/i386-pc/gzio.mod","id":1})"};
    ASSERT_EQ(0, rsync_push_message(handle_rsync, reinterpret_cast<const void*>(buffer3.data()), buffer3.size()));

    std::this_thread::sleep_for(std::chrono::seconds(1));
    EXPECT_EQ(0, rsync_close(handle_rsync));

    dbsync_teardown();
}

TEST_F(RSyncTest, RegisterAndPushCPP)
{
    std::unique_ptr<DBSync> dbSync;
    EXPECT_NO_THROW(dbSync = std::make_unique<DBSync>(HostType::AGENT, DbEngineType::SQLITE3, DATABASE_TEMP, SQL_STMT_INFO));

    std::unique_ptr<RemoteSync> remoteSync;
    EXPECT_NO_THROW(remoteSync = std::make_unique<RemoteSync>());

    const auto expectedResult1
    {
        R"({"component":"test_id","data":{"begin":"/boot/grub2/fonts/unicode.pf2","checksum":"acfe3a5baf97f842838c13b32e7e61a11e144e64","end":"/boot/grub2/grubenv","id":1,"tail":"/boot/grub2/i386-pc/datehook.mod"},"type":"integrity_check_left"})"
    };

    const auto expectedResult2
    {
        R"({"component":"test_id","data":{"begin":"/boot/grub2/i386-pc/datehook.mod","checksum":"891333533a9c7d989b92928d200ed8402fe67813","end":"/boot/grub2/i386-pc/gzio.mod","id":1},"type":"integrity_check_right"})"
    };

    const auto expectedResult3
    {
        R"({"component":"test_id","data":{"attributes":{"checksum":"96482cde495f716fcd66a71a601fbb905c13b426","entry_type":0,"inode_id":1,"last_event":1596489273,"mode":0,"options":131583,"path":"/boot/grub2/fonts/unicode.pf2","scanned":1},"index":"/boot/grub2/fonts/unicode.pf2","timestamp":1596489273},"type":"state"})"
    };

    const auto expectedResult4
    {
        R"({"component":"test_id","data":{"attributes":{"checksum":"e041159610c7ec18490345af13f7f49371b56893","entry_type":0,"inode_id":2,"last_event":1596489273,"mode":0,"options":131583,"path":"/boot/grub2/grubenv","scanned":1},"index":"/boot/grub2/grubenv","timestamp":1596489273},"type":"state"})"
    };

    const auto expectedResult5
    {
        R"({"component":"test_id","data":{"attributes":{"checksum":"e4a541bdcf17cb5435064881a1616befdc71f871","entry_type":0,"inode_id":5,"last_event":1596489273,"mode":0,"options":131583,"path":"/boot/grub2/i386-pc/gzio.mod","scanned":1},"index":"/boot/grub2/i386-pc/gzio.mod","timestamp":1596489273},"type":"state"})"
    };

    const auto expectedResult6
    {
        R"({"component":"test_id","data":{"attributes":{"checksum":"d59ffd58d107b9398ff5a809097f056b903b3c3e","entry_type":0,"inode_id":4,"last_event":1596489273,"mode":0,"options":131583,"path":"/boot/grub2/i386-pc/gcry_whirlpool.mod","scanned":1},"index":"/boot/grub2/i386-pc/gcry_whirlpool.mod","timestamp":1596489273},"type":"state"})"
    };

    const auto expectedResult7
    {
        R"({"component":"test_id","data":{"attributes":{"checksum":"f83bc87319566e270fcece2fae4910bc18fe7355","entry_type":0,"inode_id":3,"last_event":1596489273,"mode":0,"options":131583,"path":"/boot/grub2/i386-pc/datehook.mod","scanned":1},"index":"/boot/grub2/i386-pc/datehook.mod","timestamp":1596489273},"type":"state"})"
    };

    const auto registerConfigStmt
    {
        R"({"decoder_type":"JSON_RANGE",
            "table":"entry_path",
            "component":"test_id",
            "index":"path",
            "last_event":"last_event",
            "checksum_field":"checksum",
            "no_data_query_json":
                {
                    "row_filter":" ",
                    "column_list":["path, inode_id, mode, last_event, entry_type, scanned, options, checksum"],
                    "distinct_opt":false,
                    "order_by_opt":"",
                    "count_opt":100
                },
            "count_range_query_json":
                {
                    "row_filter":"WHERE path BETWEEN '?' and '?' ORDER BY path",
                    "count_field_name":"count",
                    "column_list":["count(*) AS count "],
                    "distinct_opt":false,
                    "order_by_opt":"",
                    "count_opt":100
                },
            "row_data_query_json":
                {
                    "row_filter":"WHERE path ='?'",
                    "column_list":["path, inode_id, mode, last_event, entry_type, scanned, options, checksum"],
                    "distinct_opt":false,
                    "order_by_opt":"",
                    "count_opt":100
                },
            "range_checksum_query_json":
                {
                    "row_filter":"WHERE path BETWEEN '?' and '?' ORDER BY path",
                    "column_list":["path, inode_id, mode, last_event, entry_type, scanned, options, checksum"],
                    "distinct_opt":false,
                    "order_by_opt":"",
                    "count_opt":100
                }
        })"
    };

    CallbackMock wrapper;
    SyncCallbackData callbackData
    {
        [&wrapper](const std::string & data)
        {
            wrapper.callbackMock(data);
        }
    };
    EXPECT_CALL(wrapper, callbackMock(expectedResult1)).Times(1);
    EXPECT_CALL(wrapper, callbackMock(expectedResult2)).Times(1);
    EXPECT_CALL(wrapper, callbackMock(expectedResult3)).Times(2);
    EXPECT_CALL(wrapper, callbackMock(expectedResult4)).Times(1);
    EXPECT_CALL(wrapper, callbackMock(expectedResult5)).Times(1);
    EXPECT_CALL(wrapper, callbackMock(expectedResult6)).Times(1);
    EXPECT_CALL(wrapper, callbackMock(expectedResult7)).Times(1);

    ASSERT_NO_THROW(remoteSync->registerSyncID("test_id", dbSync->handle(), nlohmann::json::parse(registerConfigStmt), callbackData));

    std::string buffer1{R"(test_id checksum_fail {"begin":"/boot/grub2/fonts/unicode.pf2","end":"/boot/grub2/i386-pc/gzio.mod","id":1})"};

    ASSERT_NO_THROW(remoteSync->pushMessage({ buffer1.begin(), buffer1.end() }));

    std::string buffer2{R"(test_id checksum_fail {"begin":"/boot/grub2/fonts/unicode.pf2","end":"/boot/grub2/fonts/unicode.pf2","id":1})"};
    ASSERT_NO_THROW(remoteSync->pushMessage({ buffer2.begin(), buffer2.end() }));

    std::string buffer3{R"(test_id no_data {"begin":"/boot/grub2/fonts/unicode.pf2","end":"/boot/grub2/i386-pc/gzio.mod","id":1})"};
    ASSERT_NO_THROW(remoteSync->pushMessage({ buffer3.begin(), buffer3.end() }));

    std::this_thread::sleep_for(std::chrono::seconds(1));
    remoteSync.reset();
}

TEST_F(RSyncTest, startSyncWithIntegrityClearCPP)
{
    const auto sql
    {
        R"(
        PRAGMA foreign_keys=OFF;
        BEGIN TRANSACTION;
        CREATE TABLE entry_path (path TEXT NOT NULL, inode_id INTEGER, mode INTEGER, last_event INTEGER, entry_type INTEGER, scanned INTEGER, options INTEGER, checksum TEXT NOT NULL, PRIMARY KEY(path));
        COMMIT;)"
    };

    std::unique_ptr<DBSync> dbSync;
    EXPECT_NO_THROW(dbSync = std::make_unique<DBSync>(HostType::AGENT, DbEngineType::SQLITE3, DATABASE_TEMP, sql));

    std::unique_ptr<RemoteSync> remoteSync;
    EXPECT_NO_THROW(remoteSync = std::make_unique<RemoteSync>());

    const auto expectedResult1
    {
        R"({"component":"test_id","data":{")"
    };

    const auto expectedResult2
    {
        R"("type":"integrity_clear"})"
    };

    const auto startConfigStmt
    {
        R"({"table":"entry_path",
            "first_query":
                {
                    "column_list":["path"],
                    "row_filter":"WHERE path is null",
                    "distinct_opt":false,
                    "order_by_opt":"path ASC",
                    "count_opt":1
                },
            "last_query":
                {
                    "column_list":["path"],
                    "row_filter":"WHERE path is null",
                    "distinct_opt":false,
                    "order_by_opt":"path DESC",
                    "count_opt":1
                },
            "component":"test_id",
            "index":"path",
            "last_event":"last_event",
            "checksum_field":"checksum",
            "range_checksum_query_json":
                {
                    "row_filter":"WHERE path BETWEEN '?' and '?' ORDER BY path",
                    "column_list":["path, checksum"],
                    "distinct_opt":false,
                    "order_by_opt":"",
                    "count_opt":100
                }
            })"
    };

    std::atomic<uint64_t> messageCounter{0};
    constexpr auto TOTAL_EXPECTED_MESSAGES { 1ull };

    const auto checkExpected
    {
        [&](const std::string & payload) -> ::testing::AssertionResult
        {
            auto retVal { ::testing::AssertionFailure() };
            // Necessary to avoid checking against "ID" which is defined as: time(nullptr)
            auto firstSegment  { payload.find(expectedResult1) };
            auto secondSegment { payload.find(expectedResult2) };

            if (std::string::npos != firstSegment && std::string::npos != secondSegment)
            {
                retVal = ::testing::AssertionSuccess();
                ++messageCounter;
            }

            return retVal;
        }
    };

    std::function<void(const std::string&)> callbackWrapper
    {
        [&](const std::string & payload)
        {
            EXPECT_PRED1(checkExpected, payload);
        }
    };

    SyncCallbackData callbackData
    {
        [&callbackWrapper](const std::string & payload)
        {
            callbackWrapper(payload);
        }
    };

    EXPECT_NO_THROW(remoteSync->startSync(dbSync->handle(), nlohmann::json::parse(startConfigStmt), callbackData));
    EXPECT_EQ(messageCounter.load(), TOTAL_EXPECTED_MESSAGES);
}

TEST_F(RSyncTest, startSyncWithIntegrityClearCPPSelectByInode)
{
    std::unique_ptr<DBSync> dbSync;
    EXPECT_NO_THROW(dbSync = std::make_unique<DBSync>(HostType::AGENT, DbEngineType::SQLITE3, DATABASE_TEMP, SQL_STMT_INFO));

    std::unique_ptr<RemoteSync> remoteSync;
    EXPECT_NO_THROW(remoteSync = std::make_unique<RemoteSync>());

    const auto startConfigStmt
    {
        R"({"table":"entry_path",
            "first_query":
                {
                    "column_list":["inode_id"],
                    "row_filter":" ",
                    "distinct_opt":false,
                    "order_by_opt":"inode_id ASC",
                    "count_opt":1
                },
            "last_query":
                {
                    "column_list":["inode_id"],
                    "row_filter":" ",
                    "distinct_opt":false,
                    "order_by_opt":"inode_id DESC",
                    "count_opt":1
                },
            "component":"test_id",
            "index":"inode_id",
            "last_event":"last_event",
            "checksum_field":"checksum",
            "range_checksum_query_json":
                {
                    "row_filter":"WHERE inode_id BETWEEN '?' and '?' ORDER BY inode_id",
                    "column_list":["inode_id, checksum"],
                    "distinct_opt":false,
                    "order_by_opt":"",
                    "count_opt":100
                }
            })"
    };

    std::function<void(const std::string&)> callbackWrapper
    {
        [&](const std::string & payload)
        {
            EXPECT_FALSE(payload.empty());
        }
    };

    SyncCallbackData callbackData
    {
        [&callbackWrapper](const std::string & payload)
        {
            callbackWrapper(payload);
        }
    };

    EXPECT_NO_THROW(remoteSync->startSync(dbSync->handle(), nlohmann::json::parse(startConfigStmt), callbackData));
}

TEST_F(RSyncTest, constructorWithHandle)
{
    std::unique_ptr<RemoteSync> remoteSync;
    EXPECT_NO_THROW(remoteSync = std::make_unique<RemoteSync>());

    std::unique_ptr<RemoteSync> remoteSyncHandled;
    EXPECT_NO_THROW(remoteSyncHandled = std::make_unique<RemoteSync>(remoteSync->handle()));

    EXPECT_EQ(remoteSync->handle(), remoteSyncHandled->handle());

}

TEST_F(RSyncTest, teardown)
{
    EXPECT_NO_THROW(RemoteSync::teardown());
}

TEST_F(RSyncTest, RegisterAndPushCPPByInode)
{
    std::unique_ptr<DBSync> dbSync;
    EXPECT_NO_THROW(dbSync = std::make_unique<DBSync>(HostType::AGENT, DbEngineType::SQLITE3, DATABASE_TEMP, SQL_STMT_INFO));

    std::unique_ptr<RemoteSync> remoteSync;
    EXPECT_NO_THROW(remoteSync = std::make_unique<RemoteSync>());

    const auto expectedResult1
    {
        R"({"component":"test_id","data":{"begin":"1","checksum":"acfe3a5baf97f842838c13b32e7e61a11e144e64","end":"2","id":1,"tail":"3"},"type":"integrity_check_left"})"
    };

    const auto expectedResult2
    {
        R"({"component":"test_id","data":{"begin":"3","checksum":"891333533a9c7d989b92928d200ed8402fe67813","end":"5","id":1},"type":"integrity_check_right"})"
    };

    const auto expectedResult3
    {
        R"({"component":"test_id","data":{"attributes":{"checksum":"96482cde495f716fcd66a71a601fbb905c13b426","entry_type":0,"inode_id":1,"last_event":1596489273,"mode":0,"options":131583,"path":"/boot/grub2/fonts/unicode.pf2","scanned":1},"index":1,"timestamp":1596489273},"type":"state"})"
    };

    const auto expectedResult4
    {
        R"({"component":"test_id","data":{"attributes":{"checksum":"e041159610c7ec18490345af13f7f49371b56893","entry_type":0,"inode_id":2,"last_event":1596489273,"mode":0,"options":131583,"path":"/boot/grub2/grubenv","scanned":1},"index":2,"timestamp":1596489273},"type":"state"})"
    };

    const auto expectedResult5
    {
        R"({"component":"test_id","data":{"attributes":{"checksum":"f83bc87319566e270fcece2fae4910bc18fe7355","entry_type":0,"inode_id":3,"last_event":1596489273,"mode":0,"options":131583,"path":"/boot/grub2/i386-pc/datehook.mod","scanned":1},"index":3,"timestamp":1596489273},"type":"state"})"
    };

    const auto expectedResult6
    {
        R"({"component":"test_id","data":{"attributes":{"checksum":"d59ffd58d107b9398ff5a809097f056b903b3c3e","entry_type":0,"inode_id":4,"last_event":1596489273,"mode":0,"options":131583,"path":"/boot/grub2/i386-pc/gcry_whirlpool.mod","scanned":1},"index":4,"timestamp":1596489273},"type":"state"})"
    };

    const auto expectedResult7
    {
        R"({"component":"test_id","data":{"attributes":{"checksum":"e4a541bdcf17cb5435064881a1616befdc71f871","entry_type":0,"inode_id":5,"last_event":1596489273,"mode":0,"options":131583,"path":"/boot/grub2/i386-pc/gzio.mod","scanned":1},"index":5,"timestamp":1596489273},"type":"state"})"
    };

    const auto registerConfigStmt
    {
        R"({"decoder_type":"JSON_RANGE",
            "table":"entry_path",
            "component":"test_id",
            "index":"inode_id",
            "last_event":"last_event",
            "checksum_field":"checksum",
            "no_data_query_json":
                {
                    "row_filter":" ",
                    "column_list":["*"],
                    "distinct_opt":false,
                    "order_by_opt":"",
                    "count_opt":100
                },
            "count_range_query_json":
                {
                    "row_filter":"WHERE inode_id BETWEEN ? and ? ORDER BY inode_id",
                    "count_field_name":"count",
                    "column_list":["count(*) AS count "],
                    "distinct_opt":false,
                    "order_by_opt":"",
                    "count_opt":100
                },
            "row_data_query_json":
                {
                    "row_filter":"WHERE inode_id =?",
                    "column_list":["*"],
                    "distinct_opt":false,
                    "order_by_opt":"",
                    "count_opt":100
                },
            "range_checksum_query_json":
                {
                    "row_filter":"WHERE inode_id BETWEEN ? and ? ORDER BY inode_id",
                    "column_list":["*"],
                    "distinct_opt":false,
                    "order_by_opt":"",
                    "count_opt":100
                }
        })"
    };

    CallbackMock wrapper;
    SyncCallbackData callbackData
    {
        [&wrapper](const std::string & data)
        {
            wrapper.callbackMock(data);
        }
    };
    EXPECT_CALL(wrapper, callbackMock(expectedResult1)).Times(1);
    EXPECT_CALL(wrapper, callbackMock(expectedResult2)).Times(1);
    EXPECT_CALL(wrapper, callbackMock(expectedResult3)).Times(2);
    EXPECT_CALL(wrapper, callbackMock(expectedResult4)).Times(1);
    EXPECT_CALL(wrapper, callbackMock(expectedResult5)).Times(1);
    EXPECT_CALL(wrapper, callbackMock(expectedResult6)).Times(1);
    EXPECT_CALL(wrapper, callbackMock(expectedResult7)).Times(1);

    ASSERT_NO_THROW(remoteSync->registerSyncID("test_id", dbSync->handle(), nlohmann::json::parse(registerConfigStmt), callbackData));

    std::string buffer1{R"(test_id checksum_fail {"begin":1,"end":5,"id":1})"};

    ASSERT_NO_THROW(remoteSync->pushMessage({ buffer1.begin(), buffer1.end() }));

    std::string buffer2{R"(test_id checksum_fail {"begin":1,"end":1,"id":1})"};
    ASSERT_NO_THROW(remoteSync->pushMessage({ buffer2.begin(), buffer2.end() }));

    std::string buffer3{R"(test_id no_data {"begin":1,"end":5,"id":1})"};
    ASSERT_NO_THROW(remoteSync->pushMessage({ buffer3.begin(), buffer3.end() }));

    std::this_thread::sleep_for(std::chrono::seconds(1));
    remoteSync.reset();
}

TEST_F(RSyncTest, RegisterAndPushCPPByInodePartialNODataRange)
{
    std::unique_ptr<DBSync> dbSync;
    EXPECT_NO_THROW(dbSync = std::make_unique<DBSync>(HostType::AGENT, DbEngineType::SQLITE3, DATABASE_TEMP, SQL_STMT_INFO));

    std::unique_ptr<RemoteSync> remoteSync;
    EXPECT_NO_THROW(remoteSync = std::make_unique<RemoteSync>());

    const auto expectedResult1
    {
        R"({"component":"test_id","data":{"attributes":{"checksum":"96482cde495f716fcd66a71a601fbb905c13b426","entry_type":0,"inode_id":1,"last_event":1596489273,"mode":0,"options":131583,"path":"/boot/grub2/fonts/unicode.pf2","scanned":1},"index":1,"timestamp":1596489273},"type":"state"})"
    };

    const auto expectedResult2
    {
        R"({"component":"test_id","data":{"attributes":{"checksum":"e041159610c7ec18490345af13f7f49371b56893","entry_type":0,"inode_id":2,"last_event":1596489273,"mode":0,"options":131583,"path":"/boot/grub2/grubenv","scanned":1},"index":2,"timestamp":1596489273},"type":"state"})"
    };

    const auto expectedResult3
    {
        R"({"component":"test_id","data":{"attributes":{"checksum":"f83bc87319566e270fcece2fae4910bc18fe7355","entry_type":0,"inode_id":3,"last_event":1596489273,"mode":0,"options":131583,"path":"/boot/grub2/i386-pc/datehook.mod","scanned":1},"index":3,"timestamp":1596489273},"type":"state"})"
    };


    const auto registerConfigStmt
    {
        R"({"decoder_type":"JSON_RANGE",
            "table":"entry_path",
            "component":"test_id",
            "index":"inode_id",
            "last_event":"last_event",
            "checksum_field":"checksum",
            "no_data_query_json":
                {
                    "row_filter":"WHERE inode_id BETWEEN ? and ? ORDER BY inode_id",
                    "column_list":["*"],
                    "distinct_opt":false,
                    "order_by_opt":"",
                    "count_opt":100
                },
            "count_range_query_json":
                {
                    "row_filter":"WHERE inode_id BETWEEN ? and ? ORDER BY inode_id",
                    "count_field_name":"count",
                    "column_list":["count(*) AS count "],
                    "distinct_opt":false,
                    "order_by_opt":"",
                    "count_opt":100
                },
            "row_data_query_json":
                {
                    "row_filter":"WHERE inode_id =?",
                    "column_list":["*"],
                    "distinct_opt":false,
                    "order_by_opt":"",
                    "count_opt":100
                },
            "range_checksum_query_json":
                {
                    "row_filter":"WHERE inode_id BETWEEN ? and ? ORDER BY inode_id",
                    "column_list":["*"],
                    "distinct_opt":false,
                    "order_by_opt":"",
                    "count_opt":100
                }
        })"
    };

    CallbackMock wrapper;
    SyncCallbackData callbackData
    {
        [&wrapper](const std::string & data)
        {
            wrapper.callbackMock(data);
        }
    };
    EXPECT_CALL(wrapper, callbackMock(expectedResult1)).Times(1);
    EXPECT_CALL(wrapper, callbackMock(expectedResult2)).Times(1);
    EXPECT_CALL(wrapper, callbackMock(expectedResult3)).Times(1);

    ASSERT_NO_THROW(remoteSync->registerSyncID("test_id", dbSync->handle(), nlohmann::json::parse(registerConfigStmt), callbackData));

    std::string buffer3{R"(test_id no_data {"begin":1,"end":3,"id":1})"};
    ASSERT_NO_THROW(remoteSync->pushMessage({ buffer3.begin(), buffer3.end() }));

    std::this_thread::sleep_for(std::chrono::seconds(1));
    remoteSync.reset();
}

TEST_F(RSyncTest, DoubleRegisterException)
{
    std::unique_ptr<DBSync> dbSync;
    EXPECT_NO_THROW(dbSync = std::make_unique<DBSync>(HostType::AGENT, DbEngineType::SQLITE3, DATABASE_TEMP, SQL_STMT_INFO));

    std::unique_ptr<RemoteSync> remoteSync;
    EXPECT_NO_THROW(remoteSync = std::make_unique<RemoteSync>());

    const auto registerConfigStmt
    {
        R"({"decoder_type":"JSON_RANGE",
            "table":"entry_path",
            "component":"test_id",
            "index":"path",
            "last_event":"last_event",
            "checksum_field":"checksum",
            "no_data_query_json":
                {
                    "row_filter":" ",
                    "column_list":["path, inode_id, mode, last_event, entry_type, scanned, options, checksum"],
                    "distinct_opt":false,
                    "order_by_opt":"",
                    "count_opt":100
                },
            "count_range_query_json":
                {
                    "row_filter":"WHERE path BETWEEN '?' and '?' ORDER BY path",
                    "count_field_name":"count",
                    "column_list":["count(*) AS count "],
                    "distinct_opt":false,
                    "order_by_opt":"",
                    "count_opt":100
                },
            "row_data_query_json":
                {
                    "row_filter":"WHERE path ='?'",
                    "column_list":["path, inode_id, mode, last_event, entry_type, scanned, options, checksum"],
                    "distinct_opt":false,
                    "order_by_opt":"",
                    "count_opt":100
                },
            "range_checksum_query_json":
                {
                    "row_filter":"WHERE path BETWEEN '?' and '?' ORDER BY path",
                    "column_list":["path, inode_id, mode, last_event, entry_type, scanned, options, checksum"],
                    "distinct_opt":false,
                    "order_by_opt":"",
                    "count_opt":100
                }
        })"
    };

    CallbackMock wrapper;
    SyncCallbackData callbackData
    {
        [&wrapper](const std::string & data)
        {
            wrapper.callbackMock(data);
        }
    };
    ASSERT_NO_THROW(remoteSync->registerSyncID("test_id", dbSync->handle(), nlohmann::json::parse(registerConfigStmt), callbackData));
    ASSERT_ANY_THROW(remoteSync->registerSyncID("test_id", dbSync->handle(), nlohmann::json::parse(registerConfigStmt), callbackData));

    remoteSync.reset();
}

<<<<<<< HEAD
TEST_F(RSyncTest, RegisterStartSyncAndPushWithSyncLimitRemoveCPP)
=======
TEST_F(RSyncTest, RegisterAndPushShutdownCPP)
>>>>>>> 2b63741c
{
    std::unique_ptr<DBSync> dbSync;
    EXPECT_NO_THROW(dbSync = std::make_unique<DBSync>(HostType::AGENT, DbEngineType::SQLITE3, DATABASE_TEMP, SQL_STMT_INFO));

    std::unique_ptr<RemoteSync> remoteSync;
    EXPECT_NO_THROW(remoteSync = std::make_unique<RemoteSync>());

<<<<<<< HEAD
    const auto expectedResult1
    {
        R"({"component":"test_component","data":{"begin":"5","checksum":"da39a3ee5e6b4b0d3255bfef95601890afd80709","end":"1","id":)"
=======
    const auto registerConfigStmt
    {
        R"({"decoder_type":"JSON_RANGE",
            "table":"entry_path",
            "component":"test_id",
            "index":"path",
            "last_event":"last_event",
            "checksum_field":"checksum",
            "no_data_query_json":
                {
                    "row_filter":" ",
                    "column_list":["path, inode_id, mode, last_event, entry_type, scanned, options, checksum"],
                    "distinct_opt":false,
                    "order_by_opt":"",
                    "count_opt":100
                },
            "count_range_query_json":
                {
                    "row_filter":"WHERE path BETWEEN '?' and '?' ORDER BY path",
                    "count_field_name":"count",
                    "column_list":["count(*) AS count "],
                    "distinct_opt":false,
                    "order_by_opt":"",
                    "count_opt":100
                },
            "row_data_query_json":
                {
                    "row_filter":"WHERE path ='?'",
                    "column_list":["path, inode_id, mode, last_event, entry_type, scanned, options, checksum"],
                    "distinct_opt":false,
                    "order_by_opt":"",
                    "count_opt":100
                },
            "range_checksum_query_json":
                {
                    "row_filter":"WHERE path BETWEEN '?' and '?' ORDER BY path",
                    "column_list":["path, inode_id, mode, last_event, entry_type, scanned, options, checksum"],
                    "distinct_opt":false,
                    "order_by_opt":"",
                    "count_opt":100
                }
        })"
    };

    CallbackMock wrapper;
    SyncCallbackData callbackData
    {
        [](const std::string&)
        {
            std::this_thread::sleep_for(std::chrono::milliseconds(500));
        }
    };

    ASSERT_NO_THROW(remoteSync->registerSyncID("test_id", dbSync->handle(), nlohmann::json::parse(registerConfigStmt), callbackData));

    std::string buffer3{R"(test_id no_data {"begin":"/boot/grub2/fonts/unicode.pf2","end":"/boot/grub2/i386-pc/gzio.mod","id":1})"};
    ASSERT_NO_THROW(remoteSync->pushMessage({ buffer3.begin(), buffer3.end() }));

    remoteSync.reset();
}

TEST_F(RSyncTest, RegisterAndPushWithDoubleHandleDisconnect)
{
    std::unique_ptr<DBSync> dbSync;
    EXPECT_NO_THROW(dbSync = std::make_unique<DBSync>(HostType::AGENT, DbEngineType::SQLITE3, DATABASE_TEMP, SQL_STMT_INFO));

    std::unique_ptr<RemoteSync> remoteSync;
    EXPECT_NO_THROW(remoteSync = std::make_unique<RemoteSync>());

    std::unique_ptr<RemoteSync> remoteSyncToDelete;
    EXPECT_NO_THROW(remoteSyncToDelete = std::make_unique<RemoteSync>());

    const auto expectedResult1
    {
        R"({"component":"test_id","data":{"attributes":{"checksum":"96482cde495f716fcd66a71a601fbb905c13b426","entry_type":0,"inode_id":1,"last_event":1596489273,"mode":0,"options":131583,"path":"/boot/grub2/fonts/unicode.pf2","scanned":1},"index":"/boot/grub2/fonts/unicode.pf2","timestamp":1596489273},"type":"state"})"
>>>>>>> 2b63741c
    };

    const auto expectedResult2
    {
<<<<<<< HEAD
        R"(},"type":"integrity_check_global"})"
=======
        R"({"component":"test_id","data":{"attributes":{"checksum":"e041159610c7ec18490345af13f7f49371b56893","entry_type":0,"inode_id":2,"last_event":1596489273,"mode":0,"options":131583,"path":"/boot/grub2/grubenv","scanned":1},"index":"/boot/grub2/grubenv","timestamp":1596489273},"type":"state"})"
>>>>>>> 2b63741c
    };

    const auto expectedResult3
    {
<<<<<<< HEAD
        R"({"component":"test_component","data":{"begin":"/boot/grub2/fonts/unicode.pf2","checksum":"acfe3a5baf97f842838c13b32e7e61a11e144e64","end":"/boot/grub2/grubenv","id":1,"tail":"/boot/grub2/i386-pc/datehook.mod"},"type":"integrity_check_left"})"
=======
        R"({"component":"test_id","data":{"attributes":{"checksum":"e4a541bdcf17cb5435064881a1616befdc71f871","entry_type":0,"inode_id":5,"last_event":1596489273,"mode":0,"options":131583,"path":"/boot/grub2/i386-pc/gzio.mod","scanned":1},"index":"/boot/grub2/i386-pc/gzio.mod","timestamp":1596489273},"type":"state"})"
>>>>>>> 2b63741c
    };

    const auto expectedResult4
    {
<<<<<<< HEAD
        R"({"component":"test_component","data":{"begin":"/boot/grub2/i386-pc/datehook.mod","checksum":"891333533a9c7d989b92928d200ed8402fe67813","end":"/boot/grub2/i386-pc/gzio.mod","id":1},"type":"integrity_check_right"})"
    };


    auto registerConfig
    {
        RegisterConfiguration::builder().decoderType("JSON_RANGE")
        .table("entry_path")
        .component("test_component")
        .index("path")
        .lastEvent("last_event")
        .checksumField("checksum")
        .noData(
            QueryParameter::builder().rowFilter(" ")
        .columnList({"path, inode_id, mode, last_event, entry_type, scanned, options, checksum"})
        .distinctOpt(false)
        .orderByOpt("")
        .countOpt(100))
        .countRange(
            QueryParameter::builder().rowFilter("WHERE path BETWEEN '?' and '?' ORDER BY path")
            .countFieldName("count")
        .columnList({"count(*) AS count "})
        .distinctOpt(false)
        .orderByOpt("")
        .countOpt(100))
        .rowData(
            QueryParameter::builder().rowFilter("WHERE path ='?'")
        .columnList({"path, inode_id, mode, last_event, entry_type, scanned, options, checksum"})
        .distinctOpt(false)
        .orderByOpt("")
        .countOpt(100))
        .rangeChecksum(
            QueryParameter::builder().rowFilter("WHERE path BETWEEN '?' and '?' ORDER BY path")
        .columnList({"path, inode_id, mode, last_event, entry_type, scanned, options, checksum"})
        .distinctOpt(false)
        .orderByOpt("")
        .countOpt(100))

    };

    std::atomic_uint64_t messageCounter { 0 };
    constexpr auto TOTAL_EXPECTED_MESSAGES { 4ull };
    const auto checkExpected
    {
        [&](const std::string & payload) -> ::testing::AssertionResult
        {
            auto retVal { ::testing::AssertionFailure() };
            // Necessary to avoid checking against "ID" which is defined as: time(nullptr)
            auto firstSegment  { payload.find(expectedResult1) };
            auto secondSegment { payload.find(expectedResult2) };
            auto thirdSegment  { payload.find(expectedResult3) };
            auto fourSegment   { payload.find(expectedResult4) };

            if ((std::string::npos != firstSegment && std::string::npos != secondSegment)
                    || std::string::npos != thirdSegment
                    || std::string::npos != fourSegment)
            {
                retVal = ::testing::AssertionSuccess();
                ++messageCounter;
            }

            return retVal;
        }
    };

    std::function<void(const std::string&)> callbackWrapper
    {
        [&](const std::string & payload)
        {
            EXPECT_PRED1(checkExpected, payload);
        }
    };

    SyncCallbackData callbackData
    {
        [&callbackWrapper](const std::string & payload)
        {
            callbackWrapper(payload);
        }
    };

    ASSERT_NO_THROW(remoteSync->registerSyncID("test_id", dbSync->handle(), registerConfig.config(), callbackData));

    auto startSyncConfig
    {
        StartSyncConfiguration::builder().table("entry_path")
        .component("test_component")
        .index("inode_id")
        .lastEvent("last_event")
        .checksumField("checksum")
        .rangeChecksum(
            QueryParameter::builder().rowFilter("WHERE inode_id BETWEEN '?' and '?' ORDER BY inode_id")
        .columnList({"inode_id, checksum"})
        .distinctOpt(false)
        .orderByOpt("")
        .countOpt(100))
        .first(
            QueryParameter::builder().rowFilter(" ")
        .columnList({"inode_id"})
        .distinctOpt(false)
        .orderByOpt("inode_id ASC")
        .countOpt(1))
        .last(
            QueryParameter::builder().rowFilter(" ")
        .columnList({"inode_id"})
        .distinctOpt(false)
        .orderByOpt("inode_id DESC")
        .countOpt(1))
    };

    EXPECT_NO_THROW(remoteSync->startSync(dbSync->handle(), startSyncConfig.config(), callbackData));

    std::string buffer1{R"(test_id checksum_fail {"begin":"/boot/grub2/fonts/unicode.pf2","end":"/boot/grub2/i386-pc/gzio.mod","id":1})"};

    ASSERT_NO_THROW(remoteSync->pushMessage({ buffer1.begin(), buffer1.end() }));

    ASSERT_NO_THROW(remoteSync->registerSyncID("test_id", dbSync->handle(), registerConfig.config(), callbackData));

    EXPECT_NO_THROW(remoteSync->startSync(dbSync->handle(), startSyncConfig.config(), callbackData));
    remoteSync.reset();

    EXPECT_EQ(messageCounter.load(), TOTAL_EXPECTED_MESSAGES);
}

TEST(RSyncBuilderRegisterConfigurationTest, TestExpectedHappyCase)
{
    auto registerConfig
    {
        RegisterConfiguration::builder().decoderType("JSON_RANGE")
        .table("dbsync_osinfo")
        .component("syscollector_osinfo")
        .index("os_name")
        .checksumField("checksum")
        .noData(
            QueryParameter::builder().rowFilter("WHERE os_name BETWEEN '?' and '?' ORDER BY os_name")
        .columnList({"*"})
        .distinctOpt(false)
        .orderByOpt(""))
        .countRange(
            QueryParameter::builder().countFieldName("count")
            .rowFilter("WHERE os_name BETWEEN '?' and '?' ORDER BY os_name")
        .columnList({"count(*) AS count "})
        .distinctOpt(false)
        .orderByOpt(""))
        .rowData(
            QueryParameter::builder().rowFilter("WHERE os_name ='?'")
        .columnList({"*"})
        .distinctOpt(false)
        .orderByOpt(""))
        .rangeChecksum(
            QueryParameter::builder().rowFilter("WHERE os_name BETWEEN '?' and '?' ORDER BY os_name")
        .columnList({"*"})
        .distinctOpt(false)
        .orderByOpt(""))
    };

    EXPECT_EQ(registerConfig.config().dump(),
              R"({"checksum_field":"checksum","component":"syscollector_osinfo","count_range_query_json":{"column_list":["count(*) AS count "],"count_field_name":"count","distinct_opt":false,"order_by_opt":"","row_filter":"WHERE os_name BETWEEN '?' and '?' ORDER BY os_name"},"decoder_type":"JSON_RANGE","index":"os_name","no_data_query_json":{"column_list":["*"],"distinct_opt":false,"order_by_opt":"","row_filter":"WHERE os_name BETWEEN '?' and '?' ORDER BY os_name"},"range_checksum_query_json":{"column_list":["*"],"distinct_opt":false,"order_by_opt":"","row_filter":"WHERE os_name BETWEEN '?' and '?' ORDER BY os_name"},"row_data_query_json":{"column_list":["*"],"distinct_opt":false,"order_by_opt":"","row_filter":"WHERE os_name ='?'"},"table":"dbsync_osinfo"})");
}

TEST(RSyncBuilderStartSyncConfigurationTest, TestExpectedHappyCase)
{
    auto startSyncConfig
    {
        StartSyncConfiguration::builder().component("syscollector_osinfo")
        .table("dbsync_osinfo")
        .index("os_name")
        .checksumField("checksum")
        .lastEvent("last_event")
        .rangeChecksum(
            QueryParameter::builder().rowFilter("WHERE os_name BETWEEN '?' and '?' ORDER BY os_name")
        .columnList({"os_name", "checksum"})
        .distinctOpt(false)
        .orderByOpt("")
        .countOpt(100))
        .first(
            QueryParameter::builder().rowFilter(" ")
        .columnList({"os_name"})
        .distinctOpt(false)
        .orderByOpt("os_name DESC")
        .countOpt(1))
        .last(
            QueryParameter::builder().rowFilter(" ")
        .columnList({"os_name"})
        .distinctOpt(false)
        .orderByOpt("os_name ASC")
        .countOpt(1))
    };
    EXPECT_EQ(startSyncConfig.config().dump(),
              R"({"checksum_field":"checksum","component":"syscollector_osinfo","first_query":{"column_list":["os_name"],"count_opt":1,"distinct_opt":false,"order_by_opt":"os_name DESC","row_filter":" "},"index":"os_name","last_event":"last_event","last_query":{"column_list":["os_name"],"count_opt":1,"distinct_opt":false,"order_by_opt":"os_name ASC","row_filter":" "},"range_checksum_query_json":{"column_list":["os_name","checksum"],"count_opt":100,"distinct_opt":false,"order_by_opt":"","row_filter":"WHERE os_name BETWEEN '?' and '?' ORDER BY os_name"},"table":"dbsync_osinfo"})");
}
=======
        R"({"component":"test_id","data":{"attributes":{"checksum":"d59ffd58d107b9398ff5a809097f056b903b3c3e","entry_type":0,"inode_id":4,"last_event":1596489273,"mode":0,"options":131583,"path":"/boot/grub2/i386-pc/gcry_whirlpool.mod","scanned":1},"index":"/boot/grub2/i386-pc/gcry_whirlpool.mod","timestamp":1596489273},"type":"state"})"
    };

    const auto expectedResult5
    {
        R"({"component":"test_id","data":{"attributes":{"checksum":"f83bc87319566e270fcece2fae4910bc18fe7355","entry_type":0,"inode_id":3,"last_event":1596489273,"mode":0,"options":131583,"path":"/boot/grub2/i386-pc/datehook.mod","scanned":1},"index":"/boot/grub2/i386-pc/datehook.mod","timestamp":1596489273},"type":"state"})"
    };

    const auto registerConfigStmt
    {
        R"({"decoder_type":"JSON_RANGE",
            "table":"entry_path",
            "component":"test_id",
            "index":"path",
            "last_event":"last_event",
            "checksum_field":"checksum",
            "no_data_query_json":
                {
                    "row_filter":" ",
                    "column_list":["path, inode_id, mode, last_event, entry_type, scanned, options, checksum"],
                    "distinct_opt":false,
                    "order_by_opt":"",
                    "count_opt":100
                },
            "count_range_query_json":
                {
                    "row_filter":"WHERE path BETWEEN '?' and '?' ORDER BY path",
                    "count_field_name":"count",
                    "column_list":["count(*) AS count "],
                    "distinct_opt":false,
                    "order_by_opt":"",
                    "count_opt":100
                },
            "row_data_query_json":
                {
                    "row_filter":"WHERE path ='?'",
                    "column_list":["path, inode_id, mode, last_event, entry_type, scanned, options, checksum"],
                    "distinct_opt":false,
                    "order_by_opt":"",
                    "count_opt":100
                },
            "range_checksum_query_json":
                {
                    "row_filter":"WHERE path BETWEEN '?' and '?' ORDER BY path",
                    "column_list":["path, inode_id, mode, last_event, entry_type, scanned, options, checksum"],
                    "distinct_opt":false,
                    "order_by_opt":"",
                    "count_opt":100
                }
        })"
    };

    const auto registerConfigStmtToDelete
    {
        R"({"decoder_type":"JSON_RANGE",
            "table":"entry_path",
            "component":"test_id_to_delete",
            "index":"path",
            "last_event":"last_event",
            "checksum_field":"checksum",
            "no_data_query_json":
                {
                    "row_filter":" ",
                    "column_list":["path, inode_id, mode, last_event, entry_type, scanned, options, checksum"],
                    "distinct_opt":false,
                    "order_by_opt":"",
                    "count_opt":100
                },
            "count_range_query_json":
                {
                    "row_filter":"WHERE path BETWEEN '?' and '?' ORDER BY path",
                    "count_field_name":"count",
                    "column_list":["count(*) AS count "],
                    "distinct_opt":false,
                    "order_by_opt":"",
                    "count_opt":100
                },
            "row_data_query_json":
                {
                    "row_filter":"WHERE path ='?'",
                    "column_list":["path, inode_id, mode, last_event, entry_type, scanned, options, checksum"],
                    "distinct_opt":false,
                    "order_by_opt":"",
                    "count_opt":100
                },
            "range_checksum_query_json":
                {
                    "row_filter":"WHERE path BETWEEN '?' and '?' ORDER BY path",
                    "column_list":["path, inode_id, mode, last_event, entry_type, scanned, options, checksum"],
                    "distinct_opt":false,
                    "order_by_opt":"",
                    "count_opt":100
                }
        })"
    };

    CallbackMock wrapper;
    SyncCallbackData callbackData
    {
        [&wrapper](const std::string & data)
        {
            wrapper.callbackMock(data);
        }
    };
    EXPECT_CALL(wrapper, callbackMock(expectedResult1)).Times(1);
    EXPECT_CALL(wrapper, callbackMock(expectedResult2)).Times(1);
    EXPECT_CALL(wrapper, callbackMock(expectedResult3)).Times(1);
    EXPECT_CALL(wrapper, callbackMock(expectedResult4)).Times(1);
    EXPECT_CALL(wrapper, callbackMock(expectedResult5)).Times(1);

    ASSERT_NO_THROW(remoteSync->registerSyncID("test_id", dbSync->handle(), nlohmann::json::parse(registerConfigStmt), callbackData));
    ASSERT_NO_THROW(remoteSyncToDelete->registerSyncID("test_id_to_delete", dbSync->handle(), nlohmann::json::parse(registerConfigStmtToDelete), callbackData));

    remoteSyncToDelete.reset();
    std::string buffer3{R"(test_id no_data {"begin":"/boot/grub2/fonts/unicode.pf2","end":"/boot/grub2/i386-pc/gzio.mod","id":1})"};
    ASSERT_NO_THROW(remoteSync->pushMessage({ buffer3.begin(), buffer3.end() }));

    std::this_thread::sleep_for(std::chrono::seconds(1));
    remoteSync.reset();
}
>>>>>>> 2b63741c
<|MERGE_RESOLUTION|>--- conflicted
+++ resolved
@@ -1143,11 +1143,7 @@
     remoteSync.reset();
 }
 
-<<<<<<< HEAD
-TEST_F(RSyncTest, RegisterStartSyncAndPushWithSyncLimitRemoveCPP)
-=======
 TEST_F(RSyncTest, RegisterAndPushShutdownCPP)
->>>>>>> 2b63741c
 {
     std::unique_ptr<DBSync> dbSync;
     EXPECT_NO_THROW(dbSync = std::make_unique<DBSync>(HostType::AGENT, DbEngineType::SQLITE3, DATABASE_TEMP, SQL_STMT_INFO));
@@ -1155,11 +1151,6 @@
     std::unique_ptr<RemoteSync> remoteSync;
     EXPECT_NO_THROW(remoteSync = std::make_unique<RemoteSync>());
 
-<<<<<<< HEAD
-    const auto expectedResult1
-    {
-        R"({"component":"test_component","data":{"begin":"5","checksum":"da39a3ee5e6b4b0d3255bfef95601890afd80709","end":"1","id":)"
-=======
     const auto registerConfigStmt
     {
         R"({"decoder_type":"JSON_RANGE",
@@ -1235,222 +1226,20 @@
     const auto expectedResult1
     {
         R"({"component":"test_id","data":{"attributes":{"checksum":"96482cde495f716fcd66a71a601fbb905c13b426","entry_type":0,"inode_id":1,"last_event":1596489273,"mode":0,"options":131583,"path":"/boot/grub2/fonts/unicode.pf2","scanned":1},"index":"/boot/grub2/fonts/unicode.pf2","timestamp":1596489273},"type":"state"})"
->>>>>>> 2b63741c
     };
 
     const auto expectedResult2
     {
-<<<<<<< HEAD
-        R"(},"type":"integrity_check_global"})"
-=======
         R"({"component":"test_id","data":{"attributes":{"checksum":"e041159610c7ec18490345af13f7f49371b56893","entry_type":0,"inode_id":2,"last_event":1596489273,"mode":0,"options":131583,"path":"/boot/grub2/grubenv","scanned":1},"index":"/boot/grub2/grubenv","timestamp":1596489273},"type":"state"})"
->>>>>>> 2b63741c
     };
 
     const auto expectedResult3
     {
-<<<<<<< HEAD
-        R"({"component":"test_component","data":{"begin":"/boot/grub2/fonts/unicode.pf2","checksum":"acfe3a5baf97f842838c13b32e7e61a11e144e64","end":"/boot/grub2/grubenv","id":1,"tail":"/boot/grub2/i386-pc/datehook.mod"},"type":"integrity_check_left"})"
-=======
         R"({"component":"test_id","data":{"attributes":{"checksum":"e4a541bdcf17cb5435064881a1616befdc71f871","entry_type":0,"inode_id":5,"last_event":1596489273,"mode":0,"options":131583,"path":"/boot/grub2/i386-pc/gzio.mod","scanned":1},"index":"/boot/grub2/i386-pc/gzio.mod","timestamp":1596489273},"type":"state"})"
->>>>>>> 2b63741c
     };
 
     const auto expectedResult4
     {
-<<<<<<< HEAD
-        R"({"component":"test_component","data":{"begin":"/boot/grub2/i386-pc/datehook.mod","checksum":"891333533a9c7d989b92928d200ed8402fe67813","end":"/boot/grub2/i386-pc/gzio.mod","id":1},"type":"integrity_check_right"})"
-    };
-
-
-    auto registerConfig
-    {
-        RegisterConfiguration::builder().decoderType("JSON_RANGE")
-        .table("entry_path")
-        .component("test_component")
-        .index("path")
-        .lastEvent("last_event")
-        .checksumField("checksum")
-        .noData(
-            QueryParameter::builder().rowFilter(" ")
-        .columnList({"path, inode_id, mode, last_event, entry_type, scanned, options, checksum"})
-        .distinctOpt(false)
-        .orderByOpt("")
-        .countOpt(100))
-        .countRange(
-            QueryParameter::builder().rowFilter("WHERE path BETWEEN '?' and '?' ORDER BY path")
-            .countFieldName("count")
-        .columnList({"count(*) AS count "})
-        .distinctOpt(false)
-        .orderByOpt("")
-        .countOpt(100))
-        .rowData(
-            QueryParameter::builder().rowFilter("WHERE path ='?'")
-        .columnList({"path, inode_id, mode, last_event, entry_type, scanned, options, checksum"})
-        .distinctOpt(false)
-        .orderByOpt("")
-        .countOpt(100))
-        .rangeChecksum(
-            QueryParameter::builder().rowFilter("WHERE path BETWEEN '?' and '?' ORDER BY path")
-        .columnList({"path, inode_id, mode, last_event, entry_type, scanned, options, checksum"})
-        .distinctOpt(false)
-        .orderByOpt("")
-        .countOpt(100))
-
-    };
-
-    std::atomic_uint64_t messageCounter { 0 };
-    constexpr auto TOTAL_EXPECTED_MESSAGES { 4ull };
-    const auto checkExpected
-    {
-        [&](const std::string & payload) -> ::testing::AssertionResult
-        {
-            auto retVal { ::testing::AssertionFailure() };
-            // Necessary to avoid checking against "ID" which is defined as: time(nullptr)
-            auto firstSegment  { payload.find(expectedResult1) };
-            auto secondSegment { payload.find(expectedResult2) };
-            auto thirdSegment  { payload.find(expectedResult3) };
-            auto fourSegment   { payload.find(expectedResult4) };
-
-            if ((std::string::npos != firstSegment && std::string::npos != secondSegment)
-                    || std::string::npos != thirdSegment
-                    || std::string::npos != fourSegment)
-            {
-                retVal = ::testing::AssertionSuccess();
-                ++messageCounter;
-            }
-
-            return retVal;
-        }
-    };
-
-    std::function<void(const std::string&)> callbackWrapper
-    {
-        [&](const std::string & payload)
-        {
-            EXPECT_PRED1(checkExpected, payload);
-        }
-    };
-
-    SyncCallbackData callbackData
-    {
-        [&callbackWrapper](const std::string & payload)
-        {
-            callbackWrapper(payload);
-        }
-    };
-
-    ASSERT_NO_THROW(remoteSync->registerSyncID("test_id", dbSync->handle(), registerConfig.config(), callbackData));
-
-    auto startSyncConfig
-    {
-        StartSyncConfiguration::builder().table("entry_path")
-        .component("test_component")
-        .index("inode_id")
-        .lastEvent("last_event")
-        .checksumField("checksum")
-        .rangeChecksum(
-            QueryParameter::builder().rowFilter("WHERE inode_id BETWEEN '?' and '?' ORDER BY inode_id")
-        .columnList({"inode_id, checksum"})
-        .distinctOpt(false)
-        .orderByOpt("")
-        .countOpt(100))
-        .first(
-            QueryParameter::builder().rowFilter(" ")
-        .columnList({"inode_id"})
-        .distinctOpt(false)
-        .orderByOpt("inode_id ASC")
-        .countOpt(1))
-        .last(
-            QueryParameter::builder().rowFilter(" ")
-        .columnList({"inode_id"})
-        .distinctOpt(false)
-        .orderByOpt("inode_id DESC")
-        .countOpt(1))
-    };
-
-    EXPECT_NO_THROW(remoteSync->startSync(dbSync->handle(), startSyncConfig.config(), callbackData));
-
-    std::string buffer1{R"(test_id checksum_fail {"begin":"/boot/grub2/fonts/unicode.pf2","end":"/boot/grub2/i386-pc/gzio.mod","id":1})"};
-
-    ASSERT_NO_THROW(remoteSync->pushMessage({ buffer1.begin(), buffer1.end() }));
-
-    ASSERT_NO_THROW(remoteSync->registerSyncID("test_id", dbSync->handle(), registerConfig.config(), callbackData));
-
-    EXPECT_NO_THROW(remoteSync->startSync(dbSync->handle(), startSyncConfig.config(), callbackData));
-    remoteSync.reset();
-
-    EXPECT_EQ(messageCounter.load(), TOTAL_EXPECTED_MESSAGES);
-}
-
-TEST(RSyncBuilderRegisterConfigurationTest, TestExpectedHappyCase)
-{
-    auto registerConfig
-    {
-        RegisterConfiguration::builder().decoderType("JSON_RANGE")
-        .table("dbsync_osinfo")
-        .component("syscollector_osinfo")
-        .index("os_name")
-        .checksumField("checksum")
-        .noData(
-            QueryParameter::builder().rowFilter("WHERE os_name BETWEEN '?' and '?' ORDER BY os_name")
-        .columnList({"*"})
-        .distinctOpt(false)
-        .orderByOpt(""))
-        .countRange(
-            QueryParameter::builder().countFieldName("count")
-            .rowFilter("WHERE os_name BETWEEN '?' and '?' ORDER BY os_name")
-        .columnList({"count(*) AS count "})
-        .distinctOpt(false)
-        .orderByOpt(""))
-        .rowData(
-            QueryParameter::builder().rowFilter("WHERE os_name ='?'")
-        .columnList({"*"})
-        .distinctOpt(false)
-        .orderByOpt(""))
-        .rangeChecksum(
-            QueryParameter::builder().rowFilter("WHERE os_name BETWEEN '?' and '?' ORDER BY os_name")
-        .columnList({"*"})
-        .distinctOpt(false)
-        .orderByOpt(""))
-    };
-
-    EXPECT_EQ(registerConfig.config().dump(),
-              R"({"checksum_field":"checksum","component":"syscollector_osinfo","count_range_query_json":{"column_list":["count(*) AS count "],"count_field_name":"count","distinct_opt":false,"order_by_opt":"","row_filter":"WHERE os_name BETWEEN '?' and '?' ORDER BY os_name"},"decoder_type":"JSON_RANGE","index":"os_name","no_data_query_json":{"column_list":["*"],"distinct_opt":false,"order_by_opt":"","row_filter":"WHERE os_name BETWEEN '?' and '?' ORDER BY os_name"},"range_checksum_query_json":{"column_list":["*"],"distinct_opt":false,"order_by_opt":"","row_filter":"WHERE os_name BETWEEN '?' and '?' ORDER BY os_name"},"row_data_query_json":{"column_list":["*"],"distinct_opt":false,"order_by_opt":"","row_filter":"WHERE os_name ='?'"},"table":"dbsync_osinfo"})");
-}
-
-TEST(RSyncBuilderStartSyncConfigurationTest, TestExpectedHappyCase)
-{
-    auto startSyncConfig
-    {
-        StartSyncConfiguration::builder().component("syscollector_osinfo")
-        .table("dbsync_osinfo")
-        .index("os_name")
-        .checksumField("checksum")
-        .lastEvent("last_event")
-        .rangeChecksum(
-            QueryParameter::builder().rowFilter("WHERE os_name BETWEEN '?' and '?' ORDER BY os_name")
-        .columnList({"os_name", "checksum"})
-        .distinctOpt(false)
-        .orderByOpt("")
-        .countOpt(100))
-        .first(
-            QueryParameter::builder().rowFilter(" ")
-        .columnList({"os_name"})
-        .distinctOpt(false)
-        .orderByOpt("os_name DESC")
-        .countOpt(1))
-        .last(
-            QueryParameter::builder().rowFilter(" ")
-        .columnList({"os_name"})
-        .distinctOpt(false)
-        .orderByOpt("os_name ASC")
-        .countOpt(1))
-    };
-    EXPECT_EQ(startSyncConfig.config().dump(),
-              R"({"checksum_field":"checksum","component":"syscollector_osinfo","first_query":{"column_list":["os_name"],"count_opt":1,"distinct_opt":false,"order_by_opt":"os_name DESC","row_filter":" "},"index":"os_name","last_event":"last_event","last_query":{"column_list":["os_name"],"count_opt":1,"distinct_opt":false,"order_by_opt":"os_name ASC","row_filter":" "},"range_checksum_query_json":{"column_list":["os_name","checksum"],"count_opt":100,"distinct_opt":false,"order_by_opt":"","row_filter":"WHERE os_name BETWEEN '?' and '?' ORDER BY os_name"},"table":"dbsync_osinfo"})");
-}
-=======
         R"({"component":"test_id","data":{"attributes":{"checksum":"d59ffd58d107b9398ff5a809097f056b903b3c3e","entry_type":0,"inode_id":4,"last_event":1596489273,"mode":0,"options":131583,"path":"/boot/grub2/i386-pc/gcry_whirlpool.mod","scanned":1},"index":"/boot/grub2/i386-pc/gcry_whirlpool.mod","timestamp":1596489273},"type":"state"})"
     };
 
@@ -1571,4 +1360,3 @@
     std::this_thread::sleep_for(std::chrono::seconds(1));
     remoteSync.reset();
 }
->>>>>>> 2b63741c
