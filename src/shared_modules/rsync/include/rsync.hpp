/*
 * Wazuh RSYNC
 * Copyright (C) 2015, Wazuh Inc.
 * October 15, 2020.
 *
 * This program is free software; you can redistribute it
 * and/or modify it under the terms of the GNU General Public
 * License (version 2) as published by the FSF - Free Software
 * Foundation.
 */

#ifndef _RSYNC_HPP_
#define _RSYNC_HPP_

// Define EXPORTED for any platform
#ifdef _WIN32
#ifdef WIN_EXPORT
#define EXPORTED __declspec(dllexport)
#else
#define EXPORTED __declspec(dllimport)
#endif
#elif __GNUC__ >= 4
#define EXPORTED __attribute__((visibility("default")))
#else
#define EXPORTED
#endif

#include <functional>
#include "json.hpp"
#include "commonDefs.h"
#include "builder.hpp"

using SyncCallbackData = const std::function<void(const std::string&)>;

class EXPORTED RemoteSync
{
public:
    /**
    * @brief Initializes the shared library.
    *
    * @param logFunction Pointer to log function to be used by the rsync.
    */
    static void initialize(std::function<void(const std::string&)> logFunction);

    /**
     * @brief Remote sync initializes the instance.
<<<<<<< HEAD
=======
     *
     * @param maxQueueSize Maximum size of the queue.
>>>>>>> fb29f9f7
     */
    RemoteSync(const size_t maxQueueSize = UNLIMITED_QUEUE_SIZE);

    /**
     * @brief RSync Constructor.
     *
     * @param handle Handle to point another rsync instance.
     *
     */
    RemoteSync(RSYNC_HANDLE handle);
    // LCOV_EXCL_START
    virtual ~RemoteSync();
    // LCOV_EXCL_STOP

    /**
     * @brief Turns off the services provided by the shared library.
     */
    static void teardown();

    /**
     * @brief Initializes the \p handle instance.
     * @param dbsyncHandle       DBSync handle to synchronize databases.
     * @param startConfiguration Statement used as a synchronization start.
     * @param callbackData       This callback is used to send sync information.
     *
     */
    virtual void startSync(const DBSYNC_HANDLE   dbsyncHandle,
                           const nlohmann::json& startConfiguration,
                           SyncCallbackData      callbackData);

    /**
     * @brief Establishes a message-id to be processed in the agent-manager sync.
     *
     * @param messageHeaderID    Message ID associated to procees messages between
     *                           agent and manager.
     * @param dbsyncHandle       DBSync handle to synchronize databases.
     * @param syncConfiguration  Statement used as a configuration.
     * @param callbackData       This callback is used to send sync information.
     *
     */
    virtual void registerSyncID(const std::string&    messageHeaderID,
                                const DBSYNC_HANDLE   dbsyncHandle,
                                const nlohmann::json& syncConfiguration,
                                SyncCallbackData      callbackData);
    /**
     * @brief Pushes the \p payload message within a queue to process it in an async
     *  dispatch queue.
     *
     * @param payload Message to be queued and processed.
     *
     */
    virtual void pushMessage(const std::vector<uint8_t>& payload);
    /**
     * @brief Get current rsync handle in the instance.
     *
     * @return RSYNC_HANDLE to be used in all internal calls.
     */
    RSYNC_HANDLE handle() { return m_handle; }

private:
    RSYNC_HANDLE m_handle;
    bool m_shouldBeRemoved;

};

template <typename T>
class EXPORTED Configuration : public Utils::Builder<T>
{
    protected:
        nlohmann::json m_jsConfiguration;
    public:
        Configuration() = default;
        // LCOV_EXCL_START
        virtual ~Configuration() = default;
        // LCOV_EXCL_STOP
        nlohmann::json& config()
        {
            return m_jsConfiguration;
        }

        /**
         * @brief Set table name.
         *
         * @param table Table name to be queried.
         *
         */
        T& table(const std::string& table)
        {
            m_jsConfiguration["table"] = table;
            return static_cast<T&>(*this); // Return reference to self
        }

        /**
         * @brief Set component name.
         *
         * @param component Component name to be established.
         *
         */
        T& component(const std::string& component)
        {
            m_jsConfiguration["component"] = component;
            return static_cast<T&>(*this); // Return reference to self
        }

        /**
         * @brief Set index.
         *
         * @param index Index to be established.
         *
         */
        T& index(const std::string& index)
        {
            m_jsConfiguration["index"] = index;
            return static_cast<T&>(*this); // Return reference to self
        }

        /**
         * @brief Set last event field.
         *
         * @param lastEvent last event field name to be established.
         *
         */
        T& lastEvent(const std::string& lastEvent)
        {
            m_jsConfiguration["last_event"] = lastEvent;
            return static_cast<T&>(*this); // Return reference to self
        }

        /**
         * @brief Set checksumField name.
         *
         * @param checksumField Component name to be established.
         *
         */
        T& checksumField(const std::string& checksumField)
        {
            m_jsConfiguration["checksum_field"] = checksumField;
            return static_cast<T&>(*this); // Return reference to self
        }
};

class EXPORTED QueryParameter final : public Utils::Builder<QueryParameter>
{
    protected:
        nlohmann::json m_jsQueryParameter;
    public:
        QueryParameter() = default;
        // LCOV_EXCL_START
        virtual ~QueryParameter() = default;
        // LCOV_EXCL_STOP

        /**
         * @brief Get query parameter json.
         *
         * @return Query parameter json.
         */
        const nlohmann::json& queryParameter()
        {
            return m_jsQueryParameter;
        }

        /**
         * @brief Set row filter field.
         *
         * @param rowFilter Field name to be used as a row filter.
         */
        QueryParameter & rowFilter(const std::string& filter);

        /**
         * @brief Set column list to be queried.
         *
         * @param columns Column list to be queried.
         */
        QueryParameter & columnList(const std::vector<std::string>& fields);

        /**
         * @brief Set distinct flag.
         *
         * @param distinct Distinct flag to be set.
         */
        QueryParameter & distinctOpt(const bool distinct);

        /**
         * @brief Set order by field.
         *
         * @param orderBy Field name to be used as order by.
         */
        QueryParameter & orderByOpt(const std::string& orderBy);

        /**
         * @brief Set count field name.
         *
         * @param countFieldName Field name to be used as count.
         */
        QueryParameter & countFieldName(const std::string& countFieldName);

        /**
         * @brief Set count limit value.
         *
         * @param count Count limit to be set.
         */
        QueryParameter & countOpt(const uint32_t count);
};

class EXPORTED RegisterConfiguration final : public Configuration<RegisterConfiguration>
{
    public:
        RegisterConfiguration() = default;
        // LCOV_EXCL_START
        virtual ~RegisterConfiguration() = default;
        // LCOV_EXCL_STOP

        /**
        * @brief Set the decoder type to be applied in the received message.
        *
        * @param decoderType Decoder type to be applied in the received message.
        *
        */
        RegisterConfiguration & decoderType(const std::string& decoderType);

        /**
         * @brief Set the nodata object to be used during the selection of data when all data are requested.
        *
        * @param parameter Nodata object to be used during the selection of data when all data are requested.
        *
        */
        RegisterConfiguration & noData(QueryParameter& parameter);

        /**
         * @brief Set the query parameter to be used during the binary search to get the number of rows.
         *
         * @param parameter Query parameter to be used during the binary search to get the number of rows.
         *
         */
        RegisterConfiguration & countRange(QueryParameter& parameter);

        /**
        * @brief Set the query parameter to be used during the single row search.
        *
        * @param parameter Query parameter to be used during the single row search.
        *
        */
        RegisterConfiguration & rowData(QueryParameter& parameter);

        /**
         * @brief Set the query parameter to be used during the selection of data for the binary search.
         *
         * @param parameter Query parameter to be used during the selection of data for the binary search.
         *
         */
        RegisterConfiguration & rangeChecksum(QueryParameter& parameter);
};

class EXPORTED StartSyncConfiguration final : public Configuration<StartSyncConfiguration>
{
    public:
        StartSyncConfiguration() = default;
        // LCOV_EXCL_START
        virtual ~StartSyncConfiguration() = default;
        // LCOV_EXCL_STOP

        /**
         * @brief Set the query parameter to be used during the selection of data for the binary search on the left side.
         *
         * @param parameter Query parameter to be used during the selection of data for the binary search on the left side.
         *
         */
        StartSyncConfiguration & first(QueryParameter& parameter);

        /**
         * @brief Set the query parameter to be used during the selection of data for the binary search on the right side.
         *
         * @param parameter Query parameter to be used during the selection of data for the binary search on the right side.
         *
         */
        StartSyncConfiguration & last(QueryParameter& parameter);

        /**
         * @brief Set the query parameter to be used during the selection of data used to get the global checksum value.
         *
         * @param parameter Query parameter to be used during the selection of data for to get the global checksum value.
         *
         */
        StartSyncConfiguration & rangeChecksum(QueryParameter& parameter);
};


#endif // _RSYNC_HPP_<|MERGE_RESOLUTION|>--- conflicted
+++ resolved
@@ -44,11 +44,8 @@
 
     /**
      * @brief Remote sync initializes the instance.
-<<<<<<< HEAD
-=======
      *
      * @param maxQueueSize Maximum size of the queue.
->>>>>>> fb29f9f7
      */
     RemoteSync(const size_t maxQueueSize = UNLIMITED_QUEUE_SIZE);
 
