/*
 * Wazuh RSYNC
 * Copyright (C) 2015, Wazuh Inc.
 * September 13, 2020.
 *
 * This program is free software; you can redistribute it
 * and/or modify it under the terms of the GNU General Public
 * License (version 2) as published by the FSF - Free Software
 * Foundation.
 */

#ifndef _DBSYNC_WRAPPER_H
#define _DBSYNC_WRAPPER_H

<<<<<<< HEAD
#include "dbsync.h"
#include "rsync_exception.h"
=======
#include "dbsync.hpp"
#include "json.hpp"
>>>>>>> 2b63741c

namespace RSync
{
    class DBSyncWrapper
    {
            DBSYNC_HANDLE m_dbsyncHandle;
        public:

            explicit DBSyncWrapper(DBSYNC_HANDLE dbsyncHandle)
                : m_dbsyncHandle(dbsyncHandle) { }
            virtual void select(nlohmann::json& data,
                                ResultCallbackData callbackData)
            {
                DBSync(m_dbsyncHandle).selectRows(data, callbackData);
            }
            // LCOV_EXCL_START
            virtual ~DBSyncWrapper() = default;
            // LCOV_EXCL_STOP
    };
};// namespace RSync


#endif //_DBSYNC_WRAPPER_H<|MERGE_RESOLUTION|>--- conflicted
+++ resolved
@@ -12,13 +12,8 @@
 #ifndef _DBSYNC_WRAPPER_H
 #define _DBSYNC_WRAPPER_H
 
-<<<<<<< HEAD
-#include "dbsync.h"
-#include "rsync_exception.h"
-=======
 #include "dbsync.hpp"
 #include "json.hpp"
->>>>>>> 2b63741c
 
 namespace RSync
 {
