--- conflicted
+++ resolved
@@ -11,13 +11,8 @@
 DIR=`dirname $PWD`;
 
 # Installation info
-<<<<<<< HEAD
 VERSION="v4.4.0"
 REVISION="40400"
-=======
-VERSION="v4.3.0"
-REVISION="40304"
->>>>>>> 4df56e71
 TYPE="agent"
 
 ###  Do not modify below here ###
