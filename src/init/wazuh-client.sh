--- conflicted
+++ resolved
@@ -11,18 +11,10 @@
 DIR=`dirname $PWD`;
 
 # Installation info
-<<<<<<< HEAD
-VERSION="v4.4.0"
 REVISION="40400"
-=======
-VERSION="v4.3.0"
-REVISION="40305"
->>>>>>> dbc3253e
 TYPE="agent"
-
 ###  Do not modify below here ###
 AUTHOR="Wazuh Inc."
-DAEMONS="wazuh-modulesd wazuh-logcollector wazuh-syscheckd wazuh-agentd wazuh-execd"
 
 # Reverse order of daemons
 SDAEMONS=$(echo $DAEMONS | awk '{ for (i=NF; i>1; i--) printf("%s ",$i); print $1; }')
