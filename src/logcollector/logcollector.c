/* Copyright (C) 2015-2019, Wazuh Inc.
 * Copyright (C) 2009 Trend Micro Inc.
 * All right reserved.
 *
 * This program is free software; you can redistribute it
 * and/or modify it under the terms of the GNU General Public
 * License (version 2) as published by the FSF - Free Software
 * Foundation
 */

#include "shared.h"
#include "logcollector.h"
#include <math.h>
#include <pthread.h>

#define MAX_ASCII_LINES 10
#define MAX_UTF8_CHARS 1400

/* Prototypes */
static int update_fname(int i, int j);
static int update_current(logreader **current, int *i, int *j);
static void set_read(logreader *current, int i, int j);
static IT_control remove_duplicates(logreader *current, int i, int j);
static int find_duplicate_inode(logreader * lf);
static void set_sockets();
static void files_lock_init(void);
static void check_text_only();
static int check_pattern_expand(int do_seek);
static void check_pattern_expand_excluded();

/* Global variables */
int loop_timeout;
int logr_queue;
int open_file_attempts;
logreader *logff;
logreader_glob *globs;
logsocket *logsk;
int vcheck_files;
int maximum_lines;
int sample_log_length;
int force_reload;
int reload_interval;
int reload_delay;
int free_excluded_files_interval;

static int _cday = 0;
int N_INPUT_THREADS = N_MIN_INPUT_THREADS;
int OUTPUT_QUEUE_SIZE = OUTPUT_MIN_QUEUE_SIZE;
logsocket default_agent = { .name = "agent" };
logtarget default_target[2] = { { .log_socket = &default_agent } };

/* Output thread variables */
static pthread_mutex_t mutex;
#ifdef WIN32
static pthread_mutex_t win_el_mutex;
static pthread_mutexattr_t win_el_mutex_attr;
#endif

/* Multiple readers / one write mutex */
static pthread_rwlock_t files_update_rwlock;

static OSHash *excluded_files = NULL;
static OSHash *excluded_binaries = NULL;

/* Handle file management */
void LogCollectorStart()
{
    int i = 0, j = -1, tg;
    int f_check = 0;
    int f_reload = 0;
    int f_free_excluded = 0;
    IT_control f_control = 0;
    IT_control duplicates_removed = 0;
    logreader *current;

    /* Create store data */
    excluded_files = OSHash_Create();
    if (!excluded_files) {
        merror_exit(LIST_ERROR);
    }

    /* Create store for binaries data */
    excluded_binaries = OSHash_Create();
    if (!excluded_binaries) {
        merror_exit(LIST_ERROR);
    }

    set_sockets();
    files_lock_init();

    // Check for expanded files
    check_pattern_expand(1);
    check_pattern_expand_excluded();

    w_mutex_init(&mutex, NULL);

#ifndef WIN32
    /* To check for inode changes */
    struct stat tmp_stat;

    /* Check for ASCII, UTF-8 */
    check_text_only();

    /* Set the files mutexes */
    w_set_file_mutexes();
#else
    BY_HANDLE_FILE_INFORMATION lpFileInformation;
    memset(&lpFileInformation, 0, sizeof(BY_HANDLE_FILE_INFORMATION));
    int r;
    const char *m_uname;

    m_uname = getuname();

    /* Check if we are on Windows Vista */
    if (!checkVista()) {
        minfo("Windows version is older than 6.0. (%s).", m_uname);
    } else {
        minfo("Windows version is 6.0 or newer. (%s).", m_uname);
    }

    /* Read vista descriptions */
    if (isVista) {
        win_read_vista_sec();
    }

    /* Check for ASCII, UTF-8 */
    check_text_only();

    w_mutexattr_init(&win_el_mutex_attr);
    w_mutexattr_settype(&win_el_mutex_attr, PTHREAD_MUTEX_ERRORCHECK);
#endif

    mdebug1("Entering LogCollectorStart().");

    /* Initialize each file and structure */
    for (i = 0;; i++) {
        if (f_control = update_current(&current, &i, &j), f_control) {
            if (f_control == NEXT_IT) {
                continue;
            } else {
                break;
            }
        }

        /* Remove duplicate entries */
        /* Returns NEXT_IT if duplicates were removed, LEAVE_IT if an error occurred
           or CONTINUE_IT to continue with the current iteration */
        duplicates_removed = remove_duplicates(current, i, j);
        if (duplicates_removed == NEXT_IT) {
            i--;
            continue;
        }

        if (!current->file) {
            /* Do nothing, duplicated entry */
        } else if (!strcmp(current->logformat, "eventlog")) {
#ifdef WIN32

            minfo(READING_EVTLOG, current->file);
            win_startel(current->file);

            /* Mutexes are not previously initialized under Windows*/
            w_mutex_init(&current->mutex, &win_el_mutex_attr);
#endif
            free(current->file);
            current->file = NULL;
            current->command = NULL;
            current->fp = NULL;
        } else if (!strcmp(current->logformat, "eventchannel")) {
#ifdef WIN32

#ifdef EVENTCHANNEL_SUPPORT
            minfo(READING_EVTLOG, current->file);
            win_start_event_channel(current->file, current->future, current->query, current->reconnect_time);
#else
            mwarn("eventchannel not available on this version of Windows");
#endif

            /* Mutexes are not previously initialized under Windows*/
            w_mutex_init(&current->mutex, &win_el_mutex_attr);
#endif
            free(current->file);
            current->file = NULL;
            current->command = NULL;
            current->fp = NULL;
        } else if (strcmp(current->logformat, "command") == 0) {
            current->file = NULL;
            current->fp = NULL;
            current->size = 0;

#ifdef WIN32
            /* Mutexes are not previously initialized under Windows*/
            w_mutex_init(&current->mutex, &win_el_mutex_attr);
#endif
            if (current->command) {
                current->read = read_command;

                minfo("Monitoring output of command(%d): %s", current->ign, current->command);
                tg = 0;
                if (current->target) {
                    while (current->target[tg]) {
                        mdebug1("Socket target for '%s' -> %s", current->command, current->target[tg]);
                        tg++;
                    }
                }

                if (!current->alias) {
                    os_strdup(current->command, current->alias);
                }
            } else {
                merror("Missing command argument. Ignoring it.");
            }
        } else if (strcmp(current->logformat, "full_command") == 0) {
            current->file = NULL;
            current->fp = NULL;
            current->size = 0;

#ifdef WIN32
            /* Mutexes are not previously initialized under Windows*/
            w_mutex_init(&current->mutex, &win_el_mutex_attr);
#endif

            if (current->command) {
                current->read = read_fullcommand;

                minfo("Monitoring full output of command(%d): %s", current->ign, current->command);
                tg = 0;
                if (current->target){
                    while (current->target[tg]) {
                        mdebug1("Socket target for '%s' -> %s", current->command, current->target[tg]);
                        tg++;
                    }
                }

                if (!current->alias) {
                    os_strdup(current->command, current->alias);
                }
            } else {
                merror("Missing command argument. Ignoring it.");
            }
        }

        else if (j < 0) {
            set_read(current, i, j);
            if (current->file) {
                minfo(READING_FILE, current->file);
            }
            /* More tweaks for Windows. For some reason IIS places
             * some weird characters at the end of the files and getc
             * always returns 0 (even after clearerr).
             */
#ifdef WIN32
            if (current->fp) {
                current->read(current, &r, 1);
            }

            /* Mutexes are not previously initialized under Windows*/
            w_mutex_init(&current->mutex, &win_el_mutex_attr);
#endif
        } else {
            /* On Windows we need to forward the seek for wildcard files */
#ifdef WIN32
            set_read(current, i, j);
            minfo(READING_FILE, current->file);

            if (current->fp) {
                current->read(current, &r, 1);
            }
#endif
        }

        if (current->alias) {
            int ii = 0;
            while (current->alias[ii] != '\0') {
                if (current->alias[ii] == ':') {
                    current->alias[ii] = '\\';
                }
                ii++;
            }
        }
    }

    // Initialize message queue's log builder
    mq_log_builder_init();

    /* Create the output threads */
    w_create_output_threads();

    /* Create the input threads */
    w_create_input_threads();

    /* Start up message */
    minfo(STARTUP_MSG, (int)getpid());
    mdebug1(CURRENT_FILES, current_files, maximum_files);

#ifndef WIN32
    // Start com request thread
    w_create_thread(lccom_main, NULL);
#endif

    /* Daemon loop */
    while (1) {

        /* Free hash table content for excluded files */
        if (f_free_excluded >= free_excluded_files_interval) {
            w_rwlock_wrlock(&files_update_rwlock);

            mdebug1("Refreshing excluded files list.");

            OSHash_Free(excluded_files);
            excluded_files = OSHash_Create();

            if (!excluded_files) {
                merror_exit(LIST_ERROR);
            }

            OSHash_Free(excluded_binaries);
            excluded_binaries = OSHash_Create();

            if (!excluded_binaries) {
                merror_exit(LIST_ERROR);
            }

            f_free_excluded = 0;

            w_rwlock_unlock(&files_update_rwlock);
        }

        if (f_check >= vcheck_files) {
            w_rwlock_wrlock(&files_update_rwlock);
            int i;
            int j = -1;
            f_reload += f_check;

            mdebug1("Performing file check.");

            // Force reload, if enabled

            if (force_reload && f_reload >= reload_interval) {
                struct timespec delay = { reload_delay / 1000, (reload_delay % 1000) * 1000000 };

                // Close files

                for (i = 0, j = -1;; i++) {
                    if (f_control = update_current(&current, &i, &j), f_control) {
                        if (f_control == NEXT_IT) {
                            continue;
                        } else {
                            break;
                        }
                    }

                    if (current->file && current->fp) {
                        close_file(current);
                    }
                }

                // Delay: yield mutex

                w_rwlock_unlock(&files_update_rwlock);

                if (reload_delay) {
                    nanosleep(&delay, NULL);
                }

                w_rwlock_wrlock(&files_update_rwlock);

                // Open files again, and restore position

                for (i = 0, j = -1;; i++) {
                    if (f_control = update_current(&current, &i, &j), f_control) {
                        if (f_control == NEXT_IT) {
                            continue;
                        } else {
                            break;
                        }
                    }

                    if (current->file && current->exists) {
                        if (reload_file(current) == -1) {
                            minfo(FORGET_FILE, current->file);
                            current->exists = 0;
                            current->ign++;

                            // Only expanded files that have been deleted will be forgotten

                            if (j >= 0) {
                                if (Remove_Localfile(&(globs[j].gfiles), i, 1, 0,&globs[j])) {
                                    merror(REM_ERROR, current->file);
                                } else {
                                    mdebug1(CURRENT_FILES, current_files, maximum_files);
                                    i--;
                                    continue;
                                }
                            } else if (open_file_attempts) {
                                mdebug1(OPEN_ATTEMPT, current->file, open_file_attempts - current->ign);
                            } else {
                                mdebug1(OPEN_UNABLE, current->file);
                            }
                        }
                    }
                }
            }

            /* Check if any file has been renamed/removed */
            for (i = 0, j = -1;; i++) {
                if (f_control = update_current(&current, &i, &j), f_control) {
                    if (f_control == NEXT_IT) {
                        continue;
                    } else {
                        break;
                    }
                }

                /* These are the windows logs or ignored files */
                if (!current->file) {
                    continue;
                }

                /* Files with date -- check for day change */
                if (current->ffile) {
                    if (update_fname(i, j)) {
                        if (current->fp) {
                            fclose(current->fp);
#ifdef WIN32
                            CloseHandle(current->h);
#endif
                        }
                        current->fp = NULL;
                        current->exists = 1;

                        handle_file(i, j, 0, 1);
                        continue;
                    }

                    /* Variable file name */
                    else if (!current->fp && open_file_attempts - current->ign > 0) {
                        handle_file(i, j, 1, 1);
                        continue;
                    }
                }

                /* Check for file change -- if the file is open already */
                if (current->fp) {
#ifndef WIN32

                    /* To help detect a file rollover, temporarily open the file a second time.
                     * Previously the fstat would work on "cached" file data, but this should
                     * ensure it's fresh when hardlinks are used (like alerts.log).
                     */
                    FILE *tf;
                    tf = fopen(current->file, "r");
                    if(tf == NULL) {
                        if (errno == ENOENT) {
                            if(current->exists==1){
                                minfo(FORGET_FILE, current->file);
                                current->exists = 0;
                            }
                            current->ign++;

                            // Only expanded files that have been deleted will be forgotten
                            if (j >= 0) {
                                if (Remove_Localfile(&(globs[j].gfiles), i, 1, 0,&globs[j])) {
                                    merror(REM_ERROR, current->file);
                                } else {
                                    mdebug1(CURRENT_FILES, current_files, maximum_files);
                                    i--;
                                    continue;
                                }
                            } else if (open_file_attempts) {
                                mdebug1(OPEN_ATTEMPT, current->file, open_file_attempts - current->ign);
                            } else {
                                mdebug1(OPEN_UNABLE, current->file);
                            }
                        } else {
                            merror(FOPEN_ERROR, current->file, errno, strerror(errno));
                        }
                    }

                    else if ((fstat(fileno(tf), &tmp_stat)) == -1) {
                        fclose(current->fp);
                        fclose(tf);
                        current->fp = NULL;

                        merror(FSTAT_ERROR, current->file, errno, strerror(errno));
                    }
                    else if (fclose(tf) == EOF) {
                        merror("Closing the temporary file %s did not work (%d): %s", current->file, errno, strerror(errno));
                    }
#else
                    HANDLE h1;

                    h1 = CreateFile(current->file, GENERIC_READ,
                                    FILE_SHARE_DELETE | FILE_SHARE_READ | FILE_SHARE_WRITE,
                                    NULL, OPEN_EXISTING, FILE_ATTRIBUTE_NORMAL, NULL);
                    if (h1 == INVALID_HANDLE_VALUE) {
                        fclose(current->fp);
                        CloseHandle(current->h);
                        current->fp = NULL;
                        merror(FILE_ERROR, current->file);
                    } else if (GetFileInformationByHandle(h1, &lpFileInformation) == 0) {
                        fclose(current->fp);
                        CloseHandle(current->h);
                        CloseHandle(h1);
                        current->fp = NULL;
                        merror(FILE_ERROR, current->file);
                    }

                    if (!current->fp) {
                        if(current->exists==1){
                            minfo(FORGET_FILE, current->file);
                            current->exists = 0;
                        }
                        current->ign++;

                        // Only expanded files that have been deleted will be forgotten
                        if (j >= 0) {
                            if (Remove_Localfile(&(globs[j].gfiles), i, 1, 0,&globs[j])) {
                                merror(REM_ERROR, current->file);
                            } else {
                                mdebug2(CURRENT_FILES, current_files, maximum_files);
                                i--;
                                continue;
                            }
                        } else if (open_file_attempts) {
                            mdebug1(OPEN_ATTEMPT, current->file, open_file_attempts - current->ign);
                        } else {
                            mdebug1(OPEN_UNABLE, current->file);
                        }
                    }
#endif

#ifdef WIN32
                    else if (current->fd != (lpFileInformation.nFileIndexLow + lpFileInformation.nFileIndexHigh))
#else
                    else if (current->fd != tmp_stat.st_ino)
#endif
                    {
                        current->exists = 1;

                        char msg_alert[512 + 1];

                        snprintf(msg_alert, 512, "ossec: File rotated (inode "
                                 "changed): '%s'.",
                                 current->file);

                        /* Send message about log rotated */
                        w_msg_hash_queues_push(msg_alert, "ossec-logcollector", strlen(msg_alert) + 1, default_target, LOCALFILE_MQ);

                        mdebug1("File inode changed. %s",
                               current->file);

                        fclose(current->fp);

#ifdef WIN32
                        CloseHandle(current->h);
                        CloseHandle(h1);
#endif

                        current->fp = NULL;
                        handle_file(i, j, 0, 1);
                        continue;
                    }
#ifdef WIN32
                    else if (current->size > (lpFileInformation.nFileSizeHigh + lpFileInformation.nFileSizeLow))
#else
                    else if (current->size > tmp_stat.st_size)
#endif
                    {
                        current->exists = 1;
                        char msg_alert[512 + 1];

                        snprintf(msg_alert, 512, "ossec: File size reduced "
                                 "(inode remained): '%s'.",
                                 current->file);

                        /* Send message about log rotated */
                        w_msg_hash_queues_push(msg_alert, "ossec-logcollector", strlen(msg_alert) + 1, default_target, LOCALFILE_MQ);

                        mdebug1("File size reduced. %s",
                                current->file);

                        /* Get new file */
                        fclose(current->fp);

#ifdef WIN32
                        CloseHandle(current->h);
                        CloseHandle(h1);
#endif
                        current->fp = NULL;
                        handle_file(i, j, 0, 1);
                    } else {
#ifdef WIN32
                        CloseHandle(h1);

                        /* Update file size */
                        current->size = lpFileInformation.nFileSizeHigh + lpFileInformation.nFileSizeLow;
#else
                        current->exists = 1;
                        current->size = tmp_stat.st_size;
#endif
                    }
                } else {
#ifdef WIN32
                    if (!current->command && strcmp(current->logformat,EVENTCHANNEL) && strcmp(current->logformat,EVENTLOG)) {

                        int file_exists = 1;
                        HANDLE h1;

                        h1 = CreateFile(current->file, GENERIC_READ,
                                        FILE_SHARE_DELETE | FILE_SHARE_READ | FILE_SHARE_WRITE,
                                        NULL, OPEN_EXISTING, FILE_ATTRIBUTE_NORMAL, NULL);
                        if (h1 == INVALID_HANDLE_VALUE) {
                            if (current->h) {
                                CloseHandle(current->h);
                            }
                            mdebug1(FILE_ERROR, current->file);
                            file_exists = 0;
                        } else if (GetFileInformationByHandle(h1, &lpFileInformation) == 0) {
                            if (current->h) {
                                CloseHandle(current->h);
                            }
                            mdebug1(FILE_ERROR, current->file);
                            file_exists = 0;
                        }

                        CloseHandle(h1);

                        // Only expanded files that have been deleted will be forgotten
                        if (j >= 0) {
                            if (!file_exists) {
                                if (Remove_Localfile(&(globs[j].gfiles), i, 1, 0, &globs[j])) {
                                    merror(REM_ERROR, current->file);
                                } else {
                                    mdebug2(CURRENT_FILES, current_files, maximum_files);
                                    i--;
                                    continue;
                                }
                            }
                        } else if (open_file_attempts) {
                            mdebug1(OPEN_ATTEMPT, current->file, open_file_attempts - current->ign);
                        } else {
                            mdebug1(OPEN_UNABLE, current->file);
                        }
                    }
#endif
                }

                /* If open_file_attempts is at 0 the files aren't forgotted ever*/
                if(open_file_attempts == 0){
                    current->ign = -1;
                }
                /* Too many errors for the file */
                if (current->ign >= open_file_attempts) {
                    /* 999 Maximum ignore */
                    if (current->ign == 999) {
                        continue;
                    }

                    if(!strcmp(current->logformat, "eventchannel")){
                        mdebug1(LOGC_FILE_ERROR, current->file);
                    } else {
                        minfo(LOGC_FILE_ERROR, current->file);
                    }

                    if (current->fp) {
                        fclose(current->fp);
#ifdef WIN32
                        CloseHandle(current->h);
#endif
                    }

                    current->fp = NULL;
                    current->ign = 999;
                    continue;
                }

                /* File not open */
                if (!current->fp) {
                    if (current->ign >= 999) {
                        continue;
                    } else {
                        /* Try for a few times to open the file */
                        handle_file(i, j, 1, 1);
                        continue;
                    }
                }
            }

            // Check for new files to be expanded
            if (check_pattern_expand(1)) {
                /* Remove duplicate entries */
                for (i = 0, j = -1;; i++) {
                    if (f_control = update_current(&current, &i, &j), f_control) {
                        if (f_control == NEXT_IT) {
                            continue;
                        } else {
                            break;
                        }
                    }

                    duplicates_removed = remove_duplicates(current, i, j);
                    if (duplicates_removed == NEXT_IT) {
                        i--;
                        continue;
                    }
                }
            }

            /* Check for excluded files */
            check_pattern_expand_excluded();

            /* Check for ASCII, UTF-8 */
            check_text_only();


            w_rwlock_unlock(&files_update_rwlock);

            if (f_reload >= reload_interval) {
                f_reload = 0;
            }

            f_check = 0;
        }

<<<<<<< HEAD
=======
        if (!os_iswait()) {
            rand_keepalive_str(keepalive, KEEPALIVE_SIZE);
            w_msg_hash_queues_push(keepalive, "ossec-keepalive", strlen(keepalive) + 1, default_target, LOCALFILE_MQ);
        }

        if (mq_log_builder_update() == -1) {
            mdebug1("Output log pattern data could not be updated.");
        }

>>>>>>> 5f3c6a0b
        sleep(1);

        f_check++;
        f_free_excluded++;
    }
}

int update_fname(int i, int j)
{
    time_t __ctime = time(0);
    char lfile[OS_FLSIZE + 1];
    size_t ret;
    logreader *lf;
    struct tm tm_result = { .tm_sec = 0 };

    if (j < 0) {
        lf = &logff[i];
    } else {
        lf = &globs[j].gfiles[i];
    }

    localtime_r(&__ctime, &tm_result);

    /* Handle file */
    if (tm_result.tm_mday == _cday) {
        return (0);
    }

    lfile[OS_FLSIZE] = '\0';
    ret = strftime(lfile, OS_FLSIZE, lf->ffile, &tm_result);
    if (ret == 0) {
        merror_exit(PARSE_ERROR, lf->ffile);
    }

    /* Update the filename */
    if (strcmp(lfile, lf->file)) {
        os_free(lf->file);
        os_strdup(lfile, lf->file);
        minfo(VAR_LOG_MON, lf->file);

        /* Setting cday to zero because other files may need
         * to be changed.
         */
        _cday = 0;
        return (1);
    }

    _cday = tm_result.tm_mday;
    return (0);
}

/* Open, get the fileno, seek to the end and update mtime */
int handle_file(int i, int j, int do_fseek, int do_log)
{
    int fd;
    struct stat stat_fd = { .st_mode = 0 };
    logreader *lf;

    if (j < 0) {
        lf = &logff[i];
    } else {
        lf = &globs[j].gfiles[i];
    }

    /* We must be able to open the file, fseek and get the
     * time of change from it.
     */
#ifndef WIN32
    lf->fp = fopen(lf->file, "r");
    if (!lf->fp) {
        if (do_log == 1 && lf->exists == 1) {
            merror(FOPEN_ERROR, lf->file, errno, strerror(errno));
            lf->exists = 0;
        }
        goto error;
    }
    /* Get inode number for fp */
    fd = fileno(lf->fp);
    if (fstat(fd, &stat_fd) == -1) {
        merror(FSTAT_ERROR, lf->file, errno, strerror(errno));
        fclose(lf->fp);
        lf->fp = NULL;
        goto error;
    }

    lf->fd = stat_fd.st_ino;
    lf->size =  stat_fd.st_size;
    lf->dev =  stat_fd.st_dev;

#else
    BY_HANDLE_FILE_INFORMATION lpFileInformation;
    memset(&lpFileInformation, 0, sizeof(BY_HANDLE_FILE_INFORMATION));

    lf->fp = NULL;
    lf->h = CreateFile(lf->file, GENERIC_READ,
                            FILE_SHARE_DELETE | FILE_SHARE_READ | FILE_SHARE_WRITE,
                            NULL, OPEN_EXISTING, FILE_ATTRIBUTE_NORMAL, NULL);
    if (lf->h == INVALID_HANDLE_VALUE) {
        if (do_log == 1) {
            DWORD error = GetLastError();
            merror(FOPEN_ERROR, lf->file, (int)error, win_strerror(error));
        }
        goto error;
    }
    fd = _open_osfhandle((intptr_t)lf->h, 0);
    if (fd == -1) {
        merror(FOPEN_ERROR, lf->file, errno, strerror(errno));
        CloseHandle(lf->h);
        goto error;
    }
    lf->fp = _fdopen(fd, "r");
    if (!lf->fp) {
        merror(FOPEN_ERROR, lf->file, errno, strerror(errno));
        CloseHandle(lf->h);
        goto error;
    }


    /* On windows, we also need the real inode, which is the combination
     * of the index low + index high numbers.
     */
    if (GetFileInformationByHandle(lf->h, &lpFileInformation) == 0) {
        merror("Unable to get file information by handle.");
        fclose(lf->fp);
        CloseHandle(lf->h);
        lf->fp = NULL;
        goto error;
    }

    lf->fd = (lpFileInformation.nFileIndexLow + lpFileInformation.nFileIndexHigh);
    lf->size = (lpFileInformation.nFileSizeHigh + lpFileInformation.nFileSizeLow);

#endif

    if (find_duplicate_inode(lf)) {
        mdebug1(DUP_FILE_INODE, lf->file);
        close_file(lf);
        return 0;
    }

    /* Only seek the end of the file if set to */
    if (do_fseek == 1 && S_ISREG(stat_fd.st_mode)) {
        /* Windows and fseek causes some weird issues */
#ifndef WIN32
        if (fseek(lf->fp, 0, SEEK_END) < 0) {
            merror(FSEEK_ERROR, lf->file, errno, strerror(errno));
            fclose(lf->fp);
            lf->fp = NULL;
            goto error;
        }
#endif
    }

    /* Set ignore to zero */
    lf->ign = 0;
    lf->exists = 1;
    return (0);

error:
    lf->ign++;

    if (open_file_attempts && j < 0) {
        mdebug1(OPEN_ATTEMPT, lf->file, open_file_attempts - lf->ign);
    } else {
        mdebug1(OPEN_UNABLE, lf->file);
    }

    return -1;
}

/* Reload file: open after close, and restore position */
int reload_file(logreader * lf) {
#ifndef WIN32
    lf->fp = fopen(lf->file, "r");

    if (!lf->fp) {
        return -1;
    }
#else
    int fd;

    lf->h = CreateFile(lf->file, GENERIC_READ,
                            FILE_SHARE_DELETE | FILE_SHARE_READ | FILE_SHARE_WRITE,
                            NULL, OPEN_EXISTING, FILE_ATTRIBUTE_NORMAL, NULL);

    if (lf->h == INVALID_HANDLE_VALUE) {
        return (-1);
    }

    fd = _open_osfhandle((intptr_t)lf->h, 0);

    if (fd == -1) {
        CloseHandle(lf->h);
        return (-1);
    }

    lf->fp = _fdopen(fd, "r");

    if (!lf->fp) {
        CloseHandle(lf->h);
        return (-1);
    }
#endif

    fsetpos(lf->fp, &lf->position);
    return 0;
}

/* Close file and save position */
void close_file(logreader * lf) {
    if (!(lf && lf->fp)) {
        // This should not occur.
        return;
    }

    fgetpos(lf->fp, &lf->position);
    fclose(lf->fp);
    lf->fp = NULL;

#ifdef WIN32
    CloseHandle(lf->h);
    lf->h = NULL;
#endif
}

#ifdef WIN32

/* Remove newlines and replace tabs in the argument fields with spaces */
void win_format_event_string(char *string)
{
    if (string == NULL) {
        return;
    }

    while (*string != '\0') {
        if (*string == '\n' || *string == '\r' || *string == ':') {
            if (*string == '\n' || *string == '\r') {
                *string = ' ';
            }

            string++;

            while (*string == '\t') {
                *string = ' ';
                string++;
            }

            continue;
        }

        string++;
    }
}

#endif /* WIN32 */

int update_current(logreader **current, int *i, int *j)
{
    if (*j < 0) {
        /* Check for normal files */
        *current = &logff[*i];
        if(!(*current)->logformat) {
            if (globs && globs->gfiles) {
                *i = -1;
                *j = 0;
                return NEXT_IT;
            } else {
                return LEAVE_IT;
            }
        }
    } else {

        /* Check boundaries */
        if ( *i > globs[*j].num_files) {
            *i=-1;
            (*j)++;
             if(!globs[*j].gpath) {
                return LEAVE_IT;
            } else {
                return NEXT_IT;
            }
        }

        /* Check expanded files */
        *current = &globs[*j].gfiles[*i];
        if (!(*current)->file) {
            *i=-1;
            (*j)++;
            if(!globs[*j].gpath) {
                return LEAVE_IT;
            } else {
                return NEXT_IT;
            }
        }
    }
    return CONTINUE_IT;
}

void set_read(logreader *current, int i, int j) {
    int tg;
    current->command = NULL;
    current->ign = 0;

    /* Initialize the files */
    if (current->ffile) {

        /* Day must be zero for all files to be initialized */
        _cday = 0;
        if (update_fname(i, j)) {
            handle_file(i, j, 1, 1);
        } else {
            merror_exit(PARSE_ERROR, current->ffile);
        }

    } else {
        handle_file(i, j, 1, 1);
    }

    tg = 0;
    if (current->target) {
        while (current->target[tg]) {
            mdebug1("Socket target for '%s' -> %s", current->file, current->target[tg]);
            tg++;
        }
    }

    /* Get the log type */
    if (strcmp("snort-full", current->logformat) == 0) {
        current->read = read_snortfull;
    }
#ifndef WIN32
    if (strcmp("ossecalert", current->logformat) == 0) {
        current->read = read_ossecalert;
    }
#endif
    else if (strcmp("nmapg", current->logformat) == 0) {
        current->read = read_nmapg;
    } else if (strcmp("json", current->logformat) == 0) {
        current->read = read_json;
    } else if (strcmp("mysql_log", current->logformat) == 0) {
        current->read = read_mysql_log;
    } else if (strcmp("mssql_log", current->logformat) == 0) {
        current->read = read_mssql_log;
    } else if (strcmp("postgresql_log", current->logformat) == 0) {
        current->read = read_postgresql_log;
    } else if (strcmp("djb-multilog", current->logformat) == 0) {
        if (!init_djbmultilog(current)) {
            merror(INV_MULTILOG, current->file);
            if (current->fp) {
                fclose(current->fp);
                current->fp = NULL;
            }
            current->file = NULL;
        }
        current->read = read_djbmultilog;
    } else if (strncmp(current->logformat, "multi-line:", 11) == 0) {
        current->read = read_multiline;
    } else if (strcmp("audit", current->logformat) == 0) {
        current->read = read_audit;
    } else {
#ifdef WIN32
        if (current->filter_binary) {
            /* If the file is empty, set it to UCS-2 LE */
            if (FileSizeWin(current->file) == 0) {
                current->ucs2 = UCS2_LE;
                current->read = read_ucs2_le;
                mdebug2("File '%s' is empty. Setting encoding to UCS-2 LE.",current->file);
                return;
            }
        }

        if(current->ucs2 == UCS2_LE){
            mdebug1("File '%s' is UCS-2 LE",current->file);
            current->read = read_ucs2_le;
            return;
        }

        if(current->ucs2 == UCS2_BE){
            mdebug1("File '%s' is UCS-2 BE",current->file);
            current->read = read_ucs2_be;
            return;
        }
#endif
        current->read = read_syslog;
    }
}

#ifndef WIN32
int check_pattern_expand(int do_seek) {
    glob_t g;
    int err;
    int glob_offset;
    int found;
    int i, j;
    int retval = 0;

    pthread_mutexattr_t attr;
    w_mutexattr_init(&attr);
    w_mutexattr_settype(&attr, PTHREAD_MUTEX_ERRORCHECK);

    if (globs) {
        for (j = 0; globs[j].gpath; j++) {
            if (current_files >= maximum_files) {
                break;
            }
            glob_offset = 0;
            if (err = glob(globs[j].gpath, 0, NULL, &g), err) {
                if (err == GLOB_NOMATCH) {
                    mdebug1(GLOB_NFOUND, globs[j].gpath);
                } else {
                    mdebug1(GLOB_ERROR, globs[j].gpath);
                }
                continue;
            }
            while (g.gl_pathv[glob_offset] != NULL) {
                if (current_files >= maximum_files) {
                    mwarn(FILE_LIMIT, maximum_files);
                    break;
                }

                struct stat statbuf;
                if (lstat(g.gl_pathv[glob_offset], &statbuf) < 0) {
                    merror("Error on lstat '%s' due to [(%d)-(%s)]", g.gl_pathv[glob_offset], errno, strerror(errno));
                    glob_offset++;
                    continue;
                }

                if ((statbuf.st_mode & S_IFMT) != S_IFREG) {
                    mdebug1("File %s is not a regular file. Skipping it.", g.gl_pathv[glob_offset]);
                    glob_offset++;
                    continue;
                }

                found = 0;
                for (i = 0; globs[j].gfiles[i].file; i++) {
                    if (!strcmp(globs[j].gfiles[i].file, g.gl_pathv[glob_offset])) {
                        found = 1;
                        break;
                    }
                }
                if (!found) {
                    retval = 1;
                    char *ex_file = OSHash_Get(excluded_files,g.gl_pathv[glob_offset]);
                    int added = 0;

                    if(!ex_file) {
                        mdebug1(NEW_GLOB_FILE, globs[j].gpath, g.gl_pathv[glob_offset]);

                        os_realloc(globs[j].gfiles, (i +2)*sizeof(logreader), globs[j].gfiles);

                        /* Copy the current item to the end mark as it should be a pattern */
                        memcpy(globs[j].gfiles + i + 1, globs[j].gfiles + i, sizeof(logreader));

                        os_strdup(g.gl_pathv[glob_offset], globs[j].gfiles[i].file);
                        w_mutex_init(&globs[j].gfiles[i].mutex, &attr);
                        globs[j].gfiles[i].fp = NULL;
                        globs[j].gfiles[i].exists = 1;
                        globs[j].gfiles[i + 1].file = NULL;
                        globs[j].gfiles[i + 1].target = NULL;
                        current_files++;
                        globs[j].num_files++;
                        mdebug2(CURRENT_FILES, current_files, maximum_files);
                        if  (!globs[j].gfiles[i].read) {
                            set_read(&globs[j].gfiles[i], i, j);
                        } else {
                            handle_file(i, j, do_seek, 1);
                        }

                        added = 1;
                    }

                    char *file_excluded_binary = OSHash_Get(excluded_binaries,g.gl_pathv[glob_offset]);

                    /* This file could have to non binary file */
                    if (file_excluded_binary && !added) {
                        os_realloc(globs[j].gfiles, (i +2)*sizeof(logreader), globs[j].gfiles);

                        /* Copy the current item to the end mark as it should be a pattern */
                        memcpy(globs[j].gfiles + i + 1, globs[j].gfiles + i, sizeof(logreader));

                        os_strdup(g.gl_pathv[glob_offset], globs[j].gfiles[i].file);
                        w_mutex_init(&globs[j].gfiles[i].mutex, &attr);
                        globs[j].gfiles[i].fp = NULL;
                        globs[j].gfiles[i].exists = 1;
                        globs[j].gfiles[i + 1].file = NULL;
                        globs[j].gfiles[i + 1].target = NULL;
                        current_files++;
                        globs[j].num_files++;
                        mdebug2(CURRENT_FILES, current_files, maximum_files);
                        if  (!globs[j].gfiles[i].read) {
                            set_read(&globs[j].gfiles[i], i, j);
                        } else {
                            handle_file(i, j, do_seek, 1);
                        }
                    }
                }
                glob_offset++;
            }
            globfree(&g);
        }
    }

    w_mutexattr_destroy(&attr);

    return retval;
}

static void check_pattern_expand_excluded() {
    glob_t g;
    int err;
    int glob_offset;
    int found;
    int j;

    if (globs) {
        for (j = 0; globs[j].gpath; j++) {

            if (!globs[j].exclude_path) {
                continue;
            }

            /* Check for files to exclude */
            glob_offset = 0;
            if (err = glob(globs[j].exclude_path, 0, NULL, &g), err) {
                if (err == GLOB_NOMATCH) {
                    mdebug1(GLOB_NFOUND, globs[j].exclude_path);
                } else {
                    mdebug1(GLOB_ERROR, globs[j].exclude_path);
                }
                continue;
            }
            while (g.gl_pathv[glob_offset] != NULL) {
                found = 0;
                int k;
                for (k = 0; globs[j].gfiles[k].file; k++) {
                    if (!strcmp(globs[j].gfiles[k].file, g.gl_pathv[glob_offset])) {
                        found = 1;
                        break;
                    }
                }

                /* Excluded file found, remove it completely */
                if(found) {
                    int result;

                    result = Remove_Localfile(&(globs[j].gfiles), k, 1, 0,&globs[j]);

                    if (result) {
                        merror_exit(REM_ERROR,g.gl_pathv[glob_offset]);
                    } else {

                        /* Add the excluded file to the hash table */
                        char *file = OSHash_Get(excluded_files,g.gl_pathv[glob_offset]);

                        if(!file) {
                            OSHash_Add(excluded_files,g.gl_pathv[glob_offset],(void *)1);
                            minfo(EXCLUDE_FILE,g.gl_pathv[glob_offset]);
                        }

                        mdebug2(CURRENT_FILES, current_files, maximum_files);
                    }
                }
                glob_offset++;
            }
            globfree(&g);
        }
    }
}

#else
int check_pattern_expand(int do_seek) {
    int found;
    int i, j;
    int retval = 0;

    if (globs) {
        for (j = 0; globs[j].gpath; j++) {

            if (current_files >= maximum_files) {
                break;
            }

            char *global_path = NULL;
            char *wildcard = NULL;

            os_strdup(globs[j].gpath,global_path);

            wildcard = strrchr(global_path,'\\');

            if ( wildcard ) {

                DIR *dir = NULL;
                struct dirent *dirent = NULL;

                *wildcard = '\0';
                wildcard++;

                if (dir = opendir(global_path), !dir) {
                    merror("Couldn't open directory '%s' due to: %s", global_path, win_strerror(WSAGetLastError()));
                    os_free(global_path);
                    continue;
                }

                while (dirent = readdir(dir), dirent) {

                    // Skip "." and ".."
                    if (dirent->d_name[0] == '.' && (dirent->d_name[1] == '\0' || (dirent->d_name[1] == '.' && dirent->d_name[2] == '\0'))) {
                        continue;
                    }

                    if (current_files >= maximum_files) {
                        mwarn(FILE_LIMIT, maximum_files);
                        break;
                    }

                    char full_path[PATH_MAX] = {0};
                    snprintf(full_path,PATH_MAX,"%s\\%s",global_path,dirent->d_name);

                    /* Skip file if it is a directory */
                    DIR *is_dir = NULL;

                    if (is_dir = opendir(full_path), is_dir) {
                        mdebug1("File %s is a directory. Skipping it.", full_path);
                        closedir(is_dir);
                        continue;
                    }

                    /* Match wildcard */
                    char *regex = NULL;
                    regex = wstr_replace(wildcard,".","\\p");
                    os_free(regex);
                    regex = wstr_replace(wildcard,"*","\\.*");

                    /* Add the starting ^ regex */
                    {
                        char p[PATH_MAX] = {0};
                        snprintf(p,PATH_MAX,"^%s",regex);
                        os_free(regex);
                        os_strdup(p,regex);
                    }

                    /* If wildcard is only ^\.* add another \.* */
                    if (strlen(regex) == 4) {
                        char *rgx = NULL;
                        rgx = wstr_replace(regex,"\\.*","\\.*\\.*");
                        os_free(regex);
                        regex = rgx;
                    }

                    /* Add $ at the end of the regex */
                    wm_strcat(&regex, "$", 0);

                    if (!OS_Regex(regex,dirent->d_name)) {
                        mdebug2("Regex %s doesn't match with file '%s'",regex,dirent->d_name);
                        os_free(regex);
                        continue;
                    }

                    os_free(regex);

                    found = 0;
                    for (i = 0; globs[j].gfiles[i].file; i++) {
                        if (!strcmp(globs[j].gfiles[i].file, full_path)) {
                            found = 1;
                            break;
                        }
                    }

                    if (!found) {
                        retval = 1;
                        int added = 0;

                        char *ex_file = OSHash_Get(excluded_files,full_path);

                        if(!ex_file) {

                            /*  Because Windows cache's files, we need to check if the file
                                exists. Deleted files can still appear due to caching */
                            HANDLE h1;

                            h1 = CreateFile(full_path, GENERIC_READ,
                                            FILE_SHARE_DELETE | FILE_SHARE_READ | FILE_SHARE_WRITE,
                                            NULL, OPEN_EXISTING, FILE_ATTRIBUTE_NORMAL, NULL);

                            if (h1 == INVALID_HANDLE_VALUE) {
                                continue;
                            }

                            CloseHandle(h1);

                            minfo(NEW_GLOB_FILE, globs[j].gpath, full_path);

                            os_realloc(globs[j].gfiles, (i +2)*sizeof(logreader), globs[j].gfiles);

                            /* Copy the current item to the end mark as it should be a pattern */
                            memcpy(globs[j].gfiles + i + 1, globs[j].gfiles + i, sizeof(logreader));

                            os_strdup(full_path, globs[j].gfiles[i].file);
                            w_mutex_init(&globs[j].gfiles[i].mutex, &win_el_mutex_attr);
                            globs[j].gfiles[i].fp = NULL;
                            globs[j].gfiles[i].exists = 1;
                            globs[j].gfiles[i + 1].file = NULL;
                            globs[j].gfiles[i + 1].target = NULL;
                            current_files++;
                            globs[j].num_files++;
                            mdebug2(CURRENT_FILES, current_files, maximum_files);
                            if  (!globs[j].gfiles[i].read) {
                                set_read(&globs[j].gfiles[i], i, j);
                            } else {
                                handle_file(i, j, do_seek, 1);
                            }

                            added = 1;
                        }

                        char *file_excluded_binary = OSHash_Get(excluded_binaries,full_path);

                        /* This file could have to non binary file */
                        if (file_excluded_binary && !added) {
                            os_realloc(globs[j].gfiles, (i +2)*sizeof(logreader), globs[j].gfiles);

                            /* Copy the current item to the end mark as it should be a pattern */
                            memcpy(globs[j].gfiles + i + 1, globs[j].gfiles + i, sizeof(logreader));

                            os_strdup(full_path, globs[j].gfiles[i].file);
                            w_mutex_init(&globs[j].gfiles[i].mutex, &win_el_mutex_attr);
                            globs[j].gfiles[i].fp = NULL;
                            globs[j].gfiles[i].exists = 1;
                            globs[j].gfiles[i + 1].file = NULL;
                            globs[j].gfiles[i + 1].target = NULL;
                            current_files++;
                            globs[j].num_files++;
                            mdebug2(CURRENT_FILES, current_files, maximum_files);
                            if  (!globs[j].gfiles[i].read) {
                                set_read(&globs[j].gfiles[i], i, j);
                            } else {
                                handle_file(i, j, do_seek, 1);
                            }
                        }
                    }
                }
                closedir(dir);
            }
            os_free(global_path);
        }
    }

    return retval;
}
#endif


static IT_control remove_duplicates(logreader *current, int i, int j) {
    IT_control d_control = CONTINUE_IT;
    IT_control f_control;
    int r, k;
    logreader *dup;

    if (current->file && !current->command) {
        for (r = 0, k = -1;; r++) {
            if (f_control = update_current(&dup, &r, &k), f_control) {
                if (f_control == NEXT_IT) {
                    continue;
                } else {
                    break;
                }
            }

            if (current != dup && dup->file && !strcmp(current->file, dup->file)) {
                mwarn(DUP_FILE, current->file);
                int result;

                if (j < 0) {
                    result = Remove_Localfile(&logff, i, 0, 1,NULL);
                } else {
                    result = Remove_Localfile(&(globs[j].gfiles), i, 1, 0,&globs[j]);
                }
                if (result) {
                    merror_exit(REM_ERROR, current->file);
                } else {
                    mdebug1(CURRENT_FILES, current_files, maximum_files);
                }
                d_control = NEXT_IT;
                break;
            }
        }
    }

    return d_control;
}

int find_duplicate_inode(logreader * lf) {
    if (lf->file == NULL && lf->command != NULL) {
        return 0;
    }

    int r;
    int k;
    logreader * dup;
    IT_control f_control;

    for (r = 0, k = -1;; r++) {
        if (f_control = update_current(&dup, &r, &k), f_control) {
            if (f_control == NEXT_IT) {
                continue;
            } else {
                break;
            }
        }

        /* If the entry is different, the file is open,
         * and both inode and device match,
         * then the link is a duplicate.
         */

        if (lf != dup && dup->fp != NULL && lf->fd == dup->fd && lf->dev == dup->dev) {
            return 1;
        }
    }

    return 0;
}

static void set_sockets() {
    int i, j, k, t;
    logreader *current;
    char *file;

    // List read sockets
    unsigned int sk;
    for (sk=0; logsk && logsk[sk].name; sk++) {
        mdebug1("Socket '%s' (%s) added. Location: %s", logsk[sk].name, logsk[sk].mode == IPPROTO_UDP ? "udp" : "tcp", logsk[sk].location);
    }

    for (i = 0, t = -1;; i++) {
        if (t == -1 && logff && logff[i].file) {
            current = &logff[i];
            file = logff[i].file;
        } else if (globs && globs[++t].gpath){
            current = globs[t].gfiles;
            file = globs[t].gpath;
        } else {
            break;
        }

        os_malloc(sizeof(logtarget), current->log_target);

        for (j = 0; current->target[j]; j++) {
            os_realloc(current->log_target, (j + 2) * sizeof(logtarget), current->log_target);
            memset(current->log_target + j, 0, 2 * sizeof(logtarget));

            if (strcmp(current->target[j], "agent") == 0) {
                current->log_target[j].log_socket = &default_agent;
                w_msg_hash_queues_add_entry("agent");
                continue;
            }
            int found = -1;
            for (k = 0; logsk && logsk[k].name; k++) {
                found = strcmp(logsk[k].name, current->target[j]);
                if (found == 0) {
                    break;
                }
            }
            if (found != 0) {
                merror_exit("Socket '%s' for '%s' is not defined.", current->target[j], file);
            } else {
                current->log_target[j].log_socket = &logsk[k];
                w_msg_hash_queues_add_entry(logsk[k].name);
            }
        }

        memset(current->log_target + j, 0, sizeof(logtarget));

        // Add output formats

        if (current->out_format) {
            for (j = 0; current->out_format[j]; ++j) {
                if (current->out_format[j]->target) {
                    // Fill the corresponding target

                    for (k = 0; current->target[k]; ++k) {
                        if (strcmp(current->target[k], current->out_format[j]->target) == 0) {
                            current->log_target[k].format = current->out_format[j]->format;
                            break;
                        }
                    }

                    if (!current->target[k]) {
                        mwarn("Log target '%s' not found for the output format of localfile '%s'.", current->out_format[j]->target, current->file);
                    }
                } else {
                    // Fill the targets that don't yet have a format

                    for (k = 0; current->target[k]; k++) {
                        if (!current->log_target[k].format) {
                            current->log_target[k].format = current->out_format[j]->format;
                        }
                    }
                }
            }
        }
    }
}

void w_set_file_mutexes(){
    logreader *current;
    IT_control f_control;
    int r,k;

    pthread_mutexattr_t attr;
    w_mutexattr_init(&attr);
    w_mutexattr_settype(&attr, PTHREAD_MUTEX_ERRORCHECK);

    for (r = 0, k = -1;; r++) {
        if (f_control = update_current(&current, &r, &k), f_control) {
            if (f_control == NEXT_IT) {
                continue;
            } else {
                break;
            }
        }

        if (k < 0) {
            w_mutex_init(&current->mutex, &attr);
        }
    }

    w_mutexattr_destroy(&attr);
}

void free_msg_queue(w_msg_queue_t *msg) {
    if (msg->msg_queue) queue_free(msg->msg_queue);
    free(msg);
}

void w_msg_hash_queues_init(){

    OUTPUT_QUEUE_SIZE = getDefine_Int("logcollector", "queue_size", OUTPUT_MIN_QUEUE_SIZE, 220000);
    msg_queues_table = OSHash_Create();

    if(!msg_queues_table){
        merror_exit("Failed to create hash table for queue threads");
    }

    OSHash_SetFreeDataPointer(msg_queues_table, (void (*)(void *))free_msg_queue);
}

int w_msg_hash_queues_add_entry(const char *key){
    int result;
    w_msg_queue_t *msg;

    os_calloc(1,sizeof(w_msg_queue_t), msg);
    msg->msg_queue = queue_init(OUTPUT_QUEUE_SIZE);
    w_mutex_init(&msg->mutex, NULL);
    w_cond_init(&msg->available, NULL);

    if (result = OSHash_Add(msg_queues_table, key, msg), result != 2) {
        queue_free(msg->msg_queue);
        w_mutex_destroy(&msg->mutex);
        w_cond_destroy(&msg->available);
        free(msg);
    }

    return result;
}

int w_msg_hash_queues_push(const char *str, char *file, unsigned long size, logtarget * targets, char queue_mq) {
    w_msg_queue_t *msg;
    int i;
    char *file_cpy;

    for (i = 0; targets[i].log_socket; i++)
    {
        w_mutex_lock(&mutex);

        msg = (w_msg_queue_t *)OSHash_Get(msg_queues_table, targets[i].log_socket->name);

        w_mutex_unlock(&mutex);

        if (msg) {
            os_strdup(file, file_cpy);
            w_msg_queue_push(msg, str, file_cpy, size, &targets[i], queue_mq);
        }
    }

    return 0;
}

w_message_t * w_msg_hash_queues_pop(const char *key){
    w_msg_queue_t *msg;

    msg = OSHash_Get(msg_queues_table,key);

    if(msg)
    {
        w_message_t *message;
        message = w_msg_queue_pop(msg);

        if(message){
            return message;
        }
    }
    return NULL;
}

int w_msg_queue_push(w_msg_queue_t * msg, const char * buffer, char *file, unsigned long size, logtarget * log_target, char queue_mq) {
    w_message_t *message;
    static int reported = 0;
    int result;

    w_mutex_lock(&msg->mutex);

    os_calloc(1,sizeof(w_message_t),message);
    os_calloc(size,sizeof(char),message->buffer);
    memcpy(message->buffer,buffer,size);
    message->size = size;
    message->file = file;
    message->log_target = log_target;
    message->queue_mq = queue_mq;


    if (result = queue_push(msg->msg_queue, message), result == 0) {
        w_cond_signal(&msg->available);
    }

    w_mutex_unlock(&msg->mutex);

    if (result < 0) {
        free(message->file);
        free(message->buffer);
        free(message);
        mdebug2("Discarding log line for target '%s'", log_target->log_socket->name);

        if (!reported) {
#ifndef WIN32
            mwarn("Target '%s' message queue is full (%zu). Log lines may be lost.", log_target->log_socket->name, msg->msg_queue->size);
#else
            mwarn("Target '%s' message queue is full (%u). Log lines may be lost.", log_target->log_socket->name, msg->msg_queue->size);
#endif
            reported = 1;
        }
    }

    return result;
}

w_message_t * w_msg_queue_pop(w_msg_queue_t * msg){
    w_message_t *message;
    w_mutex_lock(&msg->mutex);

    while (message = (w_message_t *)queue_pop(msg->msg_queue), !message) {
        w_cond_wait(&msg->available, &msg->mutex);
    }

    w_mutex_unlock(&msg->mutex);
    return message;
}

void * w_output_thread(void * args){
    char *queue_name = args;
    w_message_t *message;
    w_msg_queue_t *msg_queue;

    if (msg_queue = OSHash_Get(msg_queues_table, queue_name), !msg_queue) {
        mwarn("Could not found the '%s'.", queue_name);
        return NULL;
    }

    while(1)
    {
        /* Pop message from the queue */
        message = w_msg_queue_pop(msg_queue);

        if (SendMSGtoSCK(logr_queue, message->buffer, message->file, message->queue_mq, message->log_target) < 0) {
            merror(QUEUE_SEND);

            if ((logr_queue = StartMQ(DEFAULTQPATH, WRITE)) < 0) {
                merror_exit(QUEUE_FATAL, DEFAULTQPATH);
            }
        }

        free(message->file);
        free(message->buffer);
        free(message);
    }

    return NULL;
}

void w_create_output_threads(){
    unsigned int i;
    const OSHashNode *curr_node;

    for(i = 0; i <= msg_queues_table->rows; i++){
        if(msg_queues_table->table[i]){
            curr_node = msg_queues_table->table[i];

            /* Create one thread per valid hash entry */
            if(curr_node->key){
#ifndef WIN32
                w_create_thread(w_output_thread, curr_node->key);
#else
                w_create_thread(NULL,
                    0,
                    (LPTHREAD_START_ROUTINE)w_output_thread,
                    curr_node->key,
                    0,
                    NULL);
#endif
            }
        }
    }
}

void * w_input_thread(__attribute__((unused)) void * t_id){
    logreader *current;
    int i = 0, r = 0, j = -1;
    IT_control f_control = 0;
    time_t curr_time = 0;
#ifndef WIN32
    int int_error = 0;
    struct timeval fp_timeout;
    struct stat tmp_stat;
#else
    BY_HANDLE_FILE_INFORMATION lpFileInformation;
    memset(&lpFileInformation, 0, sizeof(BY_HANDLE_FILE_INFORMATION));
#endif

    /* Daemon loop */
    while (1) {
#ifndef WIN32
        fp_timeout.tv_sec = loop_timeout;
        fp_timeout.tv_usec = 0;

        /* Wait for the select timeout */
        if ((r = select(0, NULL, NULL, NULL, &fp_timeout)) < 0) {
            merror(SELECT_ERROR, errno, strerror(errno));
            int_error++;

            if (int_error >= 5) {
                merror_exit(SYSTEM_ERROR);
            }
            continue;
        }
#else

        /* Windows doesn't like select that way */
        sleep(loop_timeout + 2);

        /* Check for messages in the event viewer */

        if (pthread_mutex_trylock(&win_el_mutex) == 0) {
            win_readel();
            w_mutex_unlock(&win_el_mutex);
        }
#endif

        /* Check which file is available */
        for (i = 0, j = -1;; i++) {

            w_rwlock_rdlock(&files_update_rwlock);
            if (f_control = update_current(&current, &i, &j), f_control) {
                w_rwlock_unlock(&files_update_rwlock);

                if (f_control == NEXT_IT) {
                    continue;
                } else {
                    break;
                }
            }

            if (pthread_mutex_trylock(&current->mutex) == 0){

                if (!current->fp) {
                    /* Run the command */
                    if (current->command) {
                        curr_time = time(0);
                        if ((curr_time - current->size) >= current->ign) {
                            current->size = curr_time;
                            current->read(current, &r, 0);
                        }
                    }
                    w_mutex_unlock(&current->mutex);
                    w_rwlock_unlock(&files_update_rwlock);
                    continue;
                }

                /* Windows with IIS logs is very strange.
                * For some reason it always returns 0 (not EOF)
                * the fgetc. To solve this problem, we always
                * pass it to the function pointer directly.
                */
    #ifndef WIN32

                if(current->age) {
                    if ((fstat(fileno(current->fp), &tmp_stat)) == -1) {
                        merror(FSTAT_ERROR, current->file, errno, strerror(errno));

                    } else {
                        struct timespec c_currenttime;
                        gettime(&c_currenttime);

                        /* Ignore file */
                        if((c_currenttime.tv_sec - (int)current->age) >= tmp_stat.st_mtime) {
                            mdebug1("Ignoring file '%s' due to modification time",current->file);
                            fclose(current->fp);
                            current->fp = NULL;
                            w_mutex_unlock(&current->mutex);
                            w_rwlock_unlock(&files_update_rwlock);
                            continue;
                        }
                    }
                }

                /* We check for the end of file. If is returns EOF,
                * we don't attempt to read it.
                */
                if ((r = fgetc(current->fp)) == EOF) {
                    clearerr(current->fp);
                    w_mutex_unlock(&current->mutex);
                    w_rwlock_unlock(&files_update_rwlock);
                    continue;
                }

                /* If it is not EOF, we need to return the read character */
                ungetc(r, current->fp);
    #endif

#ifdef WIN32
            if(current->age) {
                if (current->h && (GetFileInformationByHandle(current->h, &lpFileInformation) == 0)) {
                    merror("Unable to get file information by handle.");
                    w_mutex_unlock(&current->mutex);
                    w_rwlock_unlock(&files_update_rwlock);
                    continue;
                } else {
                    FILETIME ft_handle = lpFileInformation.ftLastWriteTime;

                    /* Current machine EPOCH time */
                    long long int c_currenttime = get_windows_time_epoch();

                    /* Current file EPOCH time */
                    long long int file_currenttime = get_windows_file_time_epoch(ft_handle);

                    /* Ignore file */
                    if((c_currenttime - current->age) >= file_currenttime) {
                        mdebug1("Ignoring file '%s' due to modification time",current->file);
                        fclose(current->fp);
                        CloseHandle(current->h);
                        current->fp = NULL;
                        current->h = NULL;
                        w_mutex_unlock(&current->mutex);
                        w_rwlock_unlock(&files_update_rwlock);
                        continue;
                    }
                }
            }

            int ucs2 = is_usc2(current->file);
            if (ucs2) {
                current->ucs2 = ucs2;
                if (current->filter_binary) {
                    /* If the file is empty, set it to UCS-2 LE */
                    if (FileSizeWin(current->file) == 0) {
                        current->ucs2 = UCS2_LE;
                        current->read = read_ucs2_le;
                        mdebug2("File '%s' is empty. Setting encoding to UCS-2 LE.",current->file);
                    } else {

                        if (current->ucs2 == UCS2_LE) {
                            mdebug1("File '%s' is UCS-2 LE",current->file);
                            current->read = read_ucs2_le;
                        }

                        if (current->ucs2 == UCS2_BE) {
                            mdebug1("File '%s' is UCS-2 BE",current->file);
                            current->read = read_ucs2_be;
                        }
                    }
                }
            }

            if (current->filter_binary) {
                /* If the file is empty, set it to UCS-2 LE */
                if (FileSizeWin(current->file) == 0) {
                    current->ucs2 = UCS2_LE;
                    current->read = read_ucs2_le;
                    mdebug2("File '%s' is empty. Setting encoding to UCS-2 LE.",current->file);
                } else {

                    if (!ucs2) {
                        if (!strcmp("syslog", current->logformat) || !strcmp("generic", current->logformat)) {
                            current->read = read_syslog;
                        } else if (!strcmp("multi-line", current->logformat)) {
                            current->read = read_multiline;
                        }
                    }
                }
            }
#endif
                /* Finally, send to the function pointer to read it */
                current->read(current, &r, 0);
                /* Check for error */
                if (!ferror(current->fp)) {
                    /* Clear EOF */
                    clearerr(current->fp);

                    /* Parsing error */
                    if (r != 0) {
                        current->ign++;

                        if (open_file_attempts && j < 0) {
                            mdebug1(OPEN_ATTEMPT, current->file, open_file_attempts - current->ign);
                        } else {
                            mdebug1(OPEN_UNABLE, current->file);
                        }

                    }
                    w_mutex_unlock(&current->mutex);
                }
                /* If ferror is set */
                else {
                    merror(FREAD_ERROR, current->file, errno, strerror(errno));
    #ifndef WIN32
                    if (fseek(current->fp, 0, SEEK_END) < 0)
    #else
                    if (1)
    #endif
                    {

    #ifndef WIN32
                        merror(FSEEK_ERROR, current->file, errno, strerror(errno));
    #endif

                        /* Close the file */
                        fclose(current->fp);
    #ifdef WIN32
                        CloseHandle(current->h);
    #endif
                        current->fp = NULL;

                        /* Try to open it again */
                        if (handle_file(i, j, 0, 1)) {
                            w_mutex_unlock(&current->mutex);
                            w_rwlock_unlock(&files_update_rwlock);
                            continue;
                        }
    #ifdef WIN32
                        current->read(current, &r, 1);
    #endif
                    }
                    /* Increase the error count  */
                    current->ign++;

                    if (open_file_attempts && j < 0) {
                        mdebug1(OPEN_ATTEMPT, current->file, open_file_attempts - current->ign);
                    } else {
                        mdebug1(OPEN_UNABLE, current->file);
                    }

                    clearerr(current->fp);
                    w_mutex_unlock(&current->mutex);
                }
            }

            w_rwlock_unlock(&files_update_rwlock);
        }
    }

    return NULL;
}

void w_create_input_threads(){
    int i;

    N_INPUT_THREADS = getDefine_Int("logcollector", "input_threads", N_MIN_INPUT_THREADS, 128);

#ifdef WIN32
    w_mutex_init(&win_el_mutex, &win_el_mutex_attr);
    w_mutexattr_destroy(&win_el_mutex_attr);
#endif

    for(i = 0; i < N_INPUT_THREADS; i++) {
#ifndef WIN32
        w_create_thread(w_input_thread,NULL);
#else
        w_create_thread(NULL,
                     0,
                     (LPTHREAD_START_ROUTINE)w_input_thread,
                     NULL,
                     0,
                     NULL);
#endif
    }
}

void files_lock_init()
{
    pthread_rwlockattr_t attr;
    pthread_rwlockattr_init(&attr);

#ifdef __linux__
    /* PTHREAD_RWLOCK_PREFER_WRITER_NP is ignored.
     * Do not use recursive locking.
     */
    pthread_rwlockattr_setkind_np(&attr, PTHREAD_RWLOCK_PREFER_WRITER_NONRECURSIVE_NP);
#endif

    w_rwlock_init(&files_update_rwlock, &attr);
    pthread_rwlockattr_destroy(&attr);
}

static void check_text_only() {
    int i, j;

    IT_control f_control = 0;
    logreader *current;
    char file_name[PATH_MAX];

    for (i = 0, j = -1;; i++) {
        if (f_control = update_current(&current, &i, &j), f_control) {
            if (f_control == NEXT_IT) {
                continue;
            } else {
                break;
            }
        }

        /* Check for files to exclude */
        if(current->file && !current->command && current->filter_binary) {
            snprintf(file_name, PATH_MAX, "%s", current->file);

            char *file_excluded = OSHash_Get(excluded_files,file_name);

            if(is_ascii_utf8(current->file,MAX_ASCII_LINES,MAX_UTF8_CHARS)) {
                #ifdef WIN32

                    int ucs2 = is_usc2(current->file);
                    if(ucs2) {
                        current->ucs2 = ucs2;
                        continue;
                    }

                #endif
                int result = 0;
                if (j < 0) {
                    result = Remove_Localfile(&logff, i, 0, 1, NULL);
                } else {
                    result = Remove_Localfile(&(globs[j].gfiles), i, 1, 0, &globs[j]);
                }

                if (result) {
                    merror_exit(REM_ERROR, file_name);
                } else {
                    mdebug2(NON_TEXT_FILE, file_name);
                    mdebug2(CURRENT_FILES, current_files, maximum_files);

                    if(!file_excluded) {
                        OSHash_Add(excluded_files,file_name,(void *)1);
                    }

                    /* Add to binary hash table */
                    char *file_excluded_binary = OSHash_Get(excluded_binaries,file_name);

                    if (!file_excluded_binary) {
                        OSHash_Add(excluded_binaries,file_name,(void *)1);
                    }

                }
                i--;
            } else {

                if(file_excluded) {
                    OSHash_Delete(excluded_files,file_name);
                }
            }
        }
    }
}

#ifdef WIN32
static void check_pattern_expand_excluded() {
    int found;
    int j;

    if (globs) {
        for (j = 0; globs[j].gpath; j++) {

            if (!globs[j].exclude_path) {
                continue;
            }

            char *global_path = NULL;
            char *wildcard = NULL;
            os_strdup(globs[j].exclude_path,global_path);

            wildcard = strrchr(global_path,'\\');

            if (wildcard) {

                DIR *dir = NULL;
                struct dirent *dirent = NULL;

                *wildcard = '\0';
                wildcard++;

                if (dir = opendir(global_path), !dir) {
                    merror("Couldn't open directory '%s' due to: %s", global_path, win_strerror(WSAGetLastError()));
                    os_free(global_path);
                    continue;
                }

                while (dirent = readdir(dir), dirent) {

                    // Skip "." and ".."
                    if (dirent->d_name[0] == '.' && (dirent->d_name[1] == '\0' || (dirent->d_name[1] == '.' && dirent->d_name[2] == '\0'))) {
                        continue;
                    }

                    char full_path[PATH_MAX] = {0};
                    snprintf(full_path,PATH_MAX,"%s\\%s",global_path,dirent->d_name);

                    /* Skip file if it is a directory */
                    DIR *is_dir = NULL;

                    if (is_dir = opendir(full_path), is_dir) {
                        mdebug2("File %s is a directory. Skipping it.", full_path);
                        closedir(is_dir);
                        continue;
                    }

                    /* Match wildcard */
                    char *regex = NULL;
                    regex = wstr_replace(wildcard,".","\\p");
                    os_free(regex);
                    regex = wstr_replace(wildcard,"*","\\.*");

                    /* Add the starting ^ regex */
                    {
                        char p[PATH_MAX] = {0};
                        snprintf(p,PATH_MAX,"^%s",regex);
                        os_free(regex);
                        os_strdup(p,regex);
                    }

                    /* If wildcard is only ^\.* add another \.* */
                    if (strlen(regex) == 4) {
                        char *rgx = NULL;
                        rgx = wstr_replace(regex,"\\.*","\\.*\\.*");
                        os_free(regex);
                        regex = rgx;
                    }

                    /* Add $ at the end of the regex */
                    wm_strcat(&regex, "$", 0);

                    if(!OS_Regex(regex,dirent->d_name)) {
                        mdebug2("Regex %s doesn't match with file '%s'",regex,dirent->d_name);
                        os_free(regex);
                        continue;
                    }

                    os_free(regex);

                    found = 0;
                    int k;
                    for (k = 0; globs[j].gfiles[k].file; k++) {
                        if (!strcmp(globs[j].gfiles[k].file, full_path)) {
                            found = 1;
                            break;
                        }
                    }

                    /* Excluded file found, remove it completely */
                    if(found) {
                        int result;

                        if (j < 0) {
                            result = Remove_Localfile(&logff, k, 0, 1, NULL);
                        } else {
                            result = Remove_Localfile(&(globs[j].gfiles), k, 1, 0, &globs[j]);
                        }

                        if (result) {
                            merror_exit(REM_ERROR,full_path);
                        } else {

                            /* Add the excluded file to the hash table */
                            char *file = OSHash_Get(excluded_files,full_path);

                            if(!file) {
                                OSHash_Add(excluded_files,full_path,(void *)1);
                                minfo(EXCLUDE_FILE,full_path);
                            }

                            mdebug2(EXCLUDE_FILE,full_path);
                            mdebug2(CURRENT_FILES, current_files, maximum_files);
                        }
                    }
                }
                closedir(dir);
            }
            os_free(global_path);
        }
    }
}
#endif<|MERGE_RESOLUTION|>--- conflicted
+++ resolved
@@ -723,18 +723,10 @@
             f_check = 0;
         }
 
-<<<<<<< HEAD
-=======
-        if (!os_iswait()) {
-            rand_keepalive_str(keepalive, KEEPALIVE_SIZE);
-            w_msg_hash_queues_push(keepalive, "ossec-keepalive", strlen(keepalive) + 1, default_target, LOCALFILE_MQ);
-        }
-
         if (mq_log_builder_update() == -1) {
             mdebug1("Output log pattern data could not be updated.");
         }
 
->>>>>>> 5f3c6a0b
         sleep(1);
 
         f_check++;
