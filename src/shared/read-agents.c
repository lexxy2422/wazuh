/* Copyright (C) 2009 Trend Micro Inc.
 * All right reserved.
 *
 * This program is a free software; you can redistribute it
 * and/or modify it under the terms of the GNU General Public
 * License (version 2) as published by the FSF - Free Software
 * Foundation
 */

#include "shared.h"
#include "read-agents.h"
#include "os_net/os_net.h"

#ifndef WIN32
static int _do_print_attrs_syscheck(const char *prev_attrs, const char *attrs, int csv_output, cJSON *json_output,
                                    int is_win, int number_of_changes) __attribute__((nonnull(2)));
static int _do_print_file_syscheck(FILE *fp, const char *fname, int update_counter,
                                   int csv_output, cJSON *json_output) __attribute__((nonnull(1)));
static int _do_print_syscheck(FILE *fp, int all_files, int csv_output, cJSON *json_output) __attribute__((nonnull(1)));
static int _do_get_rootcheckscan(FILE *fp) __attribute__((nonnull));
static int _do_print_rootcheck(FILE *fp, int resolved, time_t time_last_scan,
                               int csv_output, cJSON *json_output, int show_last) __attribute__((nonnull(1)));
#endif /* !WIN32*/

static int _get_time_rkscan(const char *agent_name, const char *agent_ip, agent_info *agt_info) __attribute__((nonnull(2, 3)));
static char *_get_agent_keepalive(const char *agent_name, const char *agent_ip) __attribute__((nonnull(2)));
static int _get_agent_os(const char *agent_name, const char *agent_ip, agent_info *agt_info) __attribute__((nonnull(2, 3)));


/* Free the agent list in memory */
void free_agents(char **agent_list)
{
    int i;
    if (!agent_list) {
        return;
    }

    for (i = 0;; i++) {
        if (agent_list[i] == NULL) {
            break;
        }

        free(agent_list[i]);
        agent_list[i] = NULL;
    }

    free(agent_list);
    agent_list = NULL;
}

#ifndef WIN32

/* Print syscheck attributes */
#define sk_strchr(x,y,z) z = strchr(x, y); if(z == NULL) return(0); else { *z = '\0'; z++; }

static int _do_print_attrs_syscheck(const char *prev_attrs, const char *attrs, __attribute__((unused)) int csv_output,
                                    cJSON *json_output, int is_win, int number_of_changes)
{
    const char *p_size, *size;
    char *p_perm, *p_uid, *p_gid, *p_md5, *p_sha1;
    char *perm, *uid, *gid, *md5, *sha1;
    mode_t mode;
    char perm_str[36];

    /* A deleted file has no attributes */
    if (strcmp(attrs, "-1") == 0) {
        if (json_output)
            cJSON_AddStringToObject(json_output, "event", "deleted");
        else
            printf("File deleted.\n");
        return (0);
    }

    /* Set each value */
    size = attrs;
    sk_strchr(size, ':', perm);
    sk_strchr(perm, ':', uid);
    sk_strchr(uid, ':', gid);
    sk_strchr(gid, ':', md5);
    sk_strchr(md5, ':', sha1);

    p_size = size;
    p_perm = perm;
    p_uid = uid;
    p_gid = gid;
    p_md5 = md5;
    p_sha1 = sha1;

    if (prev_attrs && (strcmp(prev_attrs, "-1") == 0)) {
        if (json_output)
            cJSON_AddStringToObject(json_output, "event", "restored");
        else
            printf("File restored. ");
    } else if (prev_attrs) {
        if (json_output)
            cJSON_AddStringToObject(json_output, "event", "modified");
        else
            printf("File changed. ");

        p_size = prev_attrs;
        sk_strchr(p_size, ':', p_perm);
        sk_strchr(p_perm, ':', p_uid);
        sk_strchr(p_uid, ':', p_gid);
        sk_strchr(p_gid, ':', p_md5);
        sk_strchr(p_md5, ':', p_sha1);
    } else {
        if (json_output)
            cJSON_AddStringToObject(json_output, "event", "added");
        else
            printf("File added to the database. ");
    }

    if (!json_output) {
        /* Fix number of changes */
        if (prev_attrs && !number_of_changes) {
            number_of_changes = 1;
        }

        if (number_of_changes) {
            switch (number_of_changes) {
                case 1:
                    printf("- 1st time modified.\n");
                    break;
                case 2:
                    printf("- 2nd time modified.\n");
                    break;
                case 3:
                    printf("- 3rd time modified.\n");
                    break;
                default:
                    printf("- Being ignored (3 or more changes).\n");
                    break;
            }
        } else {
            printf("\n");
        }
    }

    perm_str[35] = '\0';
    /* octal or decimal */
    mode = (mode_t) strtoul(perm, 0, strlen(perm) == 3 ? 8 : 10);
    snprintf(perm_str, 35, "%9.9s", agent_file_perm(mode));

    if (json_output) {
        cJSON_AddStringToObject(json_output, "size", size);
        cJSON_AddNumberToObject(json_output, "mode", is_win ? 0 : mode);
        cJSON_AddStringToObject(json_output, "perm", is_win ? "" : perm_str);
        cJSON_AddStringToObject(json_output, "uid", is_win ? "" : uid);
        cJSON_AddStringToObject(json_output, "gid", is_win ? "" : gid);
        cJSON_AddStringToObject(json_output, "md5", md5);
        cJSON_AddStringToObject(json_output, "sha1", sha1);

    } else{
        printf("Integrity checking values:\n");
        printf("   Size:%s%s\n", (strcmp(size, p_size) == 0) ? " " : " >", size);
        if (!is_win) {
            printf("   Perm:%s%s\n", (strcmp(perm, p_perm) == 0) ? " " : " >", perm_str);
            printf("   Uid: %s%s\n", (strcmp(uid, p_uid) == 0) ? " " : " >", uid);
            printf("   Gid: %s%s\n", (strcmp(gid, p_gid) == 0) ? " " : " >", gid);
        }
        printf("   Md5: %s%s\n", (strcmp(md5, p_md5) == 0) ? " " : " >", md5);
        printf("   Sha1:%s%s\n", (strcmp(sha1, p_sha1) == 0) ? " " : " >", sha1);
    }

    /* Fix entries */
    perm[-1] = ':';
    uid[-1] = ':';
    gid[-1] = ':';
    md5[-1] = ':';
    sha1[-1] = ':';

    return (0);
}

/* Print information about a specific file */
static int _do_print_file_syscheck(FILE *fp, const char *fname, int update_counter,
                                   int csv_output, cJSON *json_output)
{
    int f_found = 0;
    struct tm *tm_time;
    char read_day[24 + 1];
    char buf[OS_MAXSTR + 1];
    OSRegex reg;
    OSStore *files_list = NULL;
    fpos_t init_pos;
    cJSON *json_entry = NULL, *json_attrs = NULL;

    buf[OS_MAXSTR] = '\0';
    read_day[24] = '\0';

    /* If the compilation failed, we don't need to free anything */
    if (!OSRegex_Compile(fname, &reg, 0)) {
        if (!(csv_output || json_output))
            printf("\n** ERROR: Invalid file name: '%s'\n", fname);
        return (0);
    }

    /* Create list with files */
    files_list = OSStore_Create();
    if (!files_list) {
        OSRegex_FreePattern(&reg);
        goto cleanup;
    }

    /* Get initial position */
    if (fgetpos(fp, &init_pos) != 0) {
        if (!(csv_output || json_output))
            printf("\n** ERROR: fgetpos failed.\n");
        goto cleanup;
    }

    while (fgets(buf, OS_MAXSTR, fp) != NULL) {
        if (buf[0] == '!' || buf[0] == '#' || buf[0] == '+') {
            int number_changes = 0;
            time_t change_time = 0;
            char *changed_file_name;
            char *changed_attrs;
            char *prev_attrs;

            if (strlen(buf) < 16) {
                fgetpos(fp, &init_pos);
                continue;
            }

            /* Remove newline */
            buf[strlen(buf) - 1] = '\0';

            /* With update counter, we only modify the last entry */
            if (update_counter && buf[0] == '#') {
                fgetpos(fp, &init_pos);
                continue;
            }

            /* Check the number of changes */
            if (buf[1] == '!') {
                number_changes = 2;
                if (buf[2] == '!') {
                    number_changes = 3;
                } else if (buf[2] == '?') {
                    number_changes = 4;
                }
            }

            changed_attrs = buf + 3;

            changed_file_name = strchr(changed_attrs, '!');
            if (!changed_file_name) {
                fgetpos(fp, &init_pos);
                continue;
            }

            /* Get time of change */
            changed_file_name[-1] = '\0';
            changed_file_name++;
            change_time = (time_t)atoi(changed_file_name);

            changed_file_name = strchr(changed_file_name, ' ');
            if (!changed_file_name) {
                if (!(csv_output || json_output))
                    printf("\n** ERROR: Invalid line: '%s'.\n", buf);
                goto cleanup;
            }
            changed_file_name++;

            /* Check if the name should be printed */
            if (!OSRegex_Execute(changed_file_name, &reg)) {
                fgetpos(fp, &init_pos);
                continue;
            }

            f_found = 1;

            /* Reset the values */
            if (update_counter) {
                if (fsetpos(fp, &init_pos) != 0) {
                    if (!(csv_output || json_output))
                        printf("\n** ERROR: fsetpos failed (unable to update "
                               "counter).\n");
                    goto cleanup;
                }

                if (update_counter == 2) {
                    if (fprintf(fp, "!!?") <= 0) {
                        if (!(csv_output || json_output))
                            printf("\n** ERROR: fputs failed (unable to update "
                                   "counter).\n");
                        goto cleanup;
                    }
                }

                else {
                    if (fprintf(fp, "!++") <= 0) {
                        if (!(csv_output || json_output))
                            printf("\n** ERROR: fputs failed (unable to update "
                                   "counter).\n");
                        goto cleanup;
                    }
                }

                if (!(csv_output || json_output))
                    printf("\n**Counter updated for file '%s'\n\n",
                           changed_file_name);
                goto cleanup;
            }

            tm_time = localtime(&change_time);
            strftime(read_day, 23, "%Y %h %d %T", tm_time);

            if (json_output) {
                json_entry = cJSON_CreateObject();
                json_attrs = cJSON_CreateObject();

                cJSON_AddStringToObject(json_entry, "date", read_day);
                cJSON_AddStringToObject(json_entry, "file", changed_file_name);
                cJSON_AddNumberToObject(json_entry, "changes", number_changes);

            } else if (csv_output)
                printf("%s,%s,%d\n", read_day, changed_file_name,
                       number_changes);
            else
                printf("\n%s,%d - %s\n", read_day, number_changes,
                       changed_file_name);

            prev_attrs = (char *) OSStore_Get(files_list, changed_file_name);

            if (prev_attrs) {
                char *new_attrs;
                os_strdup(changed_attrs, new_attrs);
                _do_print_attrs_syscheck(prev_attrs, changed_attrs,
                                         csv_output, json_attrs,
                                         changed_file_name[0] == '/' ? 0 : 1,
                                         number_changes);

                free(files_list->cur_node->data);
                files_list->cur_node->data = new_attrs;
            } else {
                char *new_attrs;

                os_strdup(changed_attrs, new_attrs);
                OSStore_Put(files_list, changed_file_name, new_attrs);
                _do_print_attrs_syscheck(NULL,
                                         changed_attrs, csv_output, json_attrs,
                                         changed_file_name[0] == '/' ? 0 : 1,
                                         number_changes);
            }

            if (json_output) {
                cJSON_AddItemToObject(json_entry, "attrs", json_attrs);
                cJSON_AddItemToArray(json_output, json_entry);
            }

            fgetpos(fp, &init_pos);
        }
    }

    if (!(f_found || csv_output || json_output)) {
        printf("\n** No entries found.\n");
    }

cleanup:
    OSRegex_FreePattern(&reg);
    if (files_list) {
        OSStore_Free(files_list);
    }

    return (0);
}

/* Print syscheck db (of modified files) */
static int _do_print_syscheck(FILE *fp, __attribute__((unused)) int all_files, int csv_output, cJSON *json_output)
{
    int f_found = 0;
    struct tm *tm_time;

    char read_day[24 + 1];
    char saved_read_day[24 + 1];
    char buf[OS_MAXSTR + 1];

    buf[OS_MAXSTR] = '\0';
    read_day[24] = '\0';
    saved_read_day[0] = '\0';
    saved_read_day[24] = '\0';

    while (fgets(buf, OS_MAXSTR, fp) != NULL) {
        if (buf[0] == '!' || buf[0] == '#') {
            int number_changes = 0;
            time_t change_time = 0;
            char *changed_file_name;

            if (strlen(buf) < 16) {
                continue;
            }

            /* Remove newline */
            buf[strlen(buf) - 1] = '\0';

            /* Check the number of changes */
            if (buf[1] == '!') {
                number_changes = 2;
                if (buf[2] == '!') {
                    number_changes = 3;
                } else if (buf[2] == '?') {
                    number_changes = 4;
                }
            }

            changed_file_name = strchr(buf + 3, '!');
            if (!changed_file_name) {
                continue;
            }

            f_found = 1;

            /* Get time of change */
            changed_file_name++;
            change_time = atoi(changed_file_name);

            changed_file_name = strchr(changed_file_name, ' ');
            if (!changed_file_name) {
                if (!(csv_output || json_output))
                    printf("\n** ERROR: Invalid line: '%s'.\n", buf);
                return (-1);
            }
            changed_file_name++;

            tm_time = localtime(&change_time);
            strftime(read_day, 23, "%Y %h %d", tm_time);
            if (strcmp(read_day, saved_read_day) != 0) {
                if (!(csv_output || json_output)) {
                    printf("\nChanges for %s:\n", read_day);
                }
                strncpy(saved_read_day, read_day, 23);
            }
            strftime(read_day, 23, "%Y %h %d %T", tm_time);

            if (json_output) {
                cJSON *entry = cJSON_CreateObject();
                cJSON_AddStringToObject(entry, "date", read_day);
                cJSON_AddStringToObject(entry, "file", changed_file_name);
                cJSON_AddNumberToObject(entry, "changes", number_changes);
                cJSON_AddItemToArray(json_output, entry);
            } else if (csv_output)
                printf("%s,%s,%d\n", read_day, changed_file_name,
                       number_changes);
            else
                printf("%s,%d - %s\n", read_day, number_changes,
                       changed_file_name);
        }
    }

    if (!(f_found || csv_output || json_output)) {
        printf("\n** No entries found.\n");
    }

    return (0);
}

/* Print syscheck db (of modified files) */
int print_syscheck(const char *sk_name, const char *sk_ip, const char *fname,
                   int print_registry, int all_files, int csv_output,
                   cJSON *json_output, int update_counter)
{
    FILE *fp;
    char tmp_file[513];

    tmp_file[512] = '\0';

    if (sk_name == NULL) {
        /* Print database */
        snprintf(tmp_file, 512, "%s/syscheck",
                 SYSCHECK_DIR);

        fp = fopen(tmp_file, "r+");
    }

    else if (sk_ip == NULL) {
        /* Print database */
        snprintf(tmp_file, 512, "%s/%s->syscheck", SYSCHECK_DIR, sk_name);

        fp = fopen(tmp_file, "r+");
    }

    else if (!print_registry) {
        /* Print database */
        snprintf(tmp_file, 512, "%s/(%s) %s->syscheck",
                 SYSCHECK_DIR,
                 sk_name,
                 sk_ip);

        fp = fopen(tmp_file, "r+");
    }

    else {
        /* Print database for the Windows registry */
        snprintf(tmp_file, 512, "%s/(%s) %s->syscheck-registry",
                 SYSCHECK_DIR,
                 sk_name,
                 sk_ip);

        fp = fopen(tmp_file, "r+");
    }

    if (fp) {
        if (!fname) {
            _do_print_syscheck(fp, all_files, csv_output, json_output);
        } else {
            _do_print_file_syscheck(fp, fname, update_counter, csv_output, json_output);
        }
        fclose(fp);
    }

    return (0);
}

static int _do_get_rootcheckscan(FILE *fp)
{
    char *tmp_str;
    char buf[OS_MAXSTR + 1];

    while (fgets(buf, OS_MAXSTR, fp) != NULL) {
        tmp_str = strstr(buf, "Starting rootcheck scan");
        if (tmp_str) {
            time_t s_time = 0;
            tmp_str = buf + 1;

            s_time = (time_t)atoi(tmp_str);

            return ((int)s_time);
        }
    }

    return ((int)time(NULL));
}

/* Print rootcheck db */
static int _do_print_rootcheck(FILE *fp, int resolved, time_t time_last_scan,
                               int csv_output, cJSON *json_output, int show_last)
{
    int i = 0;
    int f_found = 0;

    /* Time from the message */
    time_t s_time = 0;
    time_t i_time = 0;
    struct tm *tm_time;

    char old_day[24 + 1];
    char read_day[24 + 1];
    char buf[OS_MAXSTR + 1];
    char *tmp_str;

    const char *(ig_events[]) = {"Starting rootcheck scan",
                                 "Ending rootcheck scan",
                                 "Starting syscheck scan",
                                 "Ending syscheck scan",
                                 NULL
                                };

    const char *(ns_events[]) = {"Application Found:",
                                 "Windows Audit:",
                                 "Windows Malware:",
                                 NULL
                                };

    buf[OS_MAXSTR] = '\0';
    old_day[24] = '\0';
    read_day[24] = '\0';

    fseek(fp, 0, SEEK_SET);

    if (!(csv_output || json_output)) {
        if (show_last) {
            tm_time = localtime(&time_last_scan);
            strftime(read_day, 23, "%Y %h %d %T", tm_time);

            printf("\nLast scan: %s\n\n", read_day);
        } else if (resolved) {
            printf("\nResolved events: \n\n");
        } else {
            printf("\nOutstanding events: \n\n");
        }
    }

    while (fgets(buf, OS_MAXSTR, fp) != NULL) {
        /* Remove first ! */
        tmp_str = buf + 1;
        s_time = (time_t)atoi(tmp_str);

        /* Remove newline */
        tmp_str = strchr(buf, '\n');
        if (tmp_str) {
            *tmp_str = '\0';
        }

        /* Get initial time */
        tmp_str = strchr(buf + 1, '!');
        if (!tmp_str) {
            continue;
        }
        tmp_str++;

        i_time = (time_t)atoi(tmp_str);

        /* Get the actual message */
        tmp_str = strchr(tmp_str, ' ');
        if (!tmp_str) {
            continue;
        }
        tmp_str++;

        /* Check for resolved */
        if (time_last_scan > (s_time + 86400)) {
            if (!resolved) {
                continue;
            }
        } else {
            if (resolved) {
                continue;
            }
        }

        /* Check events to ignore */
        i = 0;
        while (ig_events[i]) {
            if (strncmp(tmp_str, ig_events[i], strlen(ig_events[i]) - 1) == 0) {
                break;
            }
            i++;
        }
        if (ig_events[i]) {
            continue;
        }

        /* Check events that are not system audit */
        i = 0;
        while (ns_events[i]) {
            if (strncmp(tmp_str, ns_events[i], strlen(ns_events[i]) - 1) == 0) {
                break;
            }
            i++;
        }

        tm_time = localtime((time_t *)&s_time);
        strftime(read_day, 23, "%Y %h %d %T", tm_time);
        tm_time = localtime((time_t *)&i_time);
        strftime(old_day, 23, "%Y %h %d %T", tm_time);

        if (json_output) {
            cJSON *event = cJSON_CreateObject();
            cJSON_AddStringToObject(event, "status", resolved == 0 ? "outstanding" : "resolved");
            cJSON_AddStringToObject(event, "readDay", read_day);
            cJSON_AddStringToObject(event, "oldDay", old_day);

            if (ns_events[i])
                cJSON_AddStringToObject(event, "event", tmp_str);
            else {
                char json_buffer[OS_MAXSTR + 1];
                snprintf(json_buffer, OS_MAXSTR, "%s%s", ns_events[i], tmp_str);
                cJSON_AddStringToObject(event, "event", json_buffer);
            }

            cJSON_AddItemToArray(json_output, event);
        } else if (csv_output) {
            printf("%s,%s,%s,%s%s\n", resolved == 0 ? "outstanding" : "resolved",
                   read_day, old_day,
                   ns_events[i] != NULL ? "" : "System Audit: ",
                   tmp_str);
        } else {
            if (!show_last) {
                printf("%s (first time detected: %s)\n", read_day, old_day);
            }

            if (ns_events[i]) {
                printf("%s\n\n", tmp_str);
            } else {
                printf("System Audit: %s\n\n", tmp_str);
            }
        }

        f_found++;
    }

    if (!f_found && !(csv_output || json_output)) {
        printf("** No entries found.\n");
    }

    return (0);
}

/* Print rootcheck db */
int print_rootcheck(const char *sk_name, const char *sk_ip, const char *fname,
                    int resolved, int csv_output, cJSON *json_output, int show_last)
{
    int ltime = 0;
    FILE *fp;
    char tmp_file[513];

    tmp_file[512] = '\0';

    if (sk_name == NULL) {
        /* Print database */
        snprintf(tmp_file, 512, "%s/rootcheck",
                 ROOTCHECK_DIR);

        fp = fopen(tmp_file, "r+");
    } else {
        /* Print database */
        snprintf(tmp_file, 512, "%s/(%s) %s->rootcheck",
                 ROOTCHECK_DIR,
                 sk_name,
                 sk_ip);

        fp = fopen(tmp_file, "r+");
    }

    if (fp) {
        /* Get last time of scan */
        ltime = _do_get_rootcheckscan(fp);
        if (!fname) {
            if (resolved == 1) {
                _do_print_rootcheck(fp, 1, ltime, csv_output, json_output, 0);
            } else if (resolved == 2) {
                _do_print_rootcheck(fp, 0, ltime, csv_output, json_output, show_last);
            } else {
                _do_print_rootcheck(fp, 1, ltime, csv_output, json_output, 0);
                _do_print_rootcheck(fp, 0, ltime, csv_output, json_output, show_last);
            }
        }

        fclose(fp);
    }

    return (0);
}

#endif

/* Delete syscheck db */
int delete_syscheck(const char *sk_name, const char *sk_ip, int full_delete)
{
    FILE *fp;
    char tmp_file[513];

    tmp_file[512] = '\0';

    /* Delete related files */
    snprintf(tmp_file, 512, "%s/(%s) %s->syscheck",
             SYSCHECK_DIR,
             sk_name,
             sk_ip);

    fp = fopen(tmp_file, "w");
    if (fp) {
        fclose(fp);
    }

    if (full_delete) {
        unlink(tmp_file);
    }

    /* Delete cpt files */
    snprintf(tmp_file, 512, "%s/.(%s) %s->syscheck.cpt",
             SYSCHECK_DIR,
             sk_name,
             sk_ip);

    fp = fopen(tmp_file, "w");
    if (fp) {
        fclose(fp);
    }
    unlink(tmp_file);

    /* Delete registry entries */
    snprintf(tmp_file, 512, "%s/(%s) %s->syscheck-registry",
             SYSCHECK_DIR,
             sk_name,
             sk_ip);

    fp = fopen(tmp_file, "w");
    if (fp) {
        fclose(fp);
    }
    if (full_delete) {
        unlink(tmp_file);
    }

    /* Delete cpt files */
    snprintf(tmp_file, 512, "%s/.(%s) %s->syscheck-registry.cpt",
             SYSCHECK_DIR,
             sk_name,
             sk_ip);

    fp = fopen(tmp_file, "w");
    if (fp) {
        fclose(fp);
    }
    unlink(tmp_file);

    return (1);
}

/* Delete rootcheck db */
int delete_rootcheck(const char *sk_name, const char *sk_ip, int full_delete)
{
    FILE *fp;
    char tmp_file[513];

    tmp_file[512] = '\0';

    /* Delete related files */
    snprintf(tmp_file, 512, "%s/(%s) %s->rootcheck",
             ROOTCHECK_DIR,
             sk_name,
             sk_ip);

    fp = fopen(tmp_file, "w");
    if (fp) {
        fclose(fp);
    }

    if (full_delete) {
        unlink(tmp_file);
    }

    return (1);
}

/* Delete agent SQLite db */
void delete_sqlite(const char *id, const char *name)
{
    char path[512] = { '\0' };

    /* Delete related files */
    snprintf(path, 511, "%s%s/agents/%s-%s.db", isChroot() ? "/" : "", WDB_DIR, id, name);
    unlink(path);

    snprintf(path, 511, "%s%s/agents/%s-%s.db-wal", isChroot() ? "/" : "", WDB_DIR, id, name);
    unlink(path);

    snprintf(path, 511, "%s%s/agents/%s-%s.db-shm", isChroot() ? "/" : "", WDB_DIR, id, name);
    unlink(path);
}

/* Delete agent */
int delete_agentinfo(const char *id, const char *name)
{
    const char *sk_name;
    char *sk_ip;
    char tmp_file[513];

    tmp_file[512] = '\0';

    /* Delete agent info */
    snprintf(tmp_file, 512, "%s/%s", AGENTINFO_DIR, name);
    unlink(tmp_file);

    /* Delete syscheck */
    sk_name = name;
    sk_ip = strrchr(name, '-');
    if (!sk_ip) {
        return (0);
    }

    *sk_ip = '\0';
    sk_ip++;

    /* Delete syscheck */
    delete_syscheck(sk_name, sk_ip, 1);

    /* Delete rootcheck */
    delete_rootcheck(sk_name, sk_ip, 1);

    /* Delete SQLite database */
    delete_sqlite(id, sk_name);

    return (1);
}

/* Print the text representation of the agent status */
const char *print_agent_status(int status)
{
    const char *status_str = "Never connected";

    if (status == GA_STATUS_ACTIVE) {
        status_str = "Active";
    } else if (status == GA_STATUS_NACTIVE) {
        status_str = "Disconnected";
    }

    return (status_str);
}

#ifndef WIN32
/* Non-windows functions from now on */

/* Send a message to an agent
 * Returns -1 on error
 */
int send_msg_to_agent(int msocket, const char *msg, const char *agt_id, const char *exec)
{
    int rc;
    char agt_msg[OS_SIZE_1024 + 1];

    agt_msg[OS_SIZE_1024] = '\0';

    if (!exec) {
        snprintf(agt_msg, OS_SIZE_1024,
                 "%s %c%c%c %s %s",
                 "(msg_to_agent) []",
                 (agt_id == NULL) ? ALL_AGENTS_C : NONE_C,
                 NO_AR_C,
                 (agt_id != NULL) ? SPECIFIC_AGENT_C : NONE_C,
                 agt_id != NULL ? agt_id : "(null)",
                 msg);
    } else {
        snprintf(agt_msg, OS_SIZE_1024,
                 "%s %c%c%c %s %s - %s (from_the_server) (no_rule_id)",
                 "(msg_to_agent) []",
                 (agt_id == NULL) ? ALL_AGENTS_C : NONE_C,
                 NONE_C,
                 (agt_id != NULL) ? SPECIFIC_AGENT_C : NONE_C,
                 agt_id != NULL ? agt_id : "(null)",
                 msg, exec);

    }

    if ((rc = OS_SendUnix(msocket, agt_msg, 0)) < 0) {
        if (rc == OS_SOCKBUSY) {
            merror("%s: ERROR: Remoted socket busy.", __local_name);
        } else {
            merror("%s: ERROR: Remoted socket error.", __local_name);
        }
        merror("%s: Error communicating with remoted queue (%d).",
               __local_name, rc);

        return (-1);
    }

    return (0);
}

/* Connect to remoted to be able to send messages to the agents
 * Returns the socket on success or -1 on failure
 */
int connect_to_remoted()
{
    int arq = -1;

    if ((arq = StartMQ(ARQUEUE, WRITE)) < 0) {
        merror(ARQ_ERROR, __local_name);
        return (-1);
    }

    return (arq);
}

const char *agent_file_perm(mode_t mode)
{
	/* rwxrwxrwx0 -> 10 */
	static char permissions[10];

	permissions[0] = (mode & S_IRUSR) ? 'r' : '-';
	permissions[1] = (mode & S_IWUSR) ? 'w' : '-';
	permissions[2] = (mode & S_ISUID) ? 's' : (mode & S_IXUSR) ? 'x' : '-';
	permissions[3] = (mode & S_IRGRP) ? 'r' : '-';
	permissions[4] = (mode & S_IWGRP) ? 'w' : '-';
	permissions[5] = (mode & S_ISGID) ? 's' : (mode & S_IXGRP) ? 'x' : '-';
	permissions[6] = (mode & S_IROTH) ? 'r' : '-';
	permissions[7] = (mode & S_IWOTH) ? 'w' : '-';
	permissions[8] = (mode & S_ISVTX) ? 't' : (mode & S_IXOTH) ? 'x' : '-';
    permissions[9] = '\0';

	return &permissions[0];
}

#endif /* !WIN32 */

/* Internal funtion. Extract last time of scan from rootcheck/syscheck. */
static int _get_time_rkscan(const char *agent_name, const char *agent_ip, agent_info *agt_info)
{
    FILE *fp;
    char buf[1024 + 1];

    /* Agent name of null, means it is the server info */
    if (agent_name == NULL) {
        snprintf(buf, 1024, "%s/rootcheck",
                 ROOTCHECK_DIR);
    } else {
        snprintf(buf, 1024, "%s/(%s) %s->rootcheck",
                 ROOTCHECK_DIR, agent_name, agent_ip);
    }

    /* If file is not there, set to unknown */
    fp = fopen(buf, "r");
    if (!fp) {
        os_strdup("Unknown", agt_info->rootcheck_time);
        os_strdup("Unknown", agt_info->rootcheck_endtime);
        os_strdup("Unknown", agt_info->syscheck_time);
        os_strdup("Unknown", agt_info->syscheck_endtime);
        return (0);
    }

    while (fgets(buf, 1024, fp) != NULL) {
        char *tmp_str = NULL;

        /* Remove newline */
        tmp_str = strchr(buf, '\n');
        if (tmp_str) {
            *tmp_str = '\0';
        }

        tmp_str = strstr(buf, "Starting syscheck scan");
        if (tmp_str) {
            time_t s_time = 0;
            tmp_str = buf + 1;

            s_time = (time_t)atoi(tmp_str);
            os_strdup(ctime(&s_time), agt_info->syscheck_time);

            /* Remove newline */
            tmp_str = strchr(agt_info->syscheck_time, '\n');
            if (tmp_str) {
                *tmp_str = '\0';
            }

            continue;
        }

        tmp_str = strstr(buf, "Ending syscheck scan");
        if (tmp_str) {
            time_t s_time = 0;
            tmp_str = buf + 1;

            s_time = (time_t)atoi(tmp_str);

            os_strdup(ctime(&s_time), agt_info->syscheck_endtime);

            /* Remove newline */
            tmp_str = strchr(agt_info->syscheck_endtime, '\n');
            if (tmp_str) {
                *tmp_str = '\0';
            }

            continue;
        }

        tmp_str = strstr(buf, "Starting rootcheck scan");
        if (tmp_str) {
            time_t s_time = 0;
            tmp_str = buf + 1;

            s_time = (time_t)atoi(tmp_str);

            os_strdup(ctime(&s_time), agt_info->rootcheck_time);

            /* Remove newline */
            tmp_str = strchr(agt_info->rootcheck_time, '\n');
            if (tmp_str) {
                *tmp_str = '\0';
            }

            continue;
        }

        tmp_str = strstr(buf, "Ending rootcheck scan");
        if (tmp_str) {
            time_t s_time = 0;
            tmp_str = buf + 1;
            s_time = (time_t)atoi(tmp_str);
            os_strdup(ctime(&s_time), agt_info->rootcheck_endtime);

            /* Remove newline */
            tmp_str = strchr(agt_info->rootcheck_endtime, '\n');
            if (tmp_str) {
                *tmp_str = '\0';
            }

            continue;
        }
    }

    /* Set unknown values */
    if (!agt_info->rootcheck_time) {
        os_strdup("Unknown", agt_info->rootcheck_time);
    }
    if (!agt_info->rootcheck_endtime) {
        os_strdup("Unknown", agt_info->rootcheck_endtime);
    }
    if (!agt_info->syscheck_time) {
        os_strdup("Unknown", agt_info->syscheck_time);
    }
    if (!agt_info->syscheck_endtime) {
        os_strdup("Unknown", agt_info->syscheck_endtime);
    }

    fclose(fp);
    return (0);
}

/* Internal funtion. Extract last time of scan from rootcheck/syscheck. */
static char *_get_agent_keepalive(const char *agent_name, const char *agent_ip)
{
    char buf[1024 + 1];
    struct stat file_status;

    /* No keepalive for the server */
    if (!agent_name) {
        return (strdup("Not available"));
    }

    snprintf(buf, 1024, "%s/%s-%s", AGENTINFO_DIR, agent_name, agent_ip);
    if (stat(buf, &file_status) < 0) {
        return (strdup("Unknown"));
    }

    return (strdup(ctime(&file_status.st_mtime)));
}

/* Internal function. Extract operating system. */
static int _get_agent_os(const char *agent_name, const char *agent_ip, agent_info *agt_info)
{
    FILE *fp;
    char buf[1024 + 1];

    /* Get server info */
    if (!agent_name) {
        char *ossec_version = NULL;
<<<<<<< HEAD
        agt_info->os = strdup(getuname());
        os_strdup(__ossec_name " " __version, agt_info->version);
=======
        agt_info->os = getuname();
        os_strdup(__ossec_name " " __ossec_version, agt_info->version);
>>>>>>> e5c8a44e

        /* Remove newline */
        ossec_version = strchr(agt_info->os, '\n');
        if (ossec_version) {
            *ossec_version = '\0';
        }

        ossec_version = strstr(agt_info->os, " - ");
        if (ossec_version) {
            *ossec_version = '\0';
        }

        return (0);
    }

    snprintf(buf, 1024, "%s/%s-%s", AGENTINFO_DIR, agent_name, agent_ip);
    fp = fopen(buf, "r");
    if (!fp) {
        os_strdup("Unknown", agt_info->os);
        os_strdup("Unknown", agt_info->version);
        return (0);
    }

    if (fgets(buf, 1024, fp)) {
        char *ossec_version = NULL;

        /* Remove newline */
        ossec_version = strchr(buf, '\n');
        if (ossec_version) {
            *ossec_version = '\0';
        }

        ossec_version = strstr(buf, " - ");
        if (ossec_version) {
            *ossec_version = '\0';
            ossec_version += 3;

            os_calloc(1024 + 1, sizeof(char), agt_info->version);
            strncpy(agt_info->version, ossec_version, 1024);
        }

        os_strdup(buf, agt_info->os);
        fclose(fp);

        return (1);
    }

    fclose(fp);

    os_strdup("Unknown", agt_info->os);
    os_strdup("Unknown", agt_info->version);

    return (0);
}

/* Get information from an agent */
agent_info *get_agent_info(const char *agent_name, const char *agent_ip)
{
    char *agent_ip_pt = NULL;
    char *tmp_str = NULL;

    agent_info *agt_info = NULL;

    /* Remove the "/", since it is not present on the file */
    if ((agent_ip_pt = strchr(agent_ip, '/'))) {
        *agent_ip_pt = '\0';
    }

    /* Allocate memory for the info structure */
    os_calloc(1, sizeof(agent_info), agt_info);

    /* Zero the values */
    agt_info->rootcheck_time = NULL;
    agt_info->rootcheck_endtime = NULL;
    agt_info->syscheck_time = NULL;
    agt_info->syscheck_endtime = NULL;
    agt_info->os = NULL;
    agt_info->version = NULL;
    agt_info->last_keepalive = NULL;

    /* Get information about the OS */
    _get_agent_os(agent_name, agent_ip, agt_info);
    _get_time_rkscan(agent_name, agent_ip, agt_info);
    agt_info->last_keepalive = _get_agent_keepalive(agent_name, agent_ip);

    /* Remove newline from keepalive */
    tmp_str = strchr(agt_info->last_keepalive, '\n');
    if (tmp_str) {
        *tmp_str = '\0';
    }

    /* Set back the IP address */
    if (agent_ip_pt) {
        *agent_ip_pt = '/';
    }

    return (agt_info);
}

/* Gets the status of an agent, based on the name / IP address */
int get_agent_status(const char *agent_name, const char *agent_ip)
{
    char tmp_file[513];
    char *agent_ip_pt = NULL;
    struct stat file_status;

    tmp_file[512] = '\0';

    /* Server info */
    if (agent_name == NULL) {
        return (GA_STATUS_ACTIVE);
    }

    /* Remove the  "/", since it is not present on the file */
    if ((agent_ip_pt = strchr(agent_ip, '/'))) {
        *agent_ip_pt = '\0';
    }

    snprintf(tmp_file, 512, "%s/%s-%s", AGENTINFO_DIR, agent_name, agent_ip);

    /* Set back the IP address */
    if (agent_ip_pt) {
        *agent_ip_pt = '/';
    }

    if (stat(tmp_file, &file_status) < 0) {
        return (GA_STATUS_INV);
    }

    if (file_status.st_mtime > (time(0) - (3 * NOTIFY_TIME + 30))) {
        return (GA_STATUS_ACTIVE);
    }

    return (GA_STATUS_NACTIVE);
}

/* List available agents */
char **get_agents(int flag)
{
    size_t f_size = 0;
    char **f_files = NULL;
    DIR *dp;
    struct dirent *entry;

    /* Open the directory */
    dp = opendir(AGENTINFO_DIR);
    if (!dp) {
        merror("%s: Error opening directory: '%s': %s ",
               __local_name,
               AGENTINFO_DIR,
               strerror(errno));
        return (NULL);
    }

    /* Read directory */
    while ((entry = readdir(dp)) != NULL) {
        int status = 0;
        char tmp_file[513];
        tmp_file[512] = '\0';

        /* Ignore . and ..  */
        if ((strcmp(entry->d_name, ".") == 0) ||
                (strcmp(entry->d_name, "..") == 0)) {
            continue;
        }

        snprintf(tmp_file, 512, "%s/%s", AGENTINFO_DIR, entry->d_name);

        if (flag != GA_ALL) {
            struct stat file_status;

            if (stat(tmp_file, &file_status) < 0) {
                continue;
            }

            if (file_status.st_mtime > (time(0) - (3 * NOTIFY_TIME + 30))) {
                status = 1;
                if (flag == GA_NOTACTIVE) {
                    continue;
                }
            } else {
                if (flag == GA_ACTIVE) {
                    continue;
                }
            }
        }

        f_files = (char **)realloc(f_files, (f_size + 2) * sizeof(char *));
        if (!f_files) {
            ErrorExit(MEM_ERROR, __local_name, errno, strerror(errno));
        }

        /* Add agent entry */
        if (flag == GA_ALL_WSTATUS) {
            char agt_stat[512];

            snprintf(agt_stat, sizeof(agt_stat) - 1, "%s %s",
                     entry->d_name, status == 1 ? "active" : "disconnected");

            os_strdup(agt_stat, f_files[f_size]);
        } else {
            os_strdup(entry->d_name, f_files[f_size]);
        }

        f_files[f_size + 1] = NULL;

        f_size++;
    }

    closedir(dp);
    return (f_files);
}<|MERGE_RESOLUTION|>--- conflicted
+++ resolved
@@ -1125,13 +1125,8 @@
     /* Get server info */
     if (!agent_name) {
         char *ossec_version = NULL;
-<<<<<<< HEAD
         agt_info->os = strdup(getuname());
-        os_strdup(__ossec_name " " __version, agt_info->version);
-=======
-        agt_info->os = getuname();
         os_strdup(__ossec_name " " __ossec_version, agt_info->version);
->>>>>>> e5c8a44e
 
         /* Remove newline */
         ossec_version = strchr(agt_info->os, '\n');
