/*
 * Wazuh DBSYNC
 * Copyright (C) 2015-2020, Wazuh Inc.
 * July 21, 2020.
 *
 * This program is free software; you can redistribute it
 * and/or modify it under the terms of the GNU General Public
 * License (version 2) as published by the FSF - Free Software
 * Foundation.
 */
#ifndef _ACTION_H
#define _ACTION_H
#include <json.hpp>
#include <mutex>
#include "dbsync.h"
#include "makeUnique.h"

namespace TestDeleters
{
    struct CJsonDeleter final
    {
        void operator()(char* json)
        {
            cJSON_free(json);
        }
        void operator()(cJSON* json)
        {
            cJSON_Delete(json);
        }
    };

    struct ResultDeleter final
    {
        void operator()(cJSON* json)
        {
            dbsync_free_result(&json);
        }
    };
};

struct IAction
{
    virtual void execute(std::unique_ptr<TestContext>& ctx, const nlohmann::json& value) = 0;

    virtual ~IAction() = default;
};

struct UpdateWithSnapshotAction final : public IAction
{
    void execute(std::unique_ptr<TestContext>& ctx, const nlohmann::json& value) override
    {
        const std::unique_ptr<cJSON, TestDeleters::CJsonDeleter> currentSnapshotPtr
        { 
            cJSON_Parse(value["body"].dump().c_str())
        };
        cJSON* snapshotLambda{ nullptr };
        if(0 == dbsync_update_with_snapshot(ctx->handle, currentSnapshotPtr.get(), &snapshotLambda))
        {
            // Create and flush snapshot diff data in files like: snapshot_<#idx>.json
            const std::unique_ptr<cJSON, TestDeleters::ResultDeleter> snapshotLambdaPtr(snapshotLambda);
            
            std::stringstream oFileName;
            oFileName << "action_" << ctx->currentId << ".json";
            const std::string outputFileName{ ctx->outputPath +"/"+oFileName.str() };

            std::ofstream outputFile{ outputFileName };
            const std::unique_ptr<char, TestDeleters::CJsonDeleter> snapshotDiff{ cJSON_Print(snapshotLambdaPtr.get()) };
            outputFile << snapshotDiff.get() << std::endl;
        }
    }
};

static void dummyCallback(ReturnTypeCallback, const cJSON*, void*)
{

}


struct CreateTransactionAction final : public IAction
{
    void execute(std::unique_ptr<TestContext>& ctx, 
                 const nlohmann::json& value) override
    {
        const std::unique_ptr<cJSON, TestDeleters::CJsonDeleter> jsonTables
        { 
            cJSON_Parse(value["body"]["tables"].dump().c_str())
        };
        
        CallbackData callback_data { dummyCallback, nullptr };

        ctx->txnContext = dbsync_create_txn(ctx->handle,
                                     jsonTables.get(),
                                     0,
                                     100,
                                     &callback_data);

        std::stringstream oFileName;
        oFileName << "action_" << ctx->currentId << ".json";
        const auto outputFileName{ ctx->outputPath + "/" + oFileName.str() };

        std::ofstream outputFile{ outputFileName };
        const nlohmann::json jsonResult = { {"txn_context", nullptr != ctx->txnContext } };
        outputFile << jsonResult.dump() << std::endl;
    }
};

struct CloseTransactionAction final : public IAction
{
    void execute(std::unique_ptr<TestContext>& ctx, 
                 const nlohmann::json& /*value*/) override
    {
        

        const auto retVal { dbsync_close_txn(ctx->txnContext)} ;

            std::stringstream oFileName;
            oFileName << "action_" << ctx->currentId << ".json";
            const auto outputFileName{ ctx->outputPath + "/" + oFileName.str() };

            std::ofstream outputFile{ outputFileName };
            const nlohmann::json jsonResult = { {"txn_context", retVal } };
            outputFile << jsonResult.dump() << std::endl;
    }
};

struct SetMaxRowsAction final : public IAction
{
    void execute(std::unique_ptr<TestContext>& ctx,
                 const nlohmann::json& value) override
    {
        const auto table{value["body"]["table"].get<std::string>()};
        const auto maxRows{value["body"]["max_rows"].get<unsigned int>()};
        const auto retVal
        {
            dbsync_set_table_max_rows(ctx->handle,
                                      table.c_str(),
                                      maxRows)
        };

        std::stringstream oFileName;
        oFileName << "action_" << ctx->currentId << ".json";
        const auto outputFileName{ ctx->outputPath + "/" + oFileName.str() };

        std::ofstream outputFile{ outputFileName };
        const nlohmann::json jsonResult = { {"dbsync_set_table_max_rows", retVal } };
        outputFile << jsonResult.dump() << std::endl;
    }
};

<<<<<<< HEAD
struct SyncRowAction final : public IAction
{
    void execute(std::unique_ptr<TestContext>& ctx,
                 const nlohmann::json& value) override
    {
        const std::unique_ptr<cJSON, TestDeleters::CJsonDeleter> jsInput
        {
            cJSON_Parse(value["body"].dump().c_str())
        };

        const auto retVal
        {
            dbsync_sync_row(ctx->handle,
                            jsInput.get(),
                            dummyCallback)
        };

        std::stringstream oFileName;
        oFileName << "action_" << ctx->currentId << ".json";
        const auto outputFileName{ ctx->outputPath + "/" + oFileName.str() };

        std::ofstream outputFile{ outputFileName };
        const nlohmann::json jsonResult = { {"dbsync_sync_row", retVal } };
=======
struct GetDeleteTxnCallbackLogger final 
{
    explicit GetDeleteTxnCallbackLogger(const std::string &fileName) 
    : m_fileName(fileName)
    {};
    std::string m_fileName;
    std::mutex m_mutex;

};

static void getDeleteTxnCallback(ReturnTypeCallback /*type*/,
                                 const cJSON* json,
                                 void* user_data)
{
    GetDeleteTxnCallbackLogger* loggerContext { reinterpret_cast<GetDeleteTxnCallbackLogger *>(user_data) };

    std::lock_guard<std::mutex> lock(loggerContext->m_mutex);
    std::ifstream inputFile{ loggerContext->m_fileName };
    nlohmann::json jsonResult {};
    if (inputFile.peek() != std::ifstream::traits_type::eof())
    {
        jsonResult = nlohmann::json::parse(inputFile);
    }
    const std::unique_ptr<char, TestDeleters::CJsonDeleter> spJsonBytes{cJSON_PrintUnformatted(json)};
    const auto& newJson { nlohmann::json::parse(spJsonBytes.get()) };
    jsonResult.push_back(newJson[0]);

    std::ofstream outputFile{ loggerContext->m_fileName };
    outputFile << jsonResult.dump() << std::endl;
};


struct GetDeletedRowsAction final : public IAction
{
    void execute(std::unique_ptr<TestContext>& ctx,
                 const nlohmann::json& /*value*/) override
    {
        std::stringstream oFileName;
        oFileName << "action_" << ctx->currentId << ".json";
        const auto& outputFileName{ ctx->outputPath + "/" + oFileName.str() };
        const auto& outputFileNameCallback{ ctx->outputPath + "/" + "callback." + oFileName.str() };

        const auto& loggerContext { std::make_unique<GetDeleteTxnCallbackLogger>(outputFileNameCallback) };
        CallbackData callback_data { getDeleteTxnCallback, loggerContext.get() } ;
        
        const auto retVal
        {
            dbsync_get_deleted_rows(ctx->txnContext,
                                    &callback_data)
        };
        
        std::ofstream outputFile{ outputFileName };
        const nlohmann::json& jsonResult { {"dbsync_get_deleted_rows", retVal } };
>>>>>>> 3364741b
        outputFile << jsonResult.dump() << std::endl;
    }
};

#endif //_ACTION_H<|MERGE_RESOLUTION|>--- conflicted
+++ resolved
@@ -75,7 +75,6 @@
 
 }
 
-
 struct CreateTransactionAction final : public IAction
 {
     void execute(std::unique_ptr<TestContext>& ctx, 
@@ -86,13 +85,13 @@
             cJSON_Parse(value["body"]["tables"].dump().c_str())
         };
         
-        CallbackData callback_data { dummyCallback, nullptr };
+        CallbackData callbackData { dummyCallback, nullptr };
 
         ctx->txnContext = dbsync_create_txn(ctx->handle,
                                      jsonTables.get(),
                                      0,
                                      100,
-                                     &callback_data);
+                                     &callbackData);
 
         std::stringstream oFileName;
         oFileName << "action_" << ctx->currentId << ".json";
@@ -147,31 +146,6 @@
     }
 };
 
-<<<<<<< HEAD
-struct SyncRowAction final : public IAction
-{
-    void execute(std::unique_ptr<TestContext>& ctx,
-                 const nlohmann::json& value) override
-    {
-        const std::unique_ptr<cJSON, TestDeleters::CJsonDeleter> jsInput
-        {
-            cJSON_Parse(value["body"].dump().c_str())
-        };
-
-        const auto retVal
-        {
-            dbsync_sync_row(ctx->handle,
-                            jsInput.get(),
-                            dummyCallback)
-        };
-
-        std::stringstream oFileName;
-        oFileName << "action_" << ctx->currentId << ".json";
-        const auto outputFileName{ ctx->outputPath + "/" + oFileName.str() };
-
-        std::ofstream outputFile{ outputFileName };
-        const nlohmann::json jsonResult = { {"dbsync_sync_row", retVal } };
-=======
 struct GetDeleteTxnCallbackLogger final 
 {
     explicit GetDeleteTxnCallbackLogger(const std::string &fileName) 
@@ -215,17 +189,45 @@
         const auto& outputFileNameCallback{ ctx->outputPath + "/" + "callback." + oFileName.str() };
 
         const auto& loggerContext { std::make_unique<GetDeleteTxnCallbackLogger>(outputFileNameCallback) };
-        CallbackData callback_data { getDeleteTxnCallback, loggerContext.get() } ;
+        CallbackData callbackData { getDeleteTxnCallback, loggerContext.get() } ;
         
         const auto retVal
         {
             dbsync_get_deleted_rows(ctx->txnContext,
-                                    &callback_data)
+                                    &callbackData)
         };
         
         std::ofstream outputFile{ outputFileName };
         const nlohmann::json& jsonResult { {"dbsync_get_deleted_rows", retVal } };
->>>>>>> 3364741b
+        outputFile << jsonResult.dump() << std::endl;
+    }
+};
+
+struct SyncRowAction final : public IAction
+{
+    void execute(std::unique_ptr<TestContext>& ctx,
+                 const nlohmann::json& value) override
+    {
+        const std::unique_ptr<cJSON, TestDeleters::CJsonDeleter> jsInput
+        {
+            cJSON_Parse(value["body"].dump().c_str())
+        };
+
+        CallbackData callbackData { dummyCallback, nullptr };
+
+        const auto retVal
+        {
+            dbsync_sync_row(ctx->handle,
+                            jsInput.get(),
+                            &callbackData)
+        };
+
+        std::stringstream oFileName;
+        oFileName << "action_" << ctx->currentId << ".json";
+        const auto outputFileName{ ctx->outputPath + "/" + oFileName.str() };
+
+        std::ofstream outputFile{ outputFileName };
+        const nlohmann::json jsonResult = { {"dbsync_sync_row", retVal } };
         outputFile << jsonResult.dump() << std::endl;
     }
 };
