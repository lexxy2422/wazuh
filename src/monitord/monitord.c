--- conflicted
+++ resolved
@@ -167,15 +167,6 @@
     purge_rotation_list(mond.log_list_plain, mond.rotate);
     purge_rotation_list(mond.log_list_json, mond.rotate);
 
-    mwarn("The following internal options will be deprecated in the next version: compress, rotate_log, keep_log_days, day_wait, size_rotate_read and daily_rotations."
-          "Please, use the 'logging' configuration block instead.");
-
-    // Initializes the rotation lists
-    mond.log_list_plain = get_rotation_list("logs", ".log");
-    mond.log_list_json = get_rotation_list("logs", ".json");
-    purge_rotation_list(mond.log_list_plain, mond.rotate);
-    purge_rotation_list(mond.log_list_json, mond.rotate);
-
     /* Main monitor loop */
     while (1) {
         tm = time(NULL);
@@ -251,10 +242,6 @@
             if (today != p.tm_mday) {
                 /* Generate reports */
                 generate_reports(today, thismonth, thisyear, &p);
-<<<<<<< HEAD
-                manage_files(today, thismonth, thisyear);
-=======
->>>>>>> 115b4e4b
                 today = p.tm_mday;
                 thismonth = p.tm_mon;
                 thisyear = p.tm_year + 1900;
