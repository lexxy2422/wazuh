--- conflicted
+++ resolved
@@ -17,7 +17,6 @@
 
 /* Prototypes */
 static void help_monitord(char * home_path) __attribute__((noreturn));
-
 
 /* Print help statement */
 static void help_monitord(char * home_path)
@@ -36,7 +35,6 @@
     print_out("    -c <config> Configuration file to use (default: %s)", OSSECCONF);
     print_out("    -D <dir>    Directory to chroot and chdir into (default: %s)", home_path);
     print_out("    -n          Disable agent monitoring.");
-    print_out("    -w <sec>    Time (sec.) to wait before rotating logs and alerts.");
     print_out(" ");
     os_free(home_path);
     exit(1);
@@ -45,6 +43,7 @@
 static void init_conf()
 {
     mond.enabled = 0;
+    mond.a_queue = 0;
     mond.max_size = 0;
     mond.interval = 24;
     mond.rotate = -1;
@@ -57,10 +56,14 @@
     mond.interval_units = 'h';
     mond.size_units = mond.min_size_units ='B';
     mond.maxage = 31;
-    mond.day_wait = mond.day_wait == -1 ? 10 : mond.day_wait;
+    mond.day_wait = 10;
     mond.log_level = 0;
     mond.monitor_agents = no_agents ? 0 : 1;
     mond.delete_old_agents = 0;
+    mond.agents = NULL;
+    mond.smtpserver = NULL;
+    mond.emailfrom = NULL;
+    mond.emailidsname = NULL;
 
     return;
 }
@@ -94,23 +97,13 @@
 
 int main(int argc, char **argv)
 {
-    int c, test_config = 0, run_foreground = 0;
+    int c = 0, modules = 0, test_config = 0, run_foreground = 0;
     uid_t uid;
     gid_t gid;
     const char *user = USER;
     const char *group = GROUPGLOBAL;
-<<<<<<< HEAD
-    const char *cfg = DEFAULTCPATH;
-=======
     const char *cfg = OSSECCONF;
-    short day_wait = -1;
->>>>>>> 03272e6e
-    char * end;
     int debug_level = 0;
-
-    /* Initialize global variables */
-    mond.a_queue = 0;
-    mond.day_wait = -1;
 
     /* Set the name */
     OS_SetName(ARGV0);
@@ -164,16 +157,6 @@
             case 'n':
                 no_agents = 1;
                 break;
-            case 'w':
-                if (!optarg) {
-                    merror_exit("-%c needs an argument", c);
-                }
-
-                if (mond.day_wait = (short)strtol(optarg, &end, 10), !end || *end || mond.day_wait < 0 || mond.day_wait > MAX_DAY_WAIT) {
-                    merror_exit("Invalid value for option -%c.", c);
-                }
-
-                break;
             default:
                 help_monitord(home_path);
                 break;
@@ -181,53 +164,13 @@
 
     }
 
-<<<<<<< HEAD
-    /* Start daemon */
-    mdebug1(STARTED_MSG);
-=======
     /* Change working directory */
     if (chdir(home_path) == -1) {
         merror_exit(CHDIR_ERROR, home_path, errno, strerror(errno));
     }
 
-    if (debug_level == 0) {
-        /* Get debug level */
-        debug_level = getDefine_Int("monitord", "debug", 0, 2);
-        while (debug_level != 0) {
-            nowDebug();
-            debug_level--;
-        }
-    }
-
-    mdebug1(WAZUH_HOMEDIR, home_path);
->>>>>>> 03272e6e
-
-    /*Check if the user/group given are valid */
-    uid = Privsep_GetUser(user);
-    gid = Privsep_GetGroup(group);
-    if (uid == (uid_t) - 1 || gid == (gid_t) - 1) {
-        merror_exit(USER_ERROR, user, group, strerror(errno), errno);
-    }
-
-<<<<<<< HEAD
-    mond.agents = NULL;
-    mond.smtpserver = NULL;
-    mond.emailfrom = NULL;
-    mond.emailidsname = NULL;
-
+    /* Initialize config struct and read internal options */
     init_conf();
-
-    c = 0;
-    c |= CREPORTS;
-    c |= CROTMONITORD;
-    if (ReadConfig(c, cfg, &mond, NULL) < 0) {
-=======
-    /* Reading configuration */
-    if (MonitordConfig(cfg, &mond, no_agents, day_wait) != OS_SUCCESS ) {
->>>>>>> 03272e6e
-        merror_exit(CONFIG_ERROR, cfg);
-    }
-
     read_internal();
 
     if (debug_level == 0) {
@@ -237,6 +180,28 @@
             nowDebug();
             debug_level--;
         }
+    }
+
+    mdebug1(WAZUH_HOMEDIR, home_path);
+
+    /*Check if the user/group given are valid */
+    uid = Privsep_GetUser(user);
+    gid = Privsep_GetGroup(group);
+    if (uid == (uid_t) - 1 || gid == (gid_t) - 1) {
+        merror_exit(USER_ERROR, user, group, strerror(errno), errno);
+    }
+
+
+    modules |= CREPORTS;
+    modules |= CROTMONITORD;
+
+    /* Setting default agent's global configuration */
+    mond.global.agents_disconnection_time = 600;
+    mond.global.agents_disconnection_alert_time = 0;
+
+    if (ReadConfig(modules, cfg, &mond, NULL) ||
+        ReadConfig(CGLOBAL, cfg, &mond.global, NULL) < 0) {
+        merror_exit(CONFIG_ERROR, cfg);
     }
 
     /* If we have any reports configured, read smtp/emailfrom */
