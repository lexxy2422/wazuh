/*
 * Wazuh Module Manager
 * Copyright (C) 2015-2020, Wazuh Inc.
 * April 27, 2016.
 *
 * This program is free software; you can redistribute it
 * and/or modify it under the terms of the GNU General Public
 * License (version 2) as published by the FSF - Free Software
 * Foundation.
 */

#include "wmodules.h"
#include "os_crypto/md5/md5_op.h"
#include "os_crypto/sha1/sha1_op.h"
#include "os_crypto/sha256/sha256_op.h"

wmodule *wmodules = NULL;   // Config: linked list of all modules.
int wm_task_nice = 0;       // Nice value for tasks.
int wm_max_eps;             // Maximum events per second sent by OpenScap and CIS-CAT Wazuh Module
int wm_kill_timeout;        // Time for a process to quit before killing it
int wm_debug_level;


/**
 * List of modules that will be initialized by default
 * last position should be NULL
 * */
static const void *default_modules[] = {
    wm_agent_upgrade_read,
#ifndef CLIENT
    wm_task_manager_read,
#endif
    NULL
};

/**
 * Initializes the default wmodules (will be enabled even if the wodle section for that module)
 * is not defined
 * @param wmodules pointer to wmodules array structure
 * @return a status flag
 * @retval OS_SUCCESS if all reading methods are executed successfully
 * @retval OS_INVALID if there is an error
 * */
static int wm_initialize_default_modules(wmodule **wmodules);

// Read XML configuration and internal options

int wm_config() {

    int agent_cfg = 0;

    // Get defined values from internal_options

    wm_task_nice = getDefine_Int("wazuh_modules", "task_nice", -20, 19);
    wm_max_eps = getDefine_Int("wazuh_modules", "max_eps", 1, 1000);
    wm_kill_timeout = getDefine_Int("wazuh_modules", "kill_timeout", 0, 3600);

    if(wm_initialize_default_modules(&wmodules) < 0) {
        return OS_INVALID;
    }

<<<<<<< HEAD
#ifdef CLIENT
    // Read configuration: agent.conf
    if (ReadConfig(CWMODULE, DEFAULTCPATH_AGENT, &wmodules, &agent_cfg) < 0) {
=======

    // Read configuration: ossec.conf

    if (ReadConfig(CWMODULE, OSSECCONF, &wmodules, &agent_cfg) < 0) {
>>>>>>> 5a2c3b8d
        return -1;
    }

    // Read shared configuration: agent.conf
    agent_cfg = 1;
    ReadConfig(CWMODULE | CAGENT_CONFIG, AGENTCONFIG, &wmodules, &agent_cfg);
#else
    // Read configuration: manager.conf
    if (ReadConfig(CWMODULE, DEFAULTCPATH_MANAGER, &wmodules, &agent_cfg) < 0) {
        return -1;
    }

    wmodule *module;
    // The database module won't be available on agents

    if ((module = wm_database_read()))
        wm_add(module);

    // Downloading module

    if ((module = wm_download_read()))
        wm_add(module);

#endif

#if defined (__linux__) || (__MACH__) || defined (sun)
    wmodule * control_module;
    control_module = wm_control_read();
    wm_add(control_module);
#endif

    return 0;
}

// Add module to the global list

void wm_add(wmodule *module) {
    wmodule *current;

    if (wmodules) {
        for (current = wmodules; current->next; current = current->next);
        current->next = module;
    } else
        wmodules = module;
}

// Check general configuration

int wm_check() {
    wmodule *i = wmodules;
    wmodule *j;
    wmodule *next;
    wmodule *prev = wmodules;

    // Discard empty configurations

    while (i) {
        if (i->context) {
            prev = i;
            i = i->next;
        } else {
            next = i->next;
            free(i);

            if (i == wmodules) {
                wmodules = next;
            } else {
                prev->next = next;
            }

            i = next;
        }
    }

    // Check that a configuration exists

    if (!wmodules) {
        return -1;
    }

    // Get the last module of the same type

#ifndef __clang_analyzer__
    for (i = wmodules->next; i; i = i->next) {
        for (j = prev = wmodules; j != i; j = next) {
            next = j->next;

            if (i->tag && j->tag && !strcmp(i->tag, j->tag)) {

                mdebug1("Deleting repeated module '%s'.", j->tag);

                if (j == wmodules) {
                    wmodules = prev = next;
                } else {
                    prev->next = next;
                }
                wm_module_free(j);

            } else {
                prev = j;
            }
        }
    }
#endif

    return 0;
}

// Destroy configuration data

void wm_destroy() {
    wm_free(wmodules);
}

// Load or save the running state

int wm_state_io(const char * tag, int op, void *state, size_t size) {
    char path[PATH_MAX] = { '\0' };
    size_t nmemb;
    FILE *file;

    #ifdef WIN32
    snprintf(path, PATH_MAX, "%s\\%s", WM_DIR_WIN, tag);
    #else
    snprintf(path, PATH_MAX, "%s/%s", WM_STATE_DIR, tag);
    #endif

    if (!(file = fopen(path, op == WM_IO_WRITE ? "wb" : "rb"))) {
        return -1;
    }
    w_file_cloexec(file);

    nmemb = (op == WM_IO_WRITE) ? fwrite(state, size, 1, file) : fread(state, size, 1, file);
    fclose(file);

    return nmemb - 1;
}

long int wm_read_http_size(char *header) {
    long int size;
    char size_tag[] = "Content-Length:";
    char *found;
    char c_aux;

    if (found = strstr(header, size_tag), !found) {
        return 0;
    }
    found += strlen(size_tag);
    for (header = found; isdigit(*found) || *found == ' '; found++);

    c_aux = *found;
    *found = '\0';
    size = strtol(header, NULL, 10);
    *found = c_aux;
    return size;
}

void wm_free(wmodule * config) {
    wmodule *cur_module;
    wmodule *next_module;

    for (cur_module = config; cur_module; cur_module = next_module) {
        next_module = cur_module->next;

        wm_module_free(cur_module);
    }
}


void wm_module_free(wmodule * config){
    if (config->context && config->context->destroy)
            config->context->destroy(config->data);

    free(config->tag);
    free(config);
}


// Get read data
cJSON *getModulesConfig(void) {

    wmodule *cur_module;

    cJSON *root = cJSON_CreateObject();
    cJSON *wm_mod = cJSON_CreateArray();

    for (cur_module = wmodules; cur_module; cur_module = cur_module->next) {
        if (cur_module->context->dump) {
            cJSON * item = cur_module->context->dump(cur_module->data);

            if (item) {
                cJSON_AddItemToArray(wm_mod, item);
            }
        }
    }

    cJSON_AddItemToObject(root,"wmodules",wm_mod);

    return root;
}

// sync data
int modulesSync(char* args) {
    int ret = -1;
    wmodule *cur_module = NULL;
    for (cur_module = wmodules; cur_module; cur_module = cur_module->next) {
        if (strstr(args, cur_module->context->name)) {
            ret = 0;
            if (strstr(args, "dbsync") && cur_module->context->sync != NULL) {
                ret = cur_module->context->sync(args);
            }
            break;
        }
    }
    if (ret) {
        merror("At modulesSync(): Unable to sync module: (%d)", ret);
    }
    return ret;
}

cJSON *getModulesInternalOptions(void) {

    cJSON *root = cJSON_CreateObject();
    cJSON *internals = cJSON_CreateObject();

    cJSON_AddNumberToObject(internals,"wazuh_modules.task_nice",wm_task_nice);
    cJSON_AddNumberToObject(internals,"wazuh_modules.max_eps",wm_max_eps);
    cJSON_AddNumberToObject(internals,"wazuh_modules.kill_timeout",wm_kill_timeout);
    cJSON_AddNumberToObject(internals,"wazuh_modules.debug",wm_debug_level);

    cJSON_AddItemToObject(root,"internal_options",internals);

    return root;
}

// Send message to a queue waiting for a specific delay
int wm_sendmsg(int usec, int queue, const char *message, const char *locmsg, char loc) {

#ifdef WIN32
    int msec = usec / 1000;
    Sleep(msec);
#else
    struct timeval timeout = {0, usec};
    select(0, NULL, NULL, NULL, &timeout);
#endif

    if (SendMSG(queue, message, locmsg, loc) < 0) {
        merror("At wm_sendmsg(): Unable to send message to queue: (%s)", strerror(errno));
        return -1;
    }

    return 0;
}

// Check if a path is relative or absolute.
// Returns 0 if absolute, 1 if relative or -1 on error.
int wm_relative_path(const char * path) {

    if (!path || path[0] == '\0') {
        merror("At wm_relative_path(): Null path.");
        return -1;
    }

#ifdef WIN32
    if (((path[0] >= 'a' && path[0] <= 'z') || (path[0] >= 'A' && path[0] <= 'Z')) && path[1] == ':') {
        // Is a full path
        return 0;
    } else if ((path[0] == '\\' && path[1] == '\\')) {
        // Is a network resource
        return 0;
    } else {
        // Relative path
        return 1;
    }
#else
    if (path[0] != '/') {
        // Relative path
        return 1;
    }
#endif

    return 0;
}


// Get binary full path
int wm_get_path(const char *binary, char **validated_comm){

#ifdef WIN32
    const char sep[2] = ";";
#else
    const char sep[2] = ":";
#endif
    char *path;
    char *full_path;
    char *validated = NULL;
    char *env_path = NULL;
    char *save_ptr = NULL;

#ifdef WIN32
    if (IsFile(binary) == 0) {
#else
    if (binary[0] == '/') {
        // Check binary full path
        if (IsFile(binary) == -1) {
            return 0;
        }
#endif
        validated = strdup(binary);

    } else {

        env_path = getenv("PATH");
        path = strtok_r(env_path, sep, &save_ptr);

        while (path != NULL) {
            os_calloc(strlen(path) + strlen(binary) + 2, sizeof(char), full_path);
#ifdef WIN32
            snprintf(full_path, strlen(path) + strlen(binary) + 2, "%s\\%s", path, binary);
#else
            snprintf(full_path, strlen(path) + strlen(binary) + 2, "%s/%s", path, binary);
#endif
            if (IsFile(full_path) == 0) {
                validated = strdup(full_path);
                free(full_path);
                break;
            }
            free(full_path);
            path = strtok_r(NULL, sep, &save_ptr);
        }

        // Check binary found
        if (validated == NULL) {
            return 0;
        }
    }

    if (validated_comm) {
        *validated_comm = strdup(validated);
    }

    free(validated);
    return 1;
}


/**
 Check the binary wich executes a commad has the specified hash.
 Returns:
     1 if the binary matchs with the specified digest, 0 if not.
    -1 invalid parameters.
*/
int wm_validate_command(const char *command, const char *digest, crypto_type ctype) {

    os_md5 md5_binary;
    os_sha1 sha1_binary;
    os_sha256 sha256_binary;
    int match = 0;

    if (command == NULL || digest == NULL) {
        return -1;
    }

    switch (ctype) {

        case MD5SUM:
            // Get binary MD5
            OS_MD5_File(command, md5_binary, OS_BINARY);
            // Compare MD5 sums
            mdebug2("Comparing MD5 hash: '%s' | '%s'", md5_binary, digest);
            if (strcasecmp(md5_binary, digest) == 0) {
                match = 1;
            }
            break;

        case SHA1SUM:
            // Get binary SHA1
            OS_SHA1_File(command, sha1_binary, OS_BINARY);
            // Compare SHA1 sums
            mdebug2("Comparing SHA1 hash: '%s' | '%s'", sha1_binary, digest);
            if (strcasecmp(sha1_binary, digest) == 0) {
                match = 1;
            }
            break;

        case SHA256SUM:
            // Get binary SHA256
            OS_SHA256_File(command, sha256_binary, OS_BINARY);
            // Compare SHA256 sums
            mdebug2("Comparing SHA256 hash: '%s' | '%s'", sha256_binary, digest);
            if (strcasecmp(sha256_binary, digest) == 0) {
                match = 1;
            }
    }

    return match;
}

static int wm_initialize_default_modules(wmodule **wmodules) {
    wmodule *cur_wmodule = *wmodules;
    int i=0;
    while (default_modules[i]) {
        if(!cur_wmodule) {
            *wmodules = cur_wmodule = calloc(1, sizeof(wmodule));
        } else {
            os_calloc(1, sizeof(wmodule), cur_wmodule->next);
            cur_wmodule = cur_wmodule->next;
            if (!cur_wmodule) {
                merror(MEM_ERROR, errno, strerror(errno));
                return (OS_INVALID);
            }
        }
        // Point to read function
        int (*function_ptr)(const OS_XML *xml, xml_node **nodes, wmodule *module) = default_modules[i];

        if(function_ptr(NULL, NULL, cur_wmodule) == OS_INVALID) {
            return OS_INVALID;
        }
        i++;
    }
    return OS_SUCCESS;
}<|MERGE_RESOLUTION|>--- conflicted
+++ resolved
@@ -59,16 +59,9 @@
         return OS_INVALID;
     }
 
-<<<<<<< HEAD
 #ifdef CLIENT
     // Read configuration: agent.conf
-    if (ReadConfig(CWMODULE, DEFAULTCPATH_AGENT, &wmodules, &agent_cfg) < 0) {
-=======
-
-    // Read configuration: ossec.conf
-
-    if (ReadConfig(CWMODULE, OSSECCONF, &wmodules, &agent_cfg) < 0) {
->>>>>>> 5a2c3b8d
+    if (ReadConfig(CWMODULE, WAZUHCONF_AGENT, &wmodules, &agent_cfg) < 0) {
         return -1;
     }
 
@@ -77,7 +70,7 @@
     ReadConfig(CWMODULE | CAGENT_CONFIG, AGENTCONFIG, &wmodules, &agent_cfg);
 #else
     // Read configuration: manager.conf
-    if (ReadConfig(CWMODULE, DEFAULTCPATH_MANAGER, &wmodules, &agent_cfg) < 0) {
+    if (ReadConfig(CWMODULE, WAZUHCONF_MANAGER, &wmodules, &agent_cfg) < 0) {
         return -1;
     }
 
