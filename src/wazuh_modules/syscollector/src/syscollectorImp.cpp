/*
 * Wazuh SysCollector
 * Copyright (C) 2015-2020, Wazuh Inc.
 * October 7, 2020.
 *
 * This program is free software; you can redistribute it
 * and/or modify it under the terms of the GNU General Public
 * License (version 2) as published by the FSF - Free Software
 * Foundation.
 */
#include "syscollector.hpp"
#include "json.hpp"
#include <iostream>
#include "stringHelper.h"
#include "hashHelper.h"
#include "timeHelper.h"

#define TRY_CATCH_TASK(task)                                            \
do                                                                      \
{                                                                       \
    try                                                                 \
    {                                                                   \
        if(!m_stopping)                                                 \
        {                                                               \
            task();                                                     \
        }                                                               \
    }                                                                   \
    catch(const std::exception& ex)                                     \
    {                                                                   \
        if(m_logFunction)                                               \
        {                                                               \
            const std::string error{"task: " + std::string{ex.what()}}; \
            m_logFunction(SYS_LOG_ERROR, error);                        \
        }                                                               \
    }                                                                   \
}while(0)

constexpr auto OS_SQL_STATEMENT
{
    R"(CREATE TABLE dbsync_osinfo (
    hostname TEXT,
    architecture TEXT,
    os_name TEXT,
    os_version TEXT,
    os_codename TEXT,
    os_major TEXT,
    os_minor TEXT,
    os_patch TEXT,
    os_build TEXT,
    os_platform TEXT,
    sysname TEXT,
    release TEXT,
    version TEXT,
    os_release TEXT,
    checksum TEXT,
    PRIMARY KEY (os_name)) WITHOUT ROWID;)"
};

constexpr auto OS_SYNC_CONFIG_STATEMENT
{
    R"(
    {
        "decoder_type":"JSON_RANGE",
        "table":"dbsync_osinfo",
        "component":"syscollector_osinfo",
        "index":"os_name",
        "checksum_field":"checksum",
        "no_data_query_json": {
                "row_filter":" ",
                "column_list":["*"],
                "distinct_opt":false,
                "order_by_opt":""
        },
        "count_range_query_json": {
                "row_filter":"WHERE os_name BETWEEN '?' and '?' ORDER BY os_name",
                "count_field_name":"count",
                "column_list":["count(*) AS count "],
                "distinct_opt":false,
                "order_by_opt":""
        },
        "row_data_query_json": {
                "row_filter":"WHERE os_name ='?'",
                "column_list":["*"],
                "distinct_opt":false,
                "order_by_opt":""
        },
        "range_checksum_query_json": {
                "row_filter":"WHERE os_name BETWEEN '?' and '?' ORDER BY os_name",
                "column_list":["*"],
                "distinct_opt":false,
                "order_by_opt":""
        }
    }
    )"
};

constexpr auto OS_START_CONFIG_STATEMENT
{
    R"({"table":"dbsync_osinfo",
        "first_query":
            {
                "column_list":["os_name"],
                "row_filter":" ",
                "distinct_opt":false,
                "order_by_opt":"os_name DESC",
                "count_opt":1
            },
        "last_query":
            {
                "column_list":["os_name"],
                "row_filter":" ",
                "distinct_opt":false,
                "order_by_opt":"os_name ASC",
                "count_opt":1
            },
        "component":"syscollector_osinfo",
        "index":"os_name",
        "last_event":"last_event",
        "checksum_field":"checksum",
        "range_checksum_query_json":
            {
                "row_filter":"WHERE os_name BETWEEN '?' and '?' ORDER BY os_name",
                "column_list":["os_name, checksum"],
                "distinct_opt":false,
                "order_by_opt":"",
                "count_opt":100
            }
        })"
};

constexpr auto HW_SQL_STATEMENT
{
    R"(CREATE TABLE dbsync_hwinfo (
    board_serial TEXT,
    cpu_name TEXT,
    cpu_cores INTEGER,
    cpu_mhz DOUBLE,
    ram_total INTEGER,
    ram_free INTEGER,
    ram_usage INTEGER,
    checksum TEXT,
    PRIMARY KEY (board_serial)) WITHOUT ROWID;)"
};

constexpr auto HW_SYNC_CONFIG_STATEMENT
{
    R"(
    {
        "decoder_type":"JSON_RANGE",
        "table":"dbsync_hwinfo",
        "component":"syscollector_hwinfo",
        "index":"board_serial",
        "checksum_field":"checksum",
        "no_data_query_json": {
                "row_filter":" ",
                "column_list":["*"],
                "distinct_opt":false,
                "order_by_opt":""
        },
        "count_range_query_json": {
                "row_filter":"WHERE board_serial BETWEEN '?' and '?' ORDER BY board_serial",
                "count_field_name":"count",
                "column_list":["count(*) AS count "],
                "distinct_opt":false,
                "order_by_opt":""
        },
        "row_data_query_json": {
                "row_filter":"WHERE board_serial ='?'",
                "column_list":["*"],
                "distinct_opt":false,
                "order_by_opt":""
        },
        "range_checksum_query_json": {
                "row_filter":"WHERE board_serial BETWEEN '?' and '?' ORDER BY board_serial",
                "column_list":["*"],
                "distinct_opt":false,
                "order_by_opt":""
        }
    }
    )"
};

constexpr auto HW_START_CONFIG_STATEMENT
{
    R"({"table":"dbsync_hwinfo",
        "first_query":
            {
                "column_list":["board_serial"],
                "row_filter":" ",
                "distinct_opt":false,
                "order_by_opt":"board_serial DESC",
                "count_opt":1
            },
        "last_query":
            {
                "column_list":["board_serial"],
                "row_filter":" ",
                "distinct_opt":false,
                "order_by_opt":"board_serial ASC",
                "count_opt":1
            },
        "component":"syscollector_hwinfo",
        "index":"board_serial",
        "last_event":"last_event",
        "checksum_field":"checksum",
        "range_checksum_query_json":
            {
                "row_filter":"WHERE board_serial BETWEEN '?' and '?' ORDER BY board_serial",
                "column_list":["board_serial, checksum"],
                "distinct_opt":false,
                "order_by_opt":"",
                "count_opt":100
            }
        })"
};


constexpr auto HOTFIXES_SQL_STATEMENT
{
    R"(CREATE TABLE dbsync_hotfixes(
    hotfix TEXT,
    checksum TEXT,
    PRIMARY KEY (hotfix)) WITHOUT ROWID;)"
};

constexpr auto HOTFIXES_SYNC_CONFIG_STATEMENT
{
    R"(
    {
        "decoder_type":"JSON_RANGE",
        "table":"dbsync_hotfixes",
        "component":"syscollector_hotfixes",
        "index":"hotfix",
        "checksum_field":"checksum",
        "no_data_query_json": {
                "row_filter":" ",
                "column_list":["*"],
                "distinct_opt":false,
                "order_by_opt":""
        },
        "count_range_query_json": {
                "row_filter":"WHERE hotfix BETWEEN '?' and '?' ORDER BY hotfix",
                "count_field_name":"count",
                "column_list":["count(*) AS count "],
                "distinct_opt":false,
                "order_by_opt":""
        },
        "row_data_query_json": {
                "row_filter":"WHERE hotfix ='?'",
                "column_list":["*"],
                "distinct_opt":false,
                "order_by_opt":""
        },
        "range_checksum_query_json": {
                "row_filter":"WHERE hotfix BETWEEN '?' and '?' ORDER BY hotfix",
                "column_list":["*"],
                "distinct_opt":false,
                "order_by_opt":""
        }
    }
    )"
};

constexpr auto HOTFIXES_START_CONFIG_STATEMENT
{
    R"({"table":"dbsync_hotfixes",
        "first_query":
            {
                "column_list":["hotfix"],
                "row_filter":" ",
                "distinct_opt":false,
                "order_by_opt":"hotfix DESC",
                "count_opt":1
            },
        "last_query":
            {
                "column_list":["hotfix"],
                "row_filter":" ",
                "distinct_opt":false,
                "order_by_opt":"hotfix ASC",
                "count_opt":1
            },
        "component":"syscollector_hotfixes",
        "index":"hotfix",
        "last_event":"last_event",
        "checksum_field":"checksum",
        "range_checksum_query_json":
            {
                "row_filter":"WHERE hotfix BETWEEN '?' and '?' ORDER BY hotfix",
                "column_list":["hotfix, checksum"],
                "distinct_opt":false,
                "order_by_opt":"",
                "count_opt":100
            }
        })"
};

constexpr auto PACKAGES_SQL_STATEMENT
{
    R"(CREATE TABLE dbsync_packages(
    name TEXT,
    version TEXT,
    vendor TEXT,
    install_time TEXT,
    location TEXT,
    architecture TEXT,
    groups TEXT,
    description TEXT,
    size INTEGER,
    priority TEXT,
    multiarch TEXT,
    source TEXT,
    format TEXT,
    checksum TEXT,
    item_id TEXT,
    PRIMARY KEY (name,version,architecture)) WITHOUT ROWID;)"
};
static const std::vector<std::string> PACKAGES_ITEM_ID_FIELDS{"name", "version", "architecture"};

constexpr auto PACKAGES_SYNC_CONFIG_STATEMENT
{
    R"(
    {
        "decoder_type":"JSON_RANGE",
        "table":"dbsync_packages",
        "component":"syscollector_packages",
        "index":"item_id",
        "checksum_field":"checksum",
        "no_data_query_json": {
                "row_filter":" ",
                "column_list":["*"],
                "distinct_opt":false,
                "order_by_opt":""
        },
        "count_range_query_json": {
                "row_filter":"WHERE item_id BETWEEN '?' and '?' ORDER BY item_id",
                "count_field_name":"count",
                "column_list":["count(*) AS count "],
                "distinct_opt":false,
                "order_by_opt":""
        },
        "row_data_query_json": {
                "row_filter":"WHERE item_id ='?'",
                "column_list":["*"],
                "distinct_opt":false,
                "order_by_opt":""
        },
        "range_checksum_query_json": {
                "row_filter":"WHERE item_id BETWEEN '?' and '?' ORDER BY item_id",
                "column_list":["*"],
                "distinct_opt":false,
                "order_by_opt":""
        }
    }
    )"
};

constexpr auto PACKAGES_START_CONFIG_STATEMENT
{
    R"({"table":"dbsync_packages",
        "first_query":
            {
                "column_list":["item_id"],
                "row_filter":" ",
                "distinct_opt":false,
                "order_by_opt":"item_id DESC",
                "count_opt":1
            },
        "last_query":
            {
                "column_list":["item_id"],
                "row_filter":" ",
                "distinct_opt":false,
                "order_by_opt":"item_id ASC",
                "count_opt":1
            },
        "component":"syscollector_packages",
        "index":"item_id",
        "last_event":"last_event",
        "checksum_field":"checksum",
        "range_checksum_query_json":
            {
                "row_filter":"WHERE item_id BETWEEN '?' and '?' ORDER BY item_id",
                "column_list":["item_id, checksum"],
                "distinct_opt":false,
                "order_by_opt":"",
                "count_opt":100
            }
        })"
};

constexpr auto PROCESSES_START_CONFIG_STATEMENT
{
    R"({"table":"dbsync_processes",
        "first_query":
            {
                "column_list":["pid"],
                "row_filter":" ",
                "distinct_opt":false,
                "order_by_opt":"pid DESC",
                "count_opt":1
            },
        "last_query":
            {
                "column_list":["pid"],
                "row_filter":" ",
                "distinct_opt":false,
                "order_by_opt":"pid ASC",
                "count_opt":1
            },
        "component":"syscollector_processes",
        "index":"pid",
        "last_event":"last_event",
        "checksum_field":"checksum",
        "range_checksum_query_json":
            {
                "row_filter":"WHERE pid BETWEEN '?' and '?' ORDER BY pid",
                "column_list":["pid, checksum"],
                "distinct_opt":false,
                "order_by_opt":"",
                "count_opt":1000
            }
        })"
};

constexpr auto PROCESSES_SYNC_CONFIG_STATEMENT
{
    R"(
    {
        "decoder_type":"JSON_RANGE",
        "table":"dbsync_processes",
        "component":"syscollector_processes",
        "index":"pid",
        "checksum_field":"checksum",
        "no_data_query_json": {
                "row_filter":" ",
                "column_list":["*"],
                "distinct_opt":false,
                "order_by_opt":""
        },
        "count_range_query_json": {
                "row_filter":"WHERE pid BETWEEN '?' and '?' ORDER BY pid",
                "count_field_name":"count",
                "column_list":["count(*) AS count "],
                "distinct_opt":false,
                "order_by_opt":""
        },
        "row_data_query_json": {
                "row_filter":"WHERE pid ='?'",
                "column_list":["*"],
                "distinct_opt":false,
                "order_by_opt":""
        },
        "range_checksum_query_json": {
                "row_filter":"WHERE pid BETWEEN '?' and '?' ORDER BY pid",
                "column_list":["*"],
                "distinct_opt":false,
                "order_by_opt":""
        }
    }
    )"
};

constexpr auto PROCESSES_SQL_STATEMENT
{
    R"(CREATE TABLE dbsync_processes (
    pid TEXT,
    name TEXT,
    state TEXT,
    ppid BIGINT,
    utime BIGINT,
    stime BIGINT,
    cmd TEXT,
    argvs TEXT,
    euser TEXT,
    ruser TEXT,
    suser TEXT,
    egroup TEXT,
    rgroup TEXT,
    sgroup TEXT,
    fgroup TEXT,
    priority BIGINT,
    nice BIGINT,
    size BIGINT,
    vm_size BIGINT,
    resident BIGINT,
    share BIGINT,
    start_time BIGINT,
    pgrp BIGINT,
    session BIGINT,
    nlwp BIGINT,
    tgid BIGINT,
    tty BIGINT,
    processor BIGINT,
    checksum TEXT,
    PRIMARY KEY (pid)) WITHOUT ROWID;)"
};

constexpr auto PORTS_START_CONFIG_STATEMENT
{
    R"({"table":"dbsync_ports",
        "first_query":
            {
                "column_list":["item_id"],
                "row_filter":" ",
                "distinct_opt":false,
                "order_by_opt":"item_id DESC",
                "count_opt":1
            },
        "last_query":
            {
                "column_list":["item_id"],
                "row_filter":" ",
                "distinct_opt":false,
                "order_by_opt":"item_id ASC",
                "count_opt":1
            },
        "component":"syscollector_ports",
        "index":"item_id",
        "last_event":"last_event",
        "checksum_field":"checksum",
        "range_checksum_query_json":
            {
                "row_filter":"WHERE item_id BETWEEN '?' and '?' ORDER BY item_id",
                "column_list":["item_id, checksum"],
                "distinct_opt":false,
                "order_by_opt":"",
                "count_opt":1000
            }
        })"
};

constexpr auto PORTS_SYNC_CONFIG_STATEMENT
{
    R"(
    {
        "decoder_type":"JSON_RANGE",
        "table":"dbsync_ports",
        "component":"syscollector_ports",
        "index":"item_id",
        "checksum_field":"checksum",
        "no_data_query_json": {
                "row_filter":" ",
                "column_list":["*"],
                "distinct_opt":false,
                "order_by_opt":""
        },
        "count_range_query_json": {
                "row_filter":"WHERE item_id BETWEEN '?' and '?' ORDER BY item_id",
                "count_field_name":"count",
                "column_list":["count(*) AS count "],
                "distinct_opt":false,
                "order_by_opt":""
        },
        "row_data_query_json": {
                "row_filter":"WHERE item_id ='?'",
                "column_list":["*"],
                "distinct_opt":false,
                "order_by_opt":""
        },
        "range_checksum_query_json": {
                "row_filter":"WHERE item_id BETWEEN '?' and '?' ORDER BY item_id",
                "column_list":["*"],
                "distinct_opt":false,
                "order_by_opt":""
        }
    }
    )"
};

constexpr auto PORTS_SQL_STATEMENT
{
    R"(CREATE TABLE dbsync_ports (
       protocol TEXT,
       local_ip TEXT,
       local_port BIGINT,
       remote_ip TEXT,
       remote_port BIGINT,
       tx_queue BIGINT,
       rx_queue BIGINT,
       inode BIGINT,
       state TEXT,
       pid BIGINT,
       process_name TEXT,
       checksum TEXT,
       item_id TEXT,
       PRIMARY KEY (inode, protocol, local_ip, local_port)) WITHOUT ROWID;)"
};
static const std::vector<std::string> PORTS_ITEM_ID_FIELDS{"inode","protocol","local_ip","local_port"};

constexpr auto NETIFACE_START_CONFIG_STATEMENT
{
    R"({"table":"dbsync_network_iface",
        "first_query":
            {
                "column_list":["item_id"],
                "row_filter":" ",
                "distinct_opt":false,
                "order_by_opt":"item_id DESC",
                "count_opt":1
            },
        "last_query":
            {
                "column_list":["item_id"],
                "row_filter":" ",
                "distinct_opt":false,
                "order_by_opt":"item_id ASC",
                "count_opt":1
            },
        "component":"syscollector_network_iface",
        "index":"item_id",
        "last_event":"last_event",
        "checksum_field":"checksum",
        "range_checksum_query_json":
            {
                "row_filter":"WHERE item_id BETWEEN '?' and '?' ORDER BY item_id",
                "column_list":["item_id, checksum"],
                "distinct_opt":false,
                "order_by_opt":"",
                "count_opt":1000
            }
        })"
};

constexpr auto NETIFACE_SYNC_CONFIG_STATEMENT
{
    R"(
    {
        "decoder_type":"JSON_RANGE",
        "table":"dbsync_network_iface",
        "component":"syscollector_network_iface",
        "index":"item_id",
        "checksum_field":"checksum",
        "no_data_query_json": {
                "row_filter":" ",
                "column_list":["*"],
                "distinct_opt":false,
                "order_by_opt":""
        },
        "count_range_query_json": {
                "row_filter":"WHERE item_id BETWEEN '?' and '?' ORDER BY item_id",
                "count_field_name":"count",
                "column_list":["count(*) AS count "],
                "distinct_opt":false,
                "order_by_opt":""
        },
        "row_data_query_json": {
                "row_filter":"WHERE item_id ='?'",
                "column_list":["*"],
                "distinct_opt":false,
                "order_by_opt":""
        },
        "range_checksum_query_json": {
                "row_filter":"WHERE item_id BETWEEN '?' and '?' ORDER BY item_id",
                "column_list":["*"],
                "distinct_opt":false,
                "order_by_opt":""
        }
    }
    )"
};

constexpr auto NETIFACE_SQL_STATEMENT
{
    R"(CREATE TABLE dbsync_network_iface (
       name TEXT,
       adapter TEXT,
       type TEXT,
       state TEXT,
       mtu TEXT,
       mac TEXT,
       tx_packets INTEGER,
       rx_packets INTEGER,
       tx_bytes INTEGER,
       rx_bytes INTEGER,
       tx_errors INTEGER,
       rx_errors INTEGER,
       tx_dropped INTEGER,
       rx_dropped INTEGER,
       checksum TEXT,
       item_id TEXT,
       PRIMARY KEY (name,adapter,type)) WITHOUT ROWID;)"
};
static const std::vector<std::string> NETIFACE_ITEM_ID_FIELDS{"name","adapter","type"};

constexpr auto NETPROTO_START_CONFIG_STATEMENT
{
    R"({"table":"dbsync_network_protocol",
        "first_query":
            {
                "column_list":["item_id"],
                "row_filter":" ",
                "distinct_opt":false,
                "order_by_opt":"item_id DESC",
                "count_opt":1
            },
        "last_query":
            {
                "column_list":["item_id"],
                "row_filter":" ",
                "distinct_opt":false,
                "order_by_opt":"item_id ASC",
                "count_opt":1
            },
        "component":"syscollector_network_protocol",
        "index":"item_id",
        "last_event":"last_event",
        "checksum_field":"checksum",
        "range_checksum_query_json":
            {
                "row_filter":"WHERE item_id BETWEEN '?' and '?' ORDER BY item_id",
                "column_list":["item_id, checksum"],
                "distinct_opt":false,
                "order_by_opt":"",
                "count_opt":1000
            }
        })"
};

constexpr auto NETPROTO_SYNC_CONFIG_STATEMENT
{
    R"(
    {
        "decoder_type":"JSON_RANGE",
        "table":"dbsync_network_protocol",
        "component":"syscollector_network_protocol",
        "index":"item_id",
        "checksum_field":"checksum",
        "no_data_query_json": {
                "row_filter":" ",
                "column_list":["*"],
                "distinct_opt":false,
                "order_by_opt":""
        },
        "count_range_query_json": {
                "row_filter":"WHERE item_id BETWEEN '?' and '?' ORDER BY item_id",
                "count_field_name":"count",
                "column_list":["count(*) AS count "],
                "distinct_opt":false,
                "order_by_opt":""
        },
        "row_data_query_json": {
                "row_filter":"WHERE item_id ='?'",
                "column_list":["*"],
                "distinct_opt":false,
                "order_by_opt":""
        },
        "range_checksum_query_json": {
                "row_filter":"WHERE item_id BETWEEN '?' and '?' ORDER BY item_id",
                "column_list":["*"],
                "distinct_opt":false,
                "order_by_opt":""
        }
    }
    )"
};

constexpr auto NETPROTO_SQL_STATEMENT
{
    R"(CREATE TABLE dbsync_network_protocol (
       iface TEXT,
       type TEXT,
       gateway TEXT,
       dhcp TEXT NOT NULL CHECK (dhcp IN ('enabled', 'disabled', 'unknown', 'BOOTP')) DEFAULT 'unknown',
       metric TEXT,
       checksum TEXT,
       item_id TEXT,
       PRIMARY KEY (iface,type)) WITHOUT ROWID;)"
};
static const std::vector<std::string> NETPROTO_ITEM_ID_FIELDS{"iface", "type"};

constexpr auto NETADDRESS_START_CONFIG_STATEMENT
{
    R"({"table":"dbsync_network_address",
        "first_query":
            {
                "column_list":["item_id"],
                "row_filter":" ",
                "distinct_opt":false,
                "order_by_opt":"item_id DESC",
                "count_opt":1
            },
        "last_query":
            {
                "column_list":["item_id"],
                "row_filter":" ",
                "distinct_opt":false,
                "order_by_opt":"item_id ASC",
                "count_opt":1
            },
        "component":"syscollector_network_address",
        "index":"item_id",
        "last_event":"last_event",
        "checksum_field":"checksum",
        "range_checksum_query_json":
            {
                "row_filter":"WHERE item_id BETWEEN '?' and '?' ORDER BY item_id",
                "column_list":["item_id, checksum"],
                "distinct_opt":false,
                "order_by_opt":"",
                "count_opt":1000
            }
        })"
};

constexpr auto NETADDRESS_SYNC_CONFIG_STATEMENT
{
    R"(
    {
        "decoder_type":"JSON_RANGE",
        "table":"dbsync_network_address",
        "component":"syscollector_network_address",
        "index":"item_id",
        "checksum_field":"checksum",
        "no_data_query_json": {
                "row_filter":" ",
                "column_list":["*"],
                "distinct_opt":false,
                "order_by_opt":""
        },
        "count_range_query_json": {
                "row_filter":"WHERE item_id BETWEEN '?' and '?' ORDER BY item_id",
                "count_field_name":"count",
                "column_list":["count(*) AS count "],
                "distinct_opt":false,
                "order_by_opt":""
        },
        "row_data_query_json": {
                "row_filter":"WHERE item_id ='?'",
                "column_list":["*"],
                "distinct_opt":false,
                "order_by_opt":""
        },
        "range_checksum_query_json": {
                "row_filter":"WHERE item_id BETWEEN '?' and '?' ORDER BY item_id",
                "column_list":["*"],
                "distinct_opt":false,
                "order_by_opt":""
        }
    }
    )"
};

constexpr auto NETADDR_SQL_STATEMENT
{
    R"(CREATE TABLE dbsync_network_address (
       iface TEXT,
       proto TEXT,
       address TEXT,
       netmask TEXT,
       broadcast TEXT,
       checksum TEXT,
       item_id TEXT,
       PRIMARY KEY (iface,proto,address)) WITHOUT ROWID;)"
};
static const std::vector<std::string> NETADDRESS_ITEM_ID_FIELDS{"iface", "proto", "address"};

constexpr auto NET_IFACE_TABLE    { "dbsync_network_iface"    };
constexpr auto NET_PROTOCOL_TABLE { "dbsync_network_protocol" };
constexpr auto NET_ADDRESS_TABLE  { "dbsync_network_address"  };
constexpr auto PACKAGES_TABLE     { "dbsync_packages"         };
constexpr auto HOTFIXES_TABLE     { "dbsync_hotfixes"         };
constexpr auto PORTS_TABLE        { "dbsync_ports"            };
constexpr auto PROCESSES_TABLE    { "dbsync_processes"        };
constexpr auto OS_TABLE           { "dbsync_osinfo"           };
constexpr auto HW_TABLE           { "dbsync_hwinfo"           };


static std::string getItemId(const nlohmann::json& item, const std::vector<std::string>& idFields)
{
    Utils::HashData hash;
    for (const auto& field : idFields)
    {
        const auto& value{item.at(field)};
        if(value.is_string())
        {
            const auto& valueString{value.get<std::string>()};
            hash.update(valueString.c_str(), valueString.size());
        }
        else
        {
            const auto& valueNumber{value.get<unsigned long>()};
            const auto valueString{std::to_string(valueNumber)};
            hash.update(valueString.c_str(), valueString.size());
        }
    }
    return Utils::asciiToHex(hash.hash());
}

static std::string getItemChecksum(const nlohmann::json& item)
{
    const auto content{item.dump()};
    Utils::HashData hash;
    hash.update(content.c_str(), content.size());
    return Utils::asciiToHex(hash.hash());
}

void Syscollector::updateAndNotifyChanges(const std::string& table,
                                          const nlohmann::json& values)
{
    const std::map<ReturnTypeCallback, std::string> operationsMap
    {
        // LCOV_EXCL_START
        {MODIFIED, "MODIFIED"},
        {DELETED , "DELETED"},
        {INSERTED, "INSERTED"},
        {MAX_ROWS, "MAX_ROWS"},
        {DB_ERROR, "DB_ERROR"},
        {SELECTED, "SELECTED"},
        // LCOV_EXCL_STOP
    };
    constexpr auto queueSize{4096};
    const auto callback
    {
        [this, &table, &operationsMap](ReturnTypeCallback result, const nlohmann::json& data)
        {
            if(result == DB_ERROR)
            {
                m_logFunction(SYS_LOG_ERROR, data.dump());
            }
            else if(m_notify && !m_stopping)
            {
                if (data.is_array())
                {
                    for (const auto& item : data)
                    {
                        nlohmann::json msg;
                        msg["type"] = table;
                        msg["operation"] = operationsMap.at(result);
                        msg["data"] = item;
                        msg["data"]["scan_time"] = m_scanTime;
                        const auto msgToSend{msg.dump()};
                        m_reportDiffFunction(msgToSend);
                        m_logFunction(SYS_LOG_DEBUG_VERBOSE, "Delta sent: " + msgToSend);
                    }
                }
                else
                {
                    // LCOV_EXCL_START
                    nlohmann::json msg;
                    msg["type"] = table;
                    msg["operation"] = operationsMap.at(result);
                    msg["data"] = data;
                    msg["data"]["scan_time"] = m_scanTime;
                    const auto msgToSend{msg.dump()};
                    m_reportDiffFunction(msgToSend);
                    m_logFunction(SYS_LOG_DEBUG_VERBOSE, "Delta sent: " + msgToSend);
                    // LCOV_EXCL_STOP
                }
            }
        }
    };
    DBSyncTxn txn
    {
        m_spDBSync->handle(),
        nlohmann::json{table},
        0,
        queueSize,
        callback
    };
    nlohmann::json jsResult;
    nlohmann::json input;
    input["table"] = table;
    input["data"] = values;
    txn.syncTxnRow(input);
    txn.getDeletedRows(callback);
}

Syscollector::Syscollector()
: m_intervalValue { 0 }
, m_scanOnStart { false }
, m_hardware { false }
, m_os { false }
, m_network { false }
, m_packages { false }
, m_ports { false }
, m_portsAll { false }
, m_processes { false }
, m_hotfixes { false }
, m_stopping { true }
, m_notify { false }
{}

std::string Syscollector::getCreateStatement() const
{
    std::string ret;
    if (m_os)
    {
        ret += OS_SQL_STATEMENT;
    }
    if (m_hardware)
    {
        ret += HW_SQL_STATEMENT;
    }
    if (m_packages)
    {
        ret += PACKAGES_SQL_STATEMENT;
        if (m_hotfixes)
        {
            ret += HOTFIXES_SQL_STATEMENT;
        }
    }
    if (m_processes)
    {
        ret += PROCESSES_SQL_STATEMENT;
    }
    if (m_ports)
    {
        ret += PORTS_SQL_STATEMENT;
    }
    if (m_network)
    {
        ret += NETIFACE_SQL_STATEMENT;
        ret += NETPROTO_SQL_STATEMENT;
        ret += NETADDR_SQL_STATEMENT;
    }
    return ret;
}


void Syscollector::registerWithRsync()
{
    const auto reportSyncWrapper
    {
        [this](const std::string& dataString)
        {
            auto jsonData(nlohmann::json::parse(dataString));
            auto it{jsonData.find("data")};
            if(!m_stopping)
            {
                if(it != jsonData.end())
                {
                    auto& data{*it};
                    it = data.find("attributes");
                    if(it != data.end())
                    {
                        (*it)["scan_time"] = Utils::getCurrentTimestamp();
                        const auto msgToSend{jsonData.dump()};
                        m_reportSyncFunction(msgToSend);
                        m_logFunction(SYS_LOG_DEBUG_VERBOSE, "Sync sent: " + msgToSend);
                    }
                    else
                    {
                        m_reportSyncFunction(dataString);
                        m_logFunction(SYS_LOG_DEBUG_VERBOSE, "Sync sent: " + dataString);
                    }
                }
                else
                {
                    //LCOV_EXCL_START
                    m_reportSyncFunction(dataString);
                    m_logFunction(SYS_LOG_DEBUG_VERBOSE, "Sync sent: " + dataString);
                    //LCOV_EXCL_STOP
                }
            }
        }
    };

    if (m_os)
    {
        m_spRsync->registerSyncID("syscollector_osinfo",
                                  m_spDBSync->handle(),
                                  nlohmann::json::parse(OS_SYNC_CONFIG_STATEMENT),
                                  reportSyncWrapper);
    }
    if (m_hardware)
    {
        m_spRsync->registerSyncID("syscollector_hwinfo",
                                  m_spDBSync->handle(),
                                  nlohmann::json::parse(HW_SYNC_CONFIG_STATEMENT),
                                  reportSyncWrapper);
    }
    if (m_processes)
    {
        m_spRsync->registerSyncID("syscollector_processes", 
                                  m_spDBSync->handle(),
                                  nlohmann::json::parse(PROCESSES_SYNC_CONFIG_STATEMENT),
                                  reportSyncWrapper);
    }
    if (m_packages)
    {
        m_spRsync->registerSyncID("syscollector_packages",
                                  m_spDBSync->handle(),
                                  nlohmann::json::parse(PACKAGES_SYNC_CONFIG_STATEMENT),
                                  reportSyncWrapper);
        if (m_hotfixes)
        {
            m_spRsync->registerSyncID("syscollector_hotfixes",
                                      m_spDBSync->handle(),
                                      nlohmann::json::parse(HOTFIXES_SYNC_CONFIG_STATEMENT),
                                      reportSyncWrapper);
        }
    }
    if (m_ports)
    {
        m_spRsync->registerSyncID("syscollector_ports",
                                  m_spDBSync->handle(),
                                  nlohmann::json::parse(PORTS_SYNC_CONFIG_STATEMENT),
                                  reportSyncWrapper);
    }
    if (m_network)
    {
        m_spRsync->registerSyncID("syscollector_network_iface",
                                  m_spDBSync->handle(),
                                  nlohmann::json::parse(NETIFACE_SYNC_CONFIG_STATEMENT),
                                  reportSyncWrapper);
        m_spRsync->registerSyncID("syscollector_network_protocol",
                                  m_spDBSync->handle(),
                                  nlohmann::json::parse(NETPROTO_SYNC_CONFIG_STATEMENT),
                                  reportSyncWrapper);
        m_spRsync->registerSyncID("syscollector_network_address",
                                  m_spDBSync->handle(),
                                  nlohmann::json::parse(NETADDRESS_SYNC_CONFIG_STATEMENT),
                                  reportSyncWrapper);
    }
}
void Syscollector::init(const std::shared_ptr<ISysInfo>& spInfo,
                        const std::function<void(const std::string&)> reportDiffFunction,
                        const std::function<void(const std::string&)> reportSyncFunction,
                        const std::function<void(const syscollector_log_level_t, const std::string&)> logFunction,
                        const std::string& dbPath,
                        const std::string& normalizerConfigPath,
                        const std::string& normalizerType,
                        const unsigned int interval,
                        const bool scanOnStart,
                        const bool hardware,
                        const bool os,
                        const bool network,
                        const bool packages,
                        const bool ports,
                        const bool portsAll,
                        const bool processes,
                        const bool hotfixes)
{
    m_spInfo = spInfo;
    m_reportDiffFunction = reportDiffFunction;
    m_reportSyncFunction = reportSyncFunction;
    m_logFunction = logFunction;
    m_intervalValue = interval;
    m_scanOnStart = scanOnStart;
    m_hardware = hardware;
    m_os = os;
    m_network = network;
    m_packages = packages;
    m_ports = ports;
    m_portsAll = portsAll;
    m_processes = processes;
    m_hotfixes = hotfixes;

    std::unique_lock<std::mutex> lock{m_mutex};
    m_stopping = false;
    m_spDBSync = std::make_unique<DBSync>(HostType::AGENT, DbEngineType::SQLITE3, dbPath, getCreateStatement());
    m_spRsync = std::make_unique<RemoteSync>();
    m_spNormalizer = std::make_unique<SysNormalizer>(normalizerConfigPath, normalizerType);
    registerWithRsync();
    syncLoop(lock);
}

void Syscollector::destroy()
{
    std::unique_lock<std::mutex> lock{m_mutex};
    m_stopping = true;
    m_cv.notify_all();
    lock.unlock();
}

nlohmann::json Syscollector::getHardwareData()
{
    nlohmann::json ret;
    ret[0] = m_spInfo->hardware();
    ret[0]["checksum"] = getItemChecksum(ret[0]);
    return ret;
}

void Syscollector::scanHardware()
{
    if (m_hardware)
    {
        m_logFunction(SYS_LOG_DEBUG_VERBOSE, "Starting hardware scan");
        const auto& hwData{getHardwareData()};
        updateAndNotifyChanges(HW_TABLE, hwData);
        m_logFunction(SYS_LOG_DEBUG_VERBOSE, "Ending hardware scan");
    }
}

void Syscollector::syncHardware()
{
    if (m_hardware)
    {
        m_spRsync->startSync(m_spDBSync->handle(), nlohmann::json::parse(HW_START_CONFIG_STATEMENT), m_reportSyncFunction);
    }
}

nlohmann::json Syscollector::getOSData()
{
    nlohmann::json ret;
    ret[0] = m_spInfo->os();
    ret[0]["checksum"] = getItemChecksum(ret[0]);
    return ret;
}

void Syscollector::scanOs()
{
    if (m_os)
    {
        m_logFunction(SYS_LOG_DEBUG_VERBOSE, "Starting os scan");
        const auto& osData{getOSData()};
        updateAndNotifyChanges(OS_TABLE, osData);
        m_logFunction(SYS_LOG_DEBUG_VERBOSE, "Ending os scan");
    }
}

void Syscollector::syncOs()
{
    if (m_os)
    {
        m_spRsync->startSync(m_spDBSync->handle(), nlohmann::json::parse(OS_START_CONFIG_STATEMENT), m_reportSyncFunction);
    }
}

nlohmann::json Syscollector::getNetworkData()
{
    nlohmann::json ret;
    const auto& networks { m_spInfo->networks() };
    nlohmann::json ifaceTableDataList {};
    nlohmann::json protoTableDataList {};
    nlohmann::json addressTableDataList {};

    if (!networks.is_null())
    {
        const auto& itIface { networks.find("iface") };

        if (networks.end() != itIface)
        {
            for (const auto& item : itIface.value())
            {
                // Split the resulting networks data into the specific DB tables
                // "dbsync_network_iface" table data to update and notify
                nlohmann::json ifaceTableData {};
                ifaceTableData["name"]       = item.at("name");
                ifaceTableData["adapter"]    = item.at("adapter");
                ifaceTableData["type"]       = item.at("type");
                ifaceTableData["state"]      = item.at("state");
                ifaceTableData["mtu"]        = item.at("mtu");
                ifaceTableData["mac"]        = item.at("mac");
                ifaceTableData["tx_packets"] = item.at("tx_packets");
                ifaceTableData["rx_packets"] = item.at("rx_packets");
                ifaceTableData["tx_errors"]  = item.at("tx_errors");
                ifaceTableData["rx_errors"]  = item.at("rx_errors");
                ifaceTableData["tx_dropped"] = item.at("tx_dropped");
                ifaceTableData["rx_dropped"] = item.at("rx_dropped");
                ifaceTableData["checksum"]   = getItemChecksum(ifaceTableData);
                ifaceTableData["item_id"]    = getItemId(ifaceTableData, NETIFACE_ITEM_ID_FIELDS);
                ifaceTableDataList.push_back(ifaceTableData);

                // "dbsync_network_protocol" table data to update and notify
                nlohmann::json protoTableData {};
                protoTableData["iface"]   = item.at("name");
                protoTableData["type"]    = item.at("type");
                protoTableData["gateway"] = item.at("gateway");

                if (item.find("IPv4") != item.end())
                {
                    nlohmann::json addressTableData(item.at("IPv4"));
                    protoTableData["dhcp"]    = addressTableData.at("dhcp");
                    protoTableData["metric"]  = addressTableData.at("metric");

                    // "dbsync_network_address" table data to update and notify
                    addressTableData["iface"]     = item.at("name");
                    addressTableData["proto"]     = "IPv4";
                    addressTableData["checksum"]  = getItemChecksum(addressTableData);
                    addressTableData["item_id"]   = getItemId(addressTableData, NETADDRESS_ITEM_ID_FIELDS);
                    addressTableDataList.push_back(addressTableData);
                }

                if (item.find("IPv6") != item.end())
                {
                    nlohmann::json addressTableData(item.at("IPv6"));
                    protoTableData["dhcp"]    = addressTableData.at("dhcp");
                    protoTableData["metric"]  = addressTableData.at("metric");

                    // "dbsync_network_address" table data to update and notify
                    addressTableData["iface"]     = item.at("name");
                    addressTableData["proto"]     = "IPv6";
                    addressTableData["checksum"]  = getItemChecksum(addressTableData);
                    addressTableData["item_id"]   = getItemId(addressTableData, NETADDRESS_ITEM_ID_FIELDS);
                    addressTableDataList.push_back(addressTableData);
                }
                protoTableData["checksum"]  = getItemChecksum(protoTableData);
                protoTableData["item_id"]   = getItemId(protoTableData, NETPROTO_ITEM_ID_FIELDS);
                protoTableDataList.push_back(protoTableData);
            }
            ret[NET_IFACE_TABLE] = ifaceTableDataList;
            ret[NET_PROTOCOL_TABLE] = protoTableDataList;
            ret[NET_ADDRESS_TABLE] = addressTableDataList;
        }
    }
    return ret;
}

void Syscollector::scanNetwork()
{
    if (m_network)
    {
        m_logFunction(SYS_LOG_DEBUG_VERBOSE, "Starting network scan");
        const auto& networkData{getNetworkData()};
        if (!networkData.is_null())
        {
            const auto itIface { networkData.find(NET_IFACE_TABLE) };
            if (itIface != networkData.end())
            {
                updateAndNotifyChanges(NET_IFACE_TABLE, itIface.value());
            }
            const auto itProtocol { networkData.find(NET_PROTOCOL_TABLE) };
            if (itProtocol != networkData.end())
            {
                updateAndNotifyChanges(NET_PROTOCOL_TABLE, itProtocol.value());
            }
            const auto itAddress { networkData.find(NET_ADDRESS_TABLE) };
            if (itAddress != networkData.end())
            {
                updateAndNotifyChanges(NET_ADDRESS_TABLE, itAddress.value());
            }
        }
        m_logFunction(SYS_LOG_DEBUG_VERBOSE, "Ending network scan");
    }
}

void Syscollector::syncNetwork()
{
    if (m_network)
    {
        m_spRsync->startSync(m_spDBSync->handle(), nlohmann::json::parse(NETIFACE_START_CONFIG_STATEMENT), m_reportSyncFunction);
        m_spRsync->startSync(m_spDBSync->handle(), nlohmann::json::parse(NETPROTO_START_CONFIG_STATEMENT), m_reportSyncFunction);
        m_spRsync->startSync(m_spDBSync->handle(), nlohmann::json::parse(NETADDRESS_START_CONFIG_STATEMENT), m_reportSyncFunction);
    }
}

nlohmann::json Syscollector::getPackagesData()
{
    nlohmann::json ret;
    nlohmann::json packagesList;
    nlohmann::json hotfixesList;
    const auto& packagesData { m_spInfo->packages() };

    if (!packagesData.is_null())
    {
        const auto& normalizedPackagesData
        {
            m_spNormalizer->normalize("packages", m_spNormalizer->removeExcluded("packages", packagesData))
        };
        for (auto item : normalizedPackagesData)
        {
            item["checksum"] = getItemChecksum(item);
            if(item.find("hotfix") != item.end())
            {
                hotfixesList.push_back(item);
            }
            else
            {
                const auto itemId{ getItemId(item, PACKAGES_ITEM_ID_FIELDS) };
                const auto it
                {
                    std::find_if
                    (
                        packagesList.begin(), packagesList.end(),
                        [&itemId](const auto& elem)
                        {
                            return elem.at("item_id") == itemId;
                        }
                    )
                };
                if(packagesList.end() == it)
                {
                    item["item_id"] = itemId;
                    packagesList.push_back(item);
                }
            }
        }
        ret[HOTFIXES_TABLE] = hotfixesList;
        ret[PACKAGES_TABLE] = packagesList;
    }
    return ret;
}

void Syscollector::scanPackages()
{
    if (m_packages)
    {
        m_logFunction(SYS_LOG_DEBUG_VERBOSE, "Starting packages scan");
        const auto& packagesData { getPackagesData() };
        if (!packagesData.is_null())
        {
            const auto itPackages { packagesData.find(PACKAGES_TABLE) };
            if (itPackages != packagesData.end())
            {
                updateAndNotifyChanges(PACKAGES_TABLE, itPackages.value());
            }
            if (m_hotfixes)
            {
                const auto itHotFixes { packagesData.find(HOTFIXES_TABLE) };
                if (itHotFixes != packagesData.end())
                {
                    updateAndNotifyChanges(HOTFIXES_TABLE, itHotFixes.value());
                }
            }
        }
        m_logFunction(SYS_LOG_DEBUG_VERBOSE, "Ending packages scan");
    }
}

void Syscollector::syncPackages()
{
    if (m_packages)
    {
        m_spRsync->startSync(m_spDBSync->handle(), nlohmann::json::parse(PACKAGES_START_CONFIG_STATEMENT), m_reportSyncFunction);
        if (m_hotfixes)
        {
            m_spRsync->startSync(m_spDBSync->handle(), nlohmann::json::parse(HOTFIXES_START_CONFIG_STATEMENT), m_reportSyncFunction);
        }
    }
}

nlohmann::json Syscollector::getPortsData()
{
    nlohmann::json ret;
    constexpr auto PORT_LISTENING_STATE { "listening" };
    constexpr auto TCP_PROTOCOL { "tcp" };
    const auto& data { m_spInfo->ports() };

    if (!data.is_null())
    {
        const auto& itPorts { data.find("ports") };

        if (data.end() != itPorts)
        {
            for (auto item : itPorts.value())
            {
                const auto isListeningState { item.at("state") == PORT_LISTENING_STATE };
                if(isListeningState)
                {
                    item["checksum"] = getItemChecksum(item);
                    item["item_id"] = getItemId(item, PORTS_ITEM_ID_FIELDS);
                    // Only update and notify "Listening" state ports
                    if (m_portsAll)
                    {
                        // TCP and UDP ports
                        ret.push_back(item);
                    }
                    else
                    {
                        // Only TCP ports
                        const auto isTCPProto { item.at("protocol") == TCP_PROTOCOL };
                        if (isTCPProto)
                        {
                            ret.push_back(item);
                        }
                    }
                }
            }
        }
    }
    return ret;
}

void Syscollector::scanPorts()
{
    if (m_ports)
    {
        m_logFunction(SYS_LOG_DEBUG_VERBOSE, "Starting ports scan");
        const auto& portsData { getPortsData() };
        updateAndNotifyChanges(PORTS_TABLE, portsData);
        m_logFunction(SYS_LOG_DEBUG_VERBOSE, "Ending ports scan");
    }
}

void Syscollector::syncPorts()
{
    if (m_ports)
    {
        m_spRsync->startSync(m_spDBSync->handle(), nlohmann::json::parse(PORTS_START_CONFIG_STATEMENT), m_reportSyncFunction);
    }
}

nlohmann::json Syscollector::getProcessesData()
{
    nlohmann::json ret;
    const auto& processes{m_spInfo->processes()};
    if (!processes.is_null())
    {
        for (auto item : processes)
        {
            item["checksum"] = getItemChecksum(item);
            ret.push_back(item);
        }
    }
    return ret;
}

void Syscollector::scanProcesses()
{
    if (m_processes)
    {
        m_logFunction(SYS_LOG_DEBUG_VERBOSE, "Starting processes scan");
        const auto& processesData{getProcessesData()};
        updateAndNotifyChanges(PROCESSES_TABLE, processesData);
        m_logFunction(SYS_LOG_DEBUG_VERBOSE, "Ending processes scan");
    }
}

void Syscollector::syncProcesses()
{
    if (m_processes)
    {
        m_spRsync->startSync(m_spDBSync->handle(), nlohmann::json::parse(PROCESSES_START_CONFIG_STATEMENT), m_reportSyncFunction);
    }
}

void Syscollector::scan()
{
<<<<<<< HEAD
    m_logFunction(SYS_LOG_INFO, "Starting syscollector scan");
=======
    m_logFunction(SYS_LOG_INFO, "Starting evaluation.");
>>>>>>> 556e4176
    m_scanTime = Utils::getCurrentTimestamp();
    TRY_CATCH_TASK(scanHardware);
    TRY_CATCH_TASK(scanOs);
    TRY_CATCH_TASK(scanNetwork);
    TRY_CATCH_TASK(scanPackages);
    TRY_CATCH_TASK(scanPorts);
    TRY_CATCH_TASK(scanProcesses);
    m_notify = true;
<<<<<<< HEAD
    m_logFunction(SYS_LOG_INFO, "Ending syscollector scan");
=======
    m_logFunction(SYS_LOG_INFO, "Evaluation finished.");
>>>>>>> 556e4176
}

void Syscollector::sync()
{
    m_logFunction(SYS_LOG_DEBUG, "Starting syscollector sync");
    TRY_CATCH_TASK(syncHardware);
    TRY_CATCH_TASK(syncOs);
    TRY_CATCH_TASK(syncNetwork);
    TRY_CATCH_TASK(syncPackages);
    TRY_CATCH_TASK(syncPorts);
    TRY_CATCH_TASK(syncProcesses);
    m_logFunction(SYS_LOG_DEBUG, "Ending syscollector sync");
}

void Syscollector::syncLoop(std::unique_lock<std::mutex>& lock)
{
<<<<<<< HEAD
    m_logFunction(SYS_LOG_INFO, "Syscollector started.");
=======
    m_logFunction(SYS_LOG_INFO, "Module started.");
>>>>>>> 556e4176
    if (m_scanOnStart)
    {
        scan();
        sync();
    }
    while(!m_cv.wait_for(lock, std::chrono::seconds{m_intervalValue}, [&](){return m_stopping;}))
    {
        scan();
        sync();
    }
    m_spRsync.reset(nullptr);
    m_spDBSync.reset(nullptr);
}

void Syscollector::push(const std::string& data)
{
    std::unique_lock<std::mutex> lock{m_mutex};
    if (!m_stopping)
    {
        auto rawData{data};
        Utils::replaceFirst(rawData, "dbsync ", "");
        const auto buff{reinterpret_cast<const uint8_t*>(rawData.c_str())};
        try
        {
            m_spRsync->pushMessage(std::vector<uint8_t>{buff, buff + rawData.size()});
            m_logFunction(SYS_LOG_DEBUG_VERBOSE, "Message pushed: " + data);
        }
        // LCOV_EXCL_START
        catch(const std::exception& ex)
        {
            m_logFunction(SYS_LOG_ERROR, ex.what());
        }
    }
    // LCOV_EXCL_STOP
}<|MERGE_RESOLUTION|>--- conflicted
+++ resolved
@@ -1518,11 +1518,7 @@
 
 void Syscollector::scan()
 {
-<<<<<<< HEAD
-    m_logFunction(SYS_LOG_INFO, "Starting syscollector scan");
-=======
     m_logFunction(SYS_LOG_INFO, "Starting evaluation.");
->>>>>>> 556e4176
     m_scanTime = Utils::getCurrentTimestamp();
     TRY_CATCH_TASK(scanHardware);
     TRY_CATCH_TASK(scanOs);
@@ -1531,11 +1527,7 @@
     TRY_CATCH_TASK(scanPorts);
     TRY_CATCH_TASK(scanProcesses);
     m_notify = true;
-<<<<<<< HEAD
-    m_logFunction(SYS_LOG_INFO, "Ending syscollector scan");
-=======
     m_logFunction(SYS_LOG_INFO, "Evaluation finished.");
->>>>>>> 556e4176
 }
 
 void Syscollector::sync()
@@ -1552,11 +1544,7 @@
 
 void Syscollector::syncLoop(std::unique_lock<std::mutex>& lock)
 {
-<<<<<<< HEAD
-    m_logFunction(SYS_LOG_INFO, "Syscollector started.");
-=======
     m_logFunction(SYS_LOG_INFO, "Module started.");
->>>>>>> 556e4176
     if (m_scanOnStart)
     {
         scan();
