--- conflicted
+++ resolved
@@ -45,43 +45,27 @@
 elseif(CMAKE_SYSTEM_NAME STREQUAL "Linux")
   file(GLOB SYSCOLLECTOR_SRC
       "${CMAKE_SOURCE_DIR}/*Linux.cpp"
-<<<<<<< HEAD
+      "${CMAKE_SOURCE_DIR}/network/*Linux.cpp"
       "${CMAKE_SOURCE_DIR}/sysOsInfo/sysOsParsers.cpp")
-=======
-      "${CMAKE_SOURCE_DIR}/network/*Linux.cpp"
-      "${CMAKE_SOURCE_DIR}/sysOsParsers.cpp")
->>>>>>> c2b265bc
 else()
   if(CMAKE_SYSTEM_NAME STREQUAL "Darwin")
     file(GLOB SYSCOLLECTOR_SRC
         "${CMAKE_SOURCE_DIR}/*Mac.cpp"
         "${CMAKE_SOURCE_DIR}/*CommonBSD.cpp"
-<<<<<<< HEAD
+        "${CMAKE_SOURCE_DIR}/network/*BSD.cpp"
         "${CMAKE_SOURCE_DIR}/sysOsInfo/sysOsParsers.cpp")
-=======
-        "${CMAKE_SOURCE_DIR}/network/*BSD.cpp"
-        "${CMAKE_SOURCE_DIR}/sysOsParsers.cpp")
->>>>>>> c2b265bc
   elseif(CMAKE_SYSTEM_NAME STREQUAL "FreeBSD")
     file(GLOB SYSCOLLECTOR_SRC
         "${CMAKE_SOURCE_DIR}/*FreeBSD.cpp"
         "${CMAKE_SOURCE_DIR}/*CommonBSD.cpp"
-<<<<<<< HEAD
+        "${CMAKE_SOURCE_DIR}/network/*BSD.cpp"
         "${CMAKE_SOURCE_DIR}/sysOsInfo/sysOsParsers.cpp")
-=======
-        "${CMAKE_SOURCE_DIR}/network/*BSD.cpp"
-        "${CMAKE_SOURCE_DIR}/sysOsParsers.cpp")
->>>>>>> c2b265bc
   elseif(CMAKE_SYSTEM_NAME STREQUAL "OpenBSD")
     file(GLOB SYSCOLLECTOR_SRC
         "${CMAKE_SOURCE_DIR}/*OpenBSD.cpp"
         "${CMAKE_SOURCE_DIR}/*CommonBSD.cpp"
-<<<<<<< HEAD
+        "${CMAKE_SOURCE_DIR}/network/*BSD.cpp"
         "${CMAKE_SOURCE_DIR}/sysOsInfo/sysOsParsers.cpp")
-=======
-        "${CMAKE_SOURCE_DIR}/network/*BSD.cpp"
-        "${CMAKE_SOURCE_DIR}/sysOsParsers.cpp")
->>>>>>> c2b265bc
   endif(CMAKE_SYSTEM_NAME STREQUAL "Darwin")
 endif(CMAKE_SYSTEM_NAME STREQUAL "Windows")
 
