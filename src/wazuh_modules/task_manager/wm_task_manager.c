--- conflicted
+++ resolved
@@ -48,23 +48,6 @@
     [WM_TASK_UPGRADE_OUTDATED] = "Outdated"
 };
 
-<<<<<<< HEAD
-=======
-static const char *modules_list[] = {
-    [WM_TASK_UPGRADE_MODULE] = "upgrade_module",
-    [WM_TASK_API_MODULE] = "api"
-};
-
-static const char *commands_list[] = {
-    [WM_TASK_UPGRADE] = "upgrade",
-    [WM_TASK_UPGRADE_CUSTOM] = "upgrade_custom",
-    [WM_TASK_UPGRADE_GET_STATUS] = "upgrade_get_status",
-    [WM_TASK_UPGRADE_UPDATE_STATUS] = "upgrade_update_status",
-    [WM_TASK_UPGRADE_RESULT] = "upgrade_result",
-    [WM_TASK_TASK_RESULT] = "task_result"
-};
-
->>>>>>> e1f15268
 static const char *error_codes[] = {
     [WM_TASK_SUCCESS] = "Success",
     [WM_TASK_INVALID_MESSAGE] = "Invalid message",
@@ -216,14 +199,9 @@
         os_strdup(tmp->valuestring, status);
     }
 
-<<<<<<< HEAD
     if (!strcmp(task_manager_modules_list[WM_TASK_UPGRADE_MODULE], module)) {
-
-        if (!strcmp(task_manager_commands_list[WM_TASK_UPGRADE], command) || !strcmp(task_manager_commands_list[WM_TASK_UPGRADE_CUSTOM], command)) {
-=======
-    if (!strcmp(modules_list[WM_TASK_UPGRADE_MODULE], module)) {
         response = wm_task_manager_analyze_task_upgrade_module(task_object, error_code, agent_id, task_id, status);
-    } else if (!strcmp(modules_list[WM_TASK_API_MODULE], module)) {
+    } else if (!strcmp(task_manager_modules_list[WM_TASK_API_MODULE], module)) {
         response = wm_task_manager_analyze_task_api_module(task_object, error_code, agent_id, task_id);
     } else {
         *error_code = WM_TASK_INVALID_MODULE;
@@ -231,7 +209,6 @@
     }
 
     os_free(status);
->>>>>>> e1f15268
 
     return response;
 }
@@ -243,11 +220,11 @@
 
     char *command = cJSON_GetObjectItem(task_object, json_keys[WM_TASK_COMMAND])->valuestring;
 
-    if (!strcmp(commands_list[WM_TASK_UPGRADE], command) || !strcmp(commands_list[WM_TASK_UPGRADE_CUSTOM], command)) {
+    if (!strcmp(task_manager_commands_list[WM_TASK_UPGRADE], command) || !strcmp(task_manager_commands_list[WM_TASK_UPGRADE_CUSTOM], command)) {
 
         if (agent_id != OS_INVALID) {
             // Insert upgrade task into DB
-            if (task_id = wm_task_manager_insert_task(agent_id, modules_list[WM_TASK_UPGRADE_MODULE], command), task_id == OS_INVALID) {
+            if (task_id = wm_task_manager_insert_task(agent_id, task_manager_modules_list[WM_TASK_UPGRADE_MODULE], command), task_id == OS_INVALID) {
                 *error_code = WM_TASK_DATABASE_ERROR;
             } else {
                 response = wm_task_manager_build_response(WM_TASK_SUCCESS, agent_id, task_id, status);
@@ -257,30 +234,16 @@
             response = wm_task_manager_build_response(WM_TASK_INVALID_AGENT_ID, agent_id, task_id, status);
         }
 
-    } else if (!strcmp(commands_list[WM_TASK_UPGRADE_GET_STATUS], command)) {
-
-<<<<<<< HEAD
-        } else if (!strcmp(task_manager_commands_list[WM_TASK_UPGRADE_GET_STATUS], command)) {
-
-            if (agent_id != OS_INVALID) {
-                // Get upgrade task status
-                if (result = wm_task_manager_get_task_status(agent_id, module, &status), result == OS_INVALID) {
-                    *error_code = WM_TASK_DATABASE_ERROR;
-                } else if (result) {
-                    *error_code = result;
-                    response = wm_task_manager_build_response(result, agent_id, task_id, status);
-                } else {
-                    response = wm_task_manager_build_response(WM_TASK_SUCCESS, agent_id, task_id, status);
-                }
-=======
+    } else if (!strcmp(task_manager_commands_list[WM_TASK_UPGRADE_GET_STATUS], command)) {
+
         if (agent_id != OS_INVALID) {
             // Get upgrade task status
-            if (result = wm_task_manager_get_task_status(agent_id, modules_list[WM_TASK_UPGRADE_MODULE], &status_result), result == OS_INVALID) {
+            if (result = wm_task_manager_get_task_status(agent_id, task_manager_modules_list[WM_TASK_UPGRADE_MODULE], &status_result), result == OS_INVALID) {
                 *error_code = WM_TASK_DATABASE_ERROR;
             } else if (result) {
                 *error_code = result;
                 response = wm_task_manager_build_response(result, agent_id, task_id, status);
->>>>>>> e1f15268
+
             } else {
                 response = wm_task_manager_build_response(WM_TASK_SUCCESS, agent_id, task_id, status_result);
             }
@@ -289,30 +252,15 @@
             response = wm_task_manager_build_response(WM_TASK_INVALID_AGENT_ID, agent_id, task_id, status);
         }
 
-    } else if (!strcmp(commands_list[WM_TASK_UPGRADE_UPDATE_STATUS], command)) {
-
-<<<<<<< HEAD
-        } else if (!strcmp(task_manager_commands_list[WM_TASK_UPGRADE_UPDATE_STATUS], command)) {
-
-            if (agent_id != OS_INVALID) {
-                // Update upgrade task status
-                if (result = wm_task_manager_update_task_status(agent_id, module, status), result == OS_INVALID) {
-                    *error_code = WM_TASK_DATABASE_ERROR;
-                } else if (result) {
-                    *error_code = result;
-                    response = wm_task_manager_build_response(result, agent_id, task_id, status);
-                } else {
-                    response = wm_task_manager_build_response(WM_TASK_SUCCESS, agent_id, task_id, status);
-                }
-=======
+    } else if (!strcmp(task_manager_commands_list[WM_TASK_UPGRADE_UPDATE_STATUS], command)) {
+
         if (agent_id != OS_INVALID) {
             // Update upgrade task status
-            if (result = wm_task_manager_update_task_status(agent_id, modules_list[WM_TASK_UPGRADE_MODULE], status), result == OS_INVALID) {
+            if (result = wm_task_manager_update_task_status(agent_id, task_manager_modules_list[WM_TASK_UPGRADE_MODULE], status), result == OS_INVALID) {
                 *error_code = WM_TASK_DATABASE_ERROR;
             } else if (result) {
                 *error_code = result;
                 response = wm_task_manager_build_response(result, agent_id, task_id, status);
->>>>>>> e1f15268
             } else {
                 response = wm_task_manager_build_response(WM_TASK_SUCCESS, agent_id, task_id, status);
             }
@@ -341,10 +289,10 @@
 
     char *command = cJSON_GetObjectItem(task_object, json_keys[WM_TASK_COMMAND])->valuestring;
 
-    if (!strcmp(commands_list[WM_TASK_UPGRADE_RESULT], command)) {
+    if (!strcmp(task_manager_commands_list[WM_TASK_UPGRADE_RESULT], command)) {
 
         if (agent_id != OS_INVALID) {
-            if (task_id = wm_task_manager_get_task_by_agent_id_and_module(agent_id, modules_list[WM_TASK_UPGRADE_MODULE], &command_result, &status, &create_time, &last_update_time), task_id == OS_INVALID) {
+            if (task_id = wm_task_manager_get_task_by_agent_id_and_module(agent_id, task_manager_modules_list[WM_TASK_UPGRADE_MODULE], &command_result, &status, &create_time, &last_update_time), task_id == OS_INVALID) {
                 *error_code = WM_TASK_DATABASE_ERROR;
                 response = wm_task_manager_build_response(WM_TASK_INVALID_AGENT_ID, agent_id, task_id, status);
             } else if (task_id == OS_NOTFOUND || task_id == 0) {
@@ -352,14 +300,14 @@
                 response = wm_task_manager_build_response(WM_TASK_DATABASE_NO_TASK, agent_id, OS_INVALID, status);
             } else {
                 response = wm_task_manager_build_response(WM_TASK_SUCCESS, agent_id, task_id, NULL);
-                wm_task_manager_build_response_result(response, modules_list[WM_TASK_UPGRADE_MODULE], command_result, status, create_time, last_update_time, command);
+                wm_task_manager_build_response_result(response, task_manager_modules_list[WM_TASK_UPGRADE_MODULE], command_result, status, create_time, last_update_time, command);
             }
         } else {
             *error_code = WM_TASK_INVALID_AGENT_ID;
             response = wm_task_manager_build_response(WM_TASK_INVALID_AGENT_ID, agent_id, task_id, status);
         }
 
-    } else if (!strcmp(commands_list[WM_TASK_TASK_RESULT], command)) {
+    } else if (!strcmp(task_manager_commands_list[WM_TASK_TASK_RESULT], command)) {
 
         if (task_id != OS_INVALID) {
             if (agent_id = wm_task_manager_get_task_by_task_id(task_id, &module_result, &command_result, &status, &create_time, &last_update_time), agent_id == OS_INVALID) {
@@ -400,7 +348,7 @@
     }
 
     if (status != NULL) {
-        if (!strcmp(commands_list[WM_TASK_UPGRADE_RESULT], request_command)){
+        if (!strcmp(task_manager_commands_list[WM_TASK_UPGRADE_RESULT], request_command)){
             cJSON_AddStringToObject(response, json_keys[WM_TASK_STATUS], wm_task_manager_decode_status(status));
         } else {
             cJSON_AddStringToObject(response, json_keys[WM_TASK_STATUS], status);
