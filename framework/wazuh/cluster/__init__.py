--- conflicted
+++ resolved
@@ -4,13 +4,8 @@
 # Created by Wazuh, Inc. <info@wazuh.com>.
 # This program is a free software; you can redistribute it and/or modify it under the terms of GPLv2
 
-<<<<<<< HEAD
 __version__ = '3.10.0'
-__revision__ = '31001'
-=======
-__version__ = '3.9.1'
-__revision__ = '3920'
->>>>>>> 3b296121
+__revision__ = '31002'
 __author__ = "Wazuh Inc"
 __ossec_name__ = "Wazuh"
 __licence__ = "\
