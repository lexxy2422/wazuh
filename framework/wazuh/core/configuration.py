# Copyright (C) 2015-2021, Wazuh Inc.
# Created by Wazuh, Inc. <info@wazuh.com>.
# This program is free software; you can redistribute it and/or modify it under the terms of GPLv2

import json
import logging
import os
import re
import subprocess
import sys
import tempfile
from configparser import RawConfigParser, NoOptionError
from io import StringIO
from os import remove, path as os_path

from defusedxml.minidom import parseString

from wazuh.core import common
from wazuh.core.exception import WazuhInternalError, WazuhError
from wazuh.core.exception import WazuhResourceNotFound
from wazuh.core.utils import cut_array, load_wazuh_xml, safe_move
from wazuh.core.wazuh_socket import WazuhSocket

logger = logging.getLogger('wazuh')

# Aux functions

# Type of configuration sections:
#   * Duplicate -> there can be multiple independent sections. Must be returned as multiple json entries.
#   * Merge -> there can be multiple sections but all are dependent with each other. Must be returned as a single json
#   entry.
#   * Last -> there can be multiple sections in the configuration but only the last one will be returned.
#   The rest are ignored.
conf_sections = {
    'active-response': {'type': 'duplicate', 'list_options': []},
    'command': {'type': 'duplicate', 'list_options': []},
    'agentless': {'type': 'duplicate', 'list_options': []},
    'localfile': {'type': 'duplicate', 'list_options': []},
    'remote': {'type': 'duplicate', 'list_options': []},
    'syslog_output': {'type': 'duplicate', 'list_options': []},
    'integration': {'type': 'duplicate', 'list_options': []},

    'alerts': {'type': 'merge', 'list_options': []},
    'client': {'type': 'merge', 'list_options': []},
    'database_output': {'type': 'merge', 'list_options': []},
    'email_alerts': {
        'type': 'merge',
        'list_options': ['email_to']
    },
    'reports': {
        'type': 'merge',
        'list_options': ['email_to']
    },
    'global': {
        'type': 'merge',
        'list_options': ['white_list']
    },
    'open-scap': {
        'type': 'merge',
        'list_options': ['content']
    },
    'cis-cat': {
        'type': 'merge',
        'list_options': ['content']
    },
    'syscollector': {
        'type': 'merge',
        'list_options': []
    },
    'rootcheck': {
        'type': 'merge',
        'list_options': ['rootkit_files', 'rootkit_trojans', 'windows_audit', 'system_audit', 'windows_apps',
                         'windows_malware']
    },
    'ruleset': {
        'type': 'merge',
        'list_options': ['include', 'rule', 'rule_dir', 'decoder', 'decoder_dir', 'list', 'rule_exclude',
                         'decoder_exclude']
    },
    'syscheck': {
        'type': 'merge',
        'list_options': ['directories', 'ignore', 'nodiff']
    },
    'auth': {
        'type': 'merge',
        'list_options': []
    },

    'cluster': {
        'type': 'last',
        'list_options': ['nodes']
    },
    'vulnerability-detector': {
        'type': 'merge',
        'list_options': ['feed']
    },
    'osquery': {
        'type': 'merge',
        'list_options': ['pack']
    },
    'labels': {
        'type': 'duplicate',
        'list_options': ['label']
    },
    'sca': {
        'type': 'merge',
        'list_options': ['policies']
    }
}


def _insert(json_dst, section_name, option, value):
    """
    Inserts element (option:value) in a section (json_dst) called section_name
    """

    if not value:
        return

    if option in json_dst:
        if type(json_dst[option]) is list:
            json_dst[option].append(value)  # Append new values
        else:
            json_dst[option] = value  # Update values
    else:
        if section_name in conf_sections and option in conf_sections[section_name]['list_options']:
            json_dst[option] = [value]  # Create as list
        else:
            json_dst[option] = value  # Update values


def _insert_section(json_dst, section_name, section_data):
    """
    Inserts a new section (section_data) called section_name in json_dst.
    """

    if section_name in conf_sections and conf_sections[section_name]['type'] == 'duplicate':
        if section_name in json_dst:
            json_dst[section_name].append(section_data)  # Append new values
        else:
            json_dst[section_name] = [section_data]  # Create as list
    elif section_name in conf_sections and conf_sections[section_name]['type'] == 'merge':
        if section_name in json_dst:
            for option in section_data:
                if option in json_dst[section_name] and option in conf_sections[section_name]['list_options']:
                    json_dst[section_name][option].extend(section_data[option])  # Append new values
                else:
                    json_dst[section_name][option] = section_data[option]  # Update values
        else:
            json_dst[section_name] = section_data  # Create
    elif section_name in conf_sections and conf_sections[section_name]['type'] == 'last':
        if section_name in json_dst:
            # if the option already exists it is overwritten. But a warning is shown.
            logger.warning(
                "There are multiple {} sections in configuration. Using only last section.".format(section_name))
        json_dst[section_name] = section_data  # Create


def _read_option(section_name, opt):
    """
    Reads an option (inside a section) and returns the name and the value.
    """

    opt_name = opt.tag.lower()

    if section_name == 'open-scap':
        if opt.attrib:
            opt_value = {}
            for a in opt.attrib:
                opt_value[a] = opt.attrib[a]
            # profiles
            profiles_list = []
            for profiles in opt.iter():
                profiles_list.append(profiles.text)

            if profiles_list:
                opt_value['profiles'] = profiles_list
        else:
            opt_value = opt.text
    elif section_name == 'syscheck' and opt_name == 'directories':
        opt_value = []

        json_attribs = {}
        for a in opt.attrib:
            json_attribs[a] = opt.attrib[a]

        if opt.text:
            for path in opt.text.split(','):
                json_path = json_attribs.copy()
                json_path['path'] = path.strip()
                opt_value.append(json_path)
    elif section_name == 'syscheck' and opt_name in ('synchronization', 'whodata'):
        opt_value = {}
        for child in opt:
            child_section, child_config = _read_option(child.tag.lower(), child)
            opt_value[child_section] = child_config.split(',') if child_config.find(',') > 0 else child_config
    elif (section_name == 'cluster' and opt_name == 'nodes') or \
            (section_name == 'sca' and opt_name == 'policies'):
        opt_value = [child.text for child in opt]
    elif section_name == 'labels' and opt_name == 'label':
        opt_value = {'value': opt.text}
        for a in opt.attrib:
            opt_value[a] = opt.attrib[a]
    elif section_name == 'localfile' and opt_name == 'query':
        # Remove new lines, empty spaces and backslashes
        opt_value = re.sub(r'(?:(\n) +)|.*\n$', '', re.sub(r'\\+<', '<', re.sub(r'\\+>', '>', opt.text)))
    elif section_name == 'remote' and opt_name == 'protocol':
        opt_value = [elem.strip() for elem in opt.text.split(',')]
    else:
        if opt.attrib:
            opt_value = {}
            for a in opt.attrib:
                opt_value[a] = opt.attrib[a]
            if list(opt):
                for child in opt:
                    child_section, child_config = _read_option(child.tag.lower(), child)
                    opt_value[child_section] = child_config
            else:
                opt_value['item'] = opt.text
        else:
            opt_value = opt.text

    return opt_name, _replace_custom_values(opt_value)


def _replace_custom_values(opt_value):
    """Replaces custom values introduced by 'load_wazuh_xml' with their real values."""
    if type(opt_value) is list:
        for i in range(0, len(opt_value)):
            opt_value[i] = _replace_custom_values(opt_value[i])
    elif type(opt_value) is dict:
        for key in opt_value.keys():
            opt_value[key] = _replace_custom_values(opt_value[key])
    elif type(opt_value) is str:
        return opt_value.replace('_custom_amp_lt_', '&lt;').replace('_custom_amp_gt_', '&gt;')
    return opt_value


def _conf2json(src_xml, dst_json):
    """
    Parses src_xml to json. It is inserted in dst_json.
    """

    for section in list(src_xml):
        section_name = section.attrib['name'] if section.tag.lower() == 'wodle' else section.tag.lower()
        section_json = {}

        for option in list(section):
            option_name, option_value = _read_option(section_name, option)
            if type(option_value) is list and not (section_name == 'remote' and option_name == 'protocol'):
                for ov in option_value:
                    _insert(section_json, section_name, option_name, ov)
            else:
                _insert(section_json, section_name, option_name, option_value)

        _insert_section(dst_json, section_name, section_json)


def _wazuhconf2json(xml_conf):
    """
    Returns manager.conf or agent.conf in JSON from xml
    """
    final_json = {}

    for root in list(xml_conf):
        if root.tag.lower() == "wazuh_config":
            _conf2json(root, final_json)

    return final_json


def _sharedconf2json(xml_conf):
    """
    Returns shared.conf in JSON from xml
    """

    final_json = []

    for root in xml_conf.iter():
        if root.tag.lower() == "agent_config":
            # Get attributes (os, name, profile)
            filters = {}
            for attr in root.attrib:
                filters[attr] = root.attrib[attr]

            # Check if we have read the same filters before (we will need to merge them)
            previous_config = -1
            for idx, item in enumerate(final_json):
                if 'filters' in item and item['filters'] == filters:
                    previous_config = idx
                    break

            if previous_config != -1:
                _conf2json(root, final_json[previous_config]['config'])
            else:
                config = {}
                _conf2json(root, config)
                final_json.append({'filters': filters, 'config': config})

    return final_json


def _rcl2json(filepath):
    """
    Returns the RCL file as dictionary.

    :return: rcl file (system_audit, windows_audit) as dictionary.
    """

    data = {'vars': {}, 'controls': []}
    # [Application name] [any or all] [reference]
    # type: '<entry name>;'
    regex_comment = re.compile(r"^\s*#")
    regex_title = re.compile(r"^\s*\[(.*)\]\s*\[(.*)\]\s*\[(.*)\]\s*")
    regex_name_groups = re.compile(r"({\w+:\s+\S+\s*\S*\})")
    regex_check = re.compile(r"^\s*(\w:.+)")
    regex_var = re.compile(r"^\s*\$(\w+)=(.+)")

    try:
        item = {}

        with open(filepath) as f:
            for line in f:
                if re.search(regex_comment, line):
                    continue

                match_title = re.search(regex_title, line)
                if match_title:
                    # Previous
                    data['controls'].append(item)

                    # New
                    name = match_title.group(1)
                    condition = match_title.group(2)
                    reference = match_title.group(3)

                    item = {}

                    # Name
                    end_name = name.find('{')
                    item['name'] = name[:end_name].strip()

                    # Extract PCI and CIS from name
                    name_groups = list()
                    name_groups.extend(re.findall(regex_name_groups, name))

                    cis, pci = list(), list()

                    for group in name_groups:
                        # {CIS: 1.1.2 RHEL7}
                        g_value = group.split(':')[-1][:-1].strip()
                        if 'CIS' in group:
                            cis.append(g_value)
                        elif 'PCI' in group:
                            pci.append(g_value)

                    item['cis'] = cis
                    item['pci'] = pci

                    # Conditions
                    if condition:
                        item['condition'] = condition
                    if reference:
                        item['reference'] = reference
                    item['checks'] = []

                    continue

                match_checks = re.search(regex_check, line)
                if match_checks:
                    item['checks'].append(match_checks.group(1))
                    continue

                match_var = re.search(regex_var, line)
                if match_var:
                    data['vars'][match_var.group(1)] = match_var.group(2)
                    continue

            # Last item
            data['controls'].append(item)

    except Exception as e:
        raise WazuhError(1101, str(e))

    return data


def _rootkit_files2json(filepath):
    """
    Returns the rootkit file as dictionary.

    :return: rootkit file as dictionary.
    """

    data = []

    # file_name ! Name ::Link to it
    regex_comment = re.compile(r"^\s*#")
    regex_check = re.compile(r"^\s*(.+)\s+!\s*(.+)\s*::\s*(.+)")

    try:
        with open(filepath) as f:
            for line in f:
                if re.search(regex_comment, line):
                    continue

                match_check = re.search(regex_check, line)
                if match_check:
                    new_check = {'filename': match_check.group(1).strip(), 'name': match_check.group(2).strip(),
                                 'link': match_check.group(3).strip()}
                    data.append(new_check)

    except Exception as e:
        raise WazuhError(1101, str(e))

    return data


def _rootkit_trojans2json(filepath):
    """
    Returns the rootkit trojans file as dictionary.

    :return: rootkit trojans file as dictionary.
    """

    data = []

    # file_name !string_to_search!Description
    regex_comment = re.compile(r"^\s*#")
    regex_check = re.compile(r"^\s*(.+)\s+!\s*(.+)\s*!\s*(.+)")
    regex_binary_check = re.compile(r"^\s*(.+)\s+!\s*(.+)\s*!")

    try:
        with open(filepath) as f:
            for line in f:
                if re.search(regex_comment, line):
                    continue

                match_check = re.search(regex_check, line)
                match_binary_check = re.search(regex_binary_check, line)
                if match_check:
                    new_check = {'filename': match_check.group(1).strip(), 'name': match_check.group(2).strip(),
                                 'description': match_check.group(3).strip()}
                    data.append(new_check)
                elif match_binary_check:
                    new_check = {'filename': match_binary_check.group(1).strip(),
                                 'name': match_binary_check.group(2).strip()}
                    data.append(new_check)

    except Exception as e:
        raise WazuhError(1101, str(e))

    return data


def _ar_conf2json(file_path):
    """
    Returns the lines of the ar.conf file
    """
    with open(file_path) as f:
        data = [line.strip('\n') for line in f.readlines()]
    return data


# Main functions
<<<<<<< HEAD
def get_manager_conf(section=None, field=None, conf_file=common.manager_conf):
    """
    Returns manager.conf as dictionary.

    :param section: Filters by section (i.e. rules).
    :param field: Filters by field in section (i.e. included).
    :param conf_file: Path of the configuration file to read.
    :return: manager.conf as dictionary.
=======
def get_ossec_conf(section=None, field=None, conf_file=common.ossec_conf, from_import=False):
    """Returns ossec.conf (manager) as dictionary.

    Parameters
    ----------
    section : str
        Filters by section (i.e. rules).
    field : str
        Filters by field in section (i.e. included).
    conf_file : str
        Path of the configuration file to read.
    from_import : bool
        This flag indicates whether this function has been called from a module load (True) or from a function (False).

    Returns
    -------
    dict
        ossec.conf (manager) as dictionary.
>>>>>>> e1361124
    """
    try:
        # Read XML
        xml_data = load_wazuh_xml(conf_file)

        # Parse XML to JSON
        data = _wazuhconf2json(xml_data)
    except Exception as e:
        if not from_import:
            raise WazuhError(1101, extra_message=str(e))
        else:
            print(f"wazuh-apid: There is an error in the ossec.conf file: {str(e)}")
            sys.exit(0)

    if section:
        try:
            data = {section: data[section]}
        except KeyError as e:
            if section not in conf_sections.keys():
                raise WazuhError(1102, extra_message=e.args[0])
            else:
                raise WazuhError(1106, extra_message=e.args[0])

    if section and field:
        try:
            if isinstance(data[section], list):
                data = {section: [{field: item[field]} for item in data[section]]}
            else:
                data = {section: {field: data[section][field]}}
        except KeyError:
            raise WazuhError(1103)

    return data


def get_shared_conf(group_id=None, offset=0, limit=common.database_limit, filename='shared.conf', return_format=None):
    """
    Returns shared.conf as dictionary.

    :return: shared.conf as dictionary.
    """
    if not os_path.exists(os_path.join(common.shared_path, group_id)):
        raise WazuhResourceNotFound(1710, group_id)
    shared_conf = os_path.join(common.shared_path, group_id if group_id is not None else '', filename)

    if not os_path.exists(shared_conf):
        raise WazuhError(1006, shared_conf)

    try:
        # Read RAW file
        if filename == 'shared.conf' and return_format and 'xml' == return_format.lower():
            with open(shared_conf, 'r') as xml_data:
                data = xml_data.read()
                return data
        # Parse XML to JSON
        else:
            # Read XML
            xml_data = load_wazuh_xml(shared_conf)

            data = _sharedconf2json(xml_data)
    except Exception as e:
        raise WazuhError(1101, str(e))

    return {'total_affected_items': len(data), 'affected_items': cut_array(data, offset=offset, limit=limit)}


def get_shared_conf_multigroup(multigroup_id=None, offset=0, limit=common.database_limit, filename=None):
    """
    Returns shared.conf as dictionary.

    :return: shared.conf as dictionary.
    """
    # Check if a multigroup_id is provided and it exists
    if multigroup_id and not os_path.exists(os_path.join(common.multi_groups_path, multigroup_id)) or not multigroup_id:
        raise WazuhResourceNotFound(1710, extra_message=multigroup_id if multigroup_id else "No multigroup provided")

    shared_conf_name = filename if filename else 'shared.conf'
    shared_conf = os_path.join(common.multi_groups_path, multigroup_id, shared_conf_name)

    if not os_path.exists(shared_conf):
        raise WazuhError(1006, extra_message=os_path.join("WAZUH_PATH", "var", "multigroups", shared_conf))

    try:
        # Read XML
        xml_data = load_wazuh_xml(shared_conf)

        # Parse XML to JSON
        data = _sharedconf2json(xml_data)
    except Exception:
        raise WazuhError(1101)

    return {'totalItems': len(data), 'items': cut_array(data, offset=offset, limit=limit)}


def get_file_conf(filename, group_id=None, type_conf=None, return_format=None):
    """
    Returns the configuration file as dictionary.

    :return: configuration file as dictionary.
    """
    if not os_path.exists(os_path.join(common.shared_path, group_id)):
        raise WazuhResourceNotFound(1710, group_id)

    file_path = os_path.join(common.shared_path, group_id if not filename == 'ar.conf' else '', filename)

    if not os_path.exists(file_path):
        raise WazuhError(1006, file_path)

    types = {
        'conf': get_shared_conf,
        'rootkit_files': _rootkit_files2json,
        'rootkit_trojans': _rootkit_trojans2json,
        'rcl': _rcl2json
    }

    if type_conf:
        if type_conf in types:
            if type_conf == 'conf':
                data = types[type_conf](group_id, limit=None, filename=filename, return_format=return_format)
            else:
                data = types[type_conf](file_path)
        else:
            raise WazuhError(1104, "{0}. Valid types: {1}".format(type_conf, types.keys()))
    else:
        if filename == "shared.conf":
            data = get_shared_conf(group_id, limit=None, filename=filename, return_format=return_format)
        elif filename == "rootkit_files.txt":
            data = _rootkit_files2json(file_path)
        elif filename == "rootkit_trojans.txt":
            data = _rootkit_trojans2json(file_path)
        elif filename == "ar.conf":
            data = _ar_conf2json(file_path)
        else:
            data = _rcl2json(file_path)

    return data


def parse_internal_options(high_name, low_name):
    def get_config(config_path):
        with open(config_path) as f:
            str_config = StringIO('[root]\n' + f.read())

        config = RawConfigParser()
        config.read_file(str_config)

        return config

    if not os_path.exists(common.internal_options):
        raise WazuhInternalError(1107)

    # Check if the option exists at local internal options
    if os_path.exists(common.local_internal_options):
        try:
            return get_config(common.local_internal_options).get('root',
                                                                 '{0}.{1}'.format(high_name, low_name))
        except NoOptionError:
            pass

    try:
        return get_config(common.internal_options).get('root',
                                                       '{0}.{1}'.format(high_name, low_name))
    except NoOptionError as e:
        raise WazuhInternalError(1108, e.args[0])


def get_internal_options_value(high_name, low_name, max_, min_):
    option = parse_internal_options(high_name, low_name)
    if not option.isdigit():
        raise WazuhError(1109, 'Option: {}.{}. Value: {}'.format(high_name, low_name, option))

    option = int(option)
    if option < min_ or option > max_:
        raise WazuhError(1110, 'Max value: {}. Min value: {}. Found: {}.'.format(max_, min_, option))

    return option


def upload_group_configuration(group_id, file_content):
    """
    Updates group configuration
    :param group_id: Group to update
    :param file_content: File content of the new configuration in a string.
    :return: Confirmation message.
    """
    if not os_path.exists(os_path.join(common.shared_path, group_id)):
        raise WazuhResourceNotFound(1710, group_id)
    # path of temporary files for parsing xml input
    handle, tmp_file_path = tempfile.mkstemp(prefix=f'{common.wazuh_path}/tmp/api_tmp_file_', suffix=".xml")
    # create temporary file for parsing xml input and validate XML format
    try:
        with open(handle, 'w') as tmp_file:
            custom_entities = {
                '_custom_open_tag_': '\\<',
                '_custom_close_tag_': '\\>',
                '_custom_amp_lt_': '&lt;',
                '_custom_amp_gt_': '&gt;'
            }

            # Replace every custom entity
            for character, replacement in custom_entities.items():
                file_content = re.sub(replacement.replace('\\', '\\\\'), character, file_content)

            # Beautify xml file using a defusedxml.minidom.parseString
            xml = parseString(f'<root>\n{file_content}\n</root>')

            # Remove first line (XML specification: <? xmlversion="1.0" ?>), <root> and </root> tags, and empty lines
            pretty_xml = '\n'.join(filter(lambda x: x.strip(), xml.toprettyxml(indent='  ').split('\n')[2:-2])) + '\n'

            # Revert xml.dom replacements and remove any whitespaces and '\n' between '\' and '<' if present
            # github.com/python/cpython/blob/8e0418688906206fe59bd26344320c0fc026849e/Lib/xml/dom/minidom.py#L305
            pretty_xml = re.sub(r'(?:(?<=\\) +)', '', pretty_xml.replace("&amp;", "&").replace("&lt;", "<")
                                .replace("&quot;", "\"", ).replace("&gt;", ">").replace("\\\n", "\\"))

            # Restore the replaced custom entities
            for replacement, character in custom_entities.items():
                pretty_xml = re.sub(replacement, character.replace('\\', '\\\\'), pretty_xml)

            tmp_file.write(pretty_xml)
    except Exception as e:
        raise WazuhError(1113, str(e))

    try:
        # check Wazuh xml format
        try:
            subprocess.check_output([os_path.join(common.wazuh_path, "bin", "verify-agent-conf"), '-f', tmp_file_path],
                                    stderr=subprocess.STDOUT)
        except subprocess.CalledProcessError as e:
            # extract error message from output.
            # Example of raw output
            # 2019/01/08 14:51:09 verify-agent-conf: ERROR: (1230):
            # Invalid element in the configuration: 'shared_conf'.\n2019/01/08 14:51:09 verify-agent-conf: ERROR:
            # (1207): Syscheck remote configuration in '/var/ossec/tmp/api_tmp_file_2019-01-08-01-1546959069.xml' is
            # corrupted.
            # \n\n
            # Example of desired output:
            # Invalid element in the configuration: 'shared_conf'.
            # Syscheck remote configuration in '/var/ossec/tmp/api_tmp_file_2019-01-08-01-1546959069.xml' is corrupted.
            output_regex = re.findall(pattern=r"\d{4}\/\d{2}\/\d{2} \d{2}:\d{2}:\d{2} verify-agent-conf: ERROR: "
                                              r"\(\d+\): ([\w \/ \_ \- \. ' :]+)", string=e.output.decode())
            if output_regex:
                raise WazuhError(1114, ' '.join(output_regex))
            else:
                raise WazuhError(1115, e.output.decode())
        except Exception as e:
            raise WazuhInternalError(1743, str(e))

        # move temporary file to group folder
        try:
            new_conf_path = os_path.join(common.shared_path, group_id, "shared.conf")
            safe_move(tmp_file_path, new_conf_path, permissions=0o660)
        except Exception as e:
            raise WazuhInternalError(1016, extra_message=str(e))

        return 'Shared configuration was successfully updated'
    except Exception as e:
        # remove created temporary file
        if os.path.exists(tmp_file_path):
            remove(tmp_file_path)
        raise e


def upload_group_file(group_id, file_data, file_name='shared.conf'):
    """
    Updates a group file
    :param group_id: Group to update
    :param file_data: Upload data
    :param file_name: File name to update
    :return: Confirmation message in string
    """
    # Check if the group exists
    if not os_path.exists(os_path.join(common.shared_path, group_id)):
        raise WazuhResourceNotFound(1710, group_id)

    if file_name == 'shared.conf':
        if len(file_data) == 0:
            raise WazuhError(1112)

        return upload_group_configuration(group_id, file_data)
    else:
        raise WazuhError(1111)


def get_active_configuration(agent_id, component, configuration):
    """
    Reads agent loaded configuration in memory
    """
    if not component or not configuration:
        raise WazuhError(1307)

    components = {"agent", "agentless", "analysis", "auth", "com", "csyslog", "integrator", "logcollector", "mail",
                  "monitor", "request", "syscheck", "wmodules"}

    # checks if the component is correct
    if component not in components:
        raise WazuhError(1101, f'Valid components: {", ".join(components)}')

    sockets_path = os_path.join(common.wazuh_path, "queue", "sockets")

    if agent_id == '000':
        dest_socket = os_path.join(sockets_path, component)
        command = f"getconfig {configuration}"
    else:
        dest_socket = os_path.join(sockets_path, "request")
        command = f"{str(agent_id).zfill(3)} {component} getconfig {configuration}"

    # Socket connection
    try:
        s = WazuhSocket(dest_socket)
    except Exception:
        raise WazuhInternalError(1121)

    # Send message
    s.send(command.encode())

    # Receive response
    try:
        # Receive data length
        rec_msg_ok, rec_msg = s.receive().decode().split(" ", 1)
    except ValueError:
        raise WazuhInternalError(1118, extra_message="Data could not be received")

    s.close()

    if rec_msg_ok.startswith('ok'):
        msg = json.loads(rec_msg)

        # Include password if auth->use_password enabled and authd.pass file exists
        if msg.get('auth', {}).get('use_password') == 'yes':
            try:
                with open(os_path.join(common.wazuh_path, "etc", "authd.pass"), 'r') as f:
                    msg['authd.pass'] = f.read().rstrip()
            except IOError:
                pass

        return msg
    else:
        raise WazuhError(1117 if "No such file or directory" in rec_msg or "Cannot send request" in rec_msg else 1116,
                         extra_message='{0}:{1}'.format(component, configuration))


def write_manager_conf(new_conf: str):
    """
    Replace the current wazuh configuration (manager.conf) with the provided configuration.

    Parameters
    ----------
    new_conf: str
        The new configuration to be applied.
    """
    try:
        with open(common.manager_conf, 'w') as f:
            f.writelines(new_conf)
    except Exception:
        raise WazuhError(1126)<|MERGE_RESOLUTION|>--- conflicted
+++ resolved
@@ -463,18 +463,8 @@
 
 
 # Main functions
-<<<<<<< HEAD
-def get_manager_conf(section=None, field=None, conf_file=common.manager_conf):
-    """
-    Returns manager.conf as dictionary.
-
-    :param section: Filters by section (i.e. rules).
-    :param field: Filters by field in section (i.e. included).
-    :param conf_file: Path of the configuration file to read.
-    :return: manager.conf as dictionary.
-=======
-def get_ossec_conf(section=None, field=None, conf_file=common.ossec_conf, from_import=False):
-    """Returns ossec.conf (manager) as dictionary.
+def get_manager_conf(section=None, field=None, conf_file=common.manager_conf, from_import=False):
+    """Return manager.conf (manager) as dictionary.
 
     Parameters
     ----------
@@ -490,8 +480,7 @@
     Returns
     -------
     dict
-        ossec.conf (manager) as dictionary.
->>>>>>> e1361124
+        manager.conf (manager) as dictionary.
     """
     try:
         # Read XML
