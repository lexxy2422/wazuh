--- conflicted
+++ resolved
@@ -1,252 +1,238 @@
-# Copyright (C) 2015, Wazuh Inc.
-# Created by Wazuh, Inc. <info@wazuh.com>.
-# This program is a free software; you can redistribute it and/or modify it under the terms of GPLv2
-import calendar
-import glob
-import gzip
-import logging
-import logging.handlers
-import os
-import re
-import shutil
-from datetime import date
-
-from wazuh.core import common, utils
-
-
-class TimeBasedFileRotatingHandler(logging.handlers.TimedRotatingFileHandler):
-    """
-    Wazuh log rotation. It rotates the log at midnight and sets the appropriate permissions to the new log file.
-    """
-
-    def doRollover(self):
-        """Override base class method to make the set the appropriate permissions to the new log file."""
-        # Rotate the file first
-        logging.handlers.TimedRotatingFileHandler.doRollover(self)
-
-        # Save rotated file in {WAZUH_PATH}/logs/api directory
-        rotated_file = glob.glob("{}.*".format(self.baseFilename))[0]
-
-        new_rotated_file = self.compute_log_directory(rotated_file)
-        with open(rotated_file, 'rb') as f_in, gzip.open(new_rotated_file, 'wb') as f_out:
-            shutil.copyfileobj(f_in, f_out)
-        os.chmod(new_rotated_file, 0o640)
-        os.unlink(rotated_file)
-
-    def compute_log_directory(self, rotated_filepath: str):
-        """Based on the name of the rotated file, compute in which directory it should be stored.
-
-        Parameters
-        ----------
-        rotated_filepath : str
-            Filepath of the rotated log.
-
-        Returns
-        -------
-        str
-            New directory path.
-        """
-        rotated_file = os.path.basename(rotated_filepath)
-        year, month, day = re.match(r'[\w.]+\.(\d+)-(\d+)-(\d+)', rotated_file).groups()
-        month = calendar.month_abbr[int(month)]
-        log_path = os.path.join(os.path.splitext(self.baseFilename)[0], year, month)
-        if not os.path.exists(log_path):
-            utils.mkdir_with_mode(log_path, 0o750)
-
-        return os.path.join(log_path, f"{os.path.basename(self.baseFilename)}-{day}.gz")
-
-
-class SizeBasedFileRotatingHandler(logging.handlers.RotatingFileHandler):
-    """Wazuh log rotation. It rotates when the logging file size exceeds the maximum number of bytes configured."""
-
-    def doRollover(self):
-        """Override base class method to make the set the appropriate permissions to the new log file.'"""
-        # Rotate the file first
-        logging.handlers.RotatingFileHandler.doRollover(self)
-
-        # Save rotated file in {WAZUH_PATH}/logs/api directory
-        rotated_file = glob.glob("{}.*".format(self.baseFilename))[0]
-
-        new_rotated_file = self.compute_log_directory()
-        with open(rotated_file, 'rb') as f_in, gzip.open(new_rotated_file, 'wb') as f_out:
-            shutil.copyfileobj(f_in, f_out)
-        os.chmod(new_rotated_file, 0o640)
-        os.unlink(rotated_file)
-
-    def compute_log_directory(self):
-        """Based on the current date and iteration of the rotated file, compute in which directory it should be stored.
-
-        Returns
-        -------
-        New directory path.
-        """
-        today = date.today()
-        year, month, day = today.year, today.month, f"{today.day:02d}"
-        month = calendar.month_abbr[int(month)]
-        iteration = 1
-
-        log_path = os.path.join(os.path.splitext(self.baseFilename)[0], str(year), month)
-        if not os.path.exists(log_path):
-            utils.mkdir_with_mode(log_path, 0o750)
-
-        while os.path.exists(os.path.join(log_path, f"{os.path.basename(self.baseFilename)}-{day}_{iteration}.gz")):
-            iteration += 1
-
-        return os.path.join(log_path, f"{os.path.basename(self.baseFilename)}-{day}_{iteration}.gz")
-
-
-class CustomFilter:
-    """
-    Define a custom filter to differentiate between log types.
-    """
-
-    def __init__(self, log_type: str):
-        """Constructor.
-
-        Parameters
-        ----------
-        log_type : str
-            Value used to specify the log type of the related log handler.
-        """
-        self.log_type = log_type
-
-    def filter(self, record: logging.LogRecord) -> bool:
-        """Filter the log entry depending on its log type.
-
-        Parameters
-        ----------
-        record : logging.LogRecord
-            Contains all the information to the event being logged.
-
-        Returns
-        -------
-        bool
-            Boolean used to determine if the log entry should be logged.
-        """
-        # If the log file is not specifically filtered, then it should log into both files
-        return True if not hasattr(record, 'log_type') or record.log_type == self.log_type else False
-
-
-class WazuhLogger:
-    """
-    Define attributes of a Python Wazuh daemon's logger.
-    """
-    def __init__(self, foreground_mode: bool, log_path: str, debug_level: [int, str], logger_name: str = 'wazuh',
-                 custom_formatter: callable = None, tag: str = '%(asctime)s %(levelname)s: %(message)s',
-                 max_size: int = 0):
-        """Constructor.
-
-        Parameters
-        ----------
-        foreground_mode : bool
-            Enable stream handler on sys.stderr.
-        log_path : str
-            Filepath of the file to send logs to. Relative to the Wazuh installation path.
-        debug_level : int or str
-            Log level.
-        logger_name : str
-            Name of the logger.
-        custom_formatter : callable
-            Subclass of logging.Formatter. Allows formatting messages depending on their contents.
-        tag : str
-            Tag defining logging format.
-        max_size : int
-            Number of bytes the log can store at max. Once reached, the log will be rotated.
-        """
-        self.log_path = os.path.join(common.WAZUH_PATH, log_path)
-        self.logger = None
-        self.foreground_mode = foreground_mode
-        self.debug_level = debug_level
-        self.logger_name = logger_name
-        self.default_formatter = logging.Formatter(tag, style='%', datefmt="%Y/%m/%d %H:%M:%S")
-        if custom_formatter is None:
-            self.custom_formatter = self.default_formatter
-        else:
-            self.custom_formatter = custom_formatter(style='%', datefmt="%Y/%m/%d %H:%M:%S")
-        self.max_size = max_size
-
-    def setup_logger(self, handler: logging.Handler = None):
-        """
-        Prepare a logger with:
-            * Two rotating file handlers (time | size).
-            * A stream handler (if foreground_mode is enabled).
-            * An additional debug level.
-
-        :param handler: custom handler that can be set instead of the default one.
-        """
-        logger = logging.getLogger(self.logger_name)
-        cf = CustomFilter('log') if self.log_path.endswith('.log') else CustomFilter('json')
-        logger.propagate = False
-<<<<<<< HEAD
-
-        # Configure handler
-        custom_handler = TimeBasedFileRotatingHandler(filename=self.log_path, when='midnight') if self.max_size == 0 \
-            else SizeBasedFileRotatingHandler(filename=self.log_path, maxBytes=self.max_size, backupCount=1)
-
-        # Set formatter
-        custom_handler.setFormatter(self.custom_formatter)
-
-        # Add logging filters (logging mode)
-        custom_handler.addFilter(cf)
-
-        # Add handler to logger
-=======
-        # configure logger
-        if handler:
-            custom_handler = handler
-        else:
-            custom_handler = CustomFileRotatingHandler(filename=self.log_path, when='midnight')
-
-        custom_handler.setFormatter(self.custom_formatter)
-        custom_handler.addFilter(cf)
->>>>>>> 9087982b
-        logger.addHandler(custom_handler)
-
-        if self.foreground_mode:
-            ch = logging.StreamHandler()
-            ch.setFormatter(self.default_formatter)
-            ch.addFilter(CustomFilter('log'))
-            logger.addHandler(ch)
-
-        # add a new debug level
-        logging.DEBUG2 = 5
-
-        def debug2(self, message, *args, **kws):
-            if self.isEnabledFor(logging.DEBUG2):
-                self._log(logging.DEBUG2, message, args, **kws)
-
-        def error(self, msg, *args, **kws):
-            if self.isEnabledFor(logging.ERROR):
-                if 'exc_info' not in kws:
-                    kws['exc_info'] = self.isEnabledFor(logging.DEBUG2)
-                self._log(logging.ERROR, msg, args, **kws)
-
-        logging.addLevelName(logging.DEBUG2, "DEBUG2")
-
-        logging.Logger.debug2 = debug2
-        logging.Logger.error = error
-
-        self.logger = logger
-
-    def __getattr__(self, item: str) -> object:
-        """Overwrite __getattr__ magic method.
-            * If the item requested is an attribute of self.logger, return it.
-            * If it's an attribute of self, return it.
-            * Otherwise, raise an AttributeError exception
-
-        Parameters
-        ----------
-        item : str
-            Name of the attribute to return.
-        
-        Returns
-        -------
-        object
-            Attribute named "item".
-        """
-        if hasattr(self.logger, item):
-            return getattr(self.logger, item)
-        elif item in vars(self):
-            return getattr(self, item, None)
-        else:
-            raise AttributeError(f"{self.__class__.__name__} object has no attribute {item}")
+# Copyright (C) 2015, Wazuh Inc.
+# Created by Wazuh, Inc. <info@wazuh.com>.
+# This program is a free software; you can redistribute it and/or modify it under the terms of GPLv2
+import calendar
+import glob
+import gzip
+import logging
+import logging.handlers
+import os
+import re
+import shutil
+from datetime import date
+
+from wazuh.core import common, utils
+
+
+class TimeBasedFileRotatingHandler(logging.handlers.TimedRotatingFileHandler):
+    """
+    Wazuh log rotation. It rotates the log at midnight and sets the appropriate permissions to the new log file.
+    """
+
+    def doRollover(self):
+        """Override base class method to make the set the appropriate permissions to the new log file."""
+        # Rotate the file first
+        logging.handlers.TimedRotatingFileHandler.doRollover(self)
+
+        # Save rotated file in {WAZUH_PATH}/logs/api directory
+        rotated_file = glob.glob("{}.*".format(self.baseFilename))[0]
+
+        new_rotated_file = self.compute_log_directory(rotated_file)
+        with open(rotated_file, 'rb') as f_in, gzip.open(new_rotated_file, 'wb') as f_out:
+            shutil.copyfileobj(f_in, f_out)
+        os.chmod(new_rotated_file, 0o640)
+        os.unlink(rotated_file)
+
+    def compute_log_directory(self, rotated_filepath: str):
+        """Based on the name of the rotated file, compute in which directory it should be stored.
+
+        Parameters
+        ----------
+        rotated_filepath : str
+            Filepath of the rotated log.
+
+        Returns
+        -------
+        str
+            New directory path.
+        """
+        rotated_file = os.path.basename(rotated_filepath)
+        year, month, day = re.match(r'[\w.]+\.(\d+)-(\d+)-(\d+)', rotated_file).groups()
+        month = calendar.month_abbr[int(month)]
+        log_path = os.path.join(os.path.splitext(self.baseFilename)[0], year, month)
+        if not os.path.exists(log_path):
+            utils.mkdir_with_mode(log_path, 0o750)
+
+        return os.path.join(log_path, f"{os.path.basename(self.baseFilename)}-{day}.gz")
+
+
+class SizeBasedFileRotatingHandler(logging.handlers.RotatingFileHandler):
+    """Wazuh log rotation. It rotates when the logging file size exceeds the maximum number of bytes configured."""
+
+    def doRollover(self):
+        """Override base class method to make the set the appropriate permissions to the new log file.'"""
+        # Rotate the file first
+        logging.handlers.RotatingFileHandler.doRollover(self)
+
+        # Save rotated file in {WAZUH_PATH}/logs/api directory
+        rotated_file = glob.glob("{}.*".format(self.baseFilename))[0]
+
+        new_rotated_file = self.compute_log_directory()
+        with open(rotated_file, 'rb') as f_in, gzip.open(new_rotated_file, 'wb') as f_out:
+            shutil.copyfileobj(f_in, f_out)
+        os.chmod(new_rotated_file, 0o640)
+        os.unlink(rotated_file)
+
+    def compute_log_directory(self):
+        """Based on the current date and iteration of the rotated file, compute in which directory it should be stored.
+
+        Returns
+        -------
+        New directory path.
+        """
+        today = date.today()
+        year, month, day = today.year, today.month, f"{today.day:02d}"
+        month = calendar.month_abbr[int(month)]
+        iteration = 1
+
+        log_path = os.path.join(os.path.splitext(self.baseFilename)[0], str(year), month)
+        if not os.path.exists(log_path):
+            utils.mkdir_with_mode(log_path, 0o750)
+
+        while os.path.exists(os.path.join(log_path, f"{os.path.basename(self.baseFilename)}-{day}_{iteration}.gz")):
+            iteration += 1
+
+        return os.path.join(log_path, f"{os.path.basename(self.baseFilename)}-{day}_{iteration}.gz")
+
+
+class CustomFilter:
+    """
+    Define a custom filter to differentiate between log types.
+    """
+
+    def __init__(self, log_type: str):
+        """Constructor.
+
+        Parameters
+        ----------
+        log_type : str
+            Value used to specify the log type of the related log handler.
+        """
+        self.log_type = log_type
+
+    def filter(self, record: logging.LogRecord) -> bool:
+        """Filter the log entry depending on its log type.
+
+        Parameters
+        ----------
+        record : logging.LogRecord
+            Contains all the information to the event being logged.
+
+        Returns
+        -------
+        bool
+            Boolean used to determine if the log entry should be logged.
+        """
+        # If the log file is not specifically filtered, then it should log into both files
+        return True if not hasattr(record, 'log_type') or record.log_type == self.log_type else False
+
+
+class WazuhLogger:
+    """
+    Define attributes of a Python Wazuh daemon's logger.
+    """
+    def __init__(self, foreground_mode: bool, log_path: str, debug_level: [int, str], logger_name: str = 'wazuh',
+                 custom_formatter: callable = None, tag: str = '%(asctime)s %(levelname)s: %(message)s',
+                 max_size: int = 0):
+        """Constructor.
+
+        Parameters
+        ----------
+        foreground_mode : bool
+            Enable stream handler on sys.stderr.
+        log_path : str
+            Filepath of the file to send logs to. Relative to the Wazuh installation path.
+        debug_level : int or str
+            Log level.
+        logger_name : str
+            Name of the logger.
+        custom_formatter : callable
+            Subclass of logging.Formatter. Allows formatting messages depending on their contents.
+        tag : str
+            Tag defining logging format.
+        max_size : int
+            Number of bytes the log can store at max. Once reached, the log will be rotated.
+        """
+        self.log_path = os.path.join(common.WAZUH_PATH, log_path)
+        self.logger = None
+        self.foreground_mode = foreground_mode
+        self.debug_level = debug_level
+        self.logger_name = logger_name
+        self.default_formatter = logging.Formatter(tag, style='%', datefmt="%Y/%m/%d %H:%M:%S")
+        if custom_formatter is None:
+            self.custom_formatter = self.default_formatter
+        else:
+            self.custom_formatter = custom_formatter(style='%', datefmt="%Y/%m/%d %H:%M:%S")
+        self.max_size = max_size
+
+    def setup_logger(self, handler: logging.Handler = None):
+        """
+        Prepare a logger with:
+            * Two rotating file handlers (time | size).
+            * A stream handler (if foreground_mode is enabled).
+            * An additional debug level.
+
+        :param handler: custom handler that can be set instead of the default one.
+        """
+        logger = logging.getLogger(self.logger_name)
+        cf = CustomFilter('log') if self.log_path.endswith('.log') else CustomFilter('json')
+        logger.propagate = False
+        # configure logger
+        if handler:
+            custom_handler = handler
+        else:
+            custom_handler = TimeBasedFileRotatingHandler(filename=self.log_path, when='midnight') if self.max_size == 0 \
+            else SizeBasedFileRotatingHandler(filename=self.log_path, maxBytes=self.max_size, backupCount=1)
+
+        custom_handler.setFormatter(self.custom_formatter)
+        custom_handler.addFilter(cf)
+        logger.addHandler(custom_handler)
+
+        if self.foreground_mode:
+            ch = logging.StreamHandler()
+            ch.setFormatter(self.default_formatter)
+            ch.addFilter(CustomFilter('log'))
+            logger.addHandler(ch)
+
+        # add a new debug level
+        logging.DEBUG2 = 5
+
+        def debug2(self, message, *args, **kws):
+            if self.isEnabledFor(logging.DEBUG2):
+                self._log(logging.DEBUG2, message, args, **kws)
+
+        def error(self, msg, *args, **kws):
+            if self.isEnabledFor(logging.ERROR):
+                if 'exc_info' not in kws:
+                    kws['exc_info'] = self.isEnabledFor(logging.DEBUG2)
+                self._log(logging.ERROR, msg, args, **kws)
+
+        logging.addLevelName(logging.DEBUG2, "DEBUG2")
+
+        logging.Logger.debug2 = debug2
+        logging.Logger.error = error
+
+        self.logger = logger
+
+    def __getattr__(self, item: str) -> object:
+        """Overwrite __getattr__ magic method.
+            * If the item requested is an attribute of self.logger, return it.
+            * If it's an attribute of self, return it.
+            * Otherwise, raise an AttributeError exception
+
+        Parameters
+        ----------
+        item : str
+            Name of the attribute to return.
+
+        Returns
+        -------
+        object
+            Attribute named "item".
+        """
+        if hasattr(self.logger, item):
+            return getattr(self.logger, item)
+        elif item in vars(self):
+            return getattr(self, item, None)
+        else:
+            raise AttributeError(f"{self.__class__.__name__} object has no attribute {item}")