#!/usr/bin/env python
# Copyright (C) 2015-2019, Wazuh Inc.
# Created by Wazuh, Inc. <info@wazuh.com>.
# This program is free software; you can redistribute it and/or modify it under the terms of GPLv2

from unittest.mock import patch

import pytest
<<<<<<< HEAD

from wazuh import active_response
from wazuh.exception import WazuhException
=======
with patch('wazuh.common.ossec_uid'):
    with patch('wazuh.common.ossec_gid'):
        from wazuh.exception import WazuhException
        from wazuh import active_response
import os

# all necessary params
test_data_path = os.path.join(os.path.dirname(os.path.realpath(__file__)), 'data')


def test_get_commands():
    with patch("wazuh.common.ossec_path", new=test_data_path):
        assert (active_response.get_commands() != [])
>>>>>>> e3615c71


@patch('wazuh.active_response.OssecQueue')
@patch('wazuh.active_response.Agent')
@patch('wazuh.active_response.get_commands', return_value=['valid_cmd', 'another_valid_cmd', 'one_more'])
@pytest.mark.parametrize('expected_exception, agent_id, command, arguments, custom', [
    (1650, '000', None, [], False),
    (1652, None, 'random', [], False),
    (1652, '000', 'invalid_cmd', [], False),
    (1651, '001', 'valid_cmd', [], False),
    (None, '001', 'valid_cmd', [], False),
    (None, '001', 'valid_cmd', [], True),
    (None, '001', 'valid_cmd', ["arg1", "arg2"], False),
    (None, '000', 'valid_cmd', [], False),
    (None, 'all', 'valid_cmd', [], False)
])
def test_run_command(cmd_patch, agent_patch, queue_patch, expected_exception, agent_id, command, arguments, custom):
    """
    Tests run_command function
    """
    agent_patch.return_value.get_basic_information.return_value = {
        'status': 'disconnected' if expected_exception else 'active'}
    queue_patch.return_value.send_msg_to_agent.return_value = "success"
    queue_patch.AR_TYPE = "AR"

    if expected_exception is not None:
        with pytest.raises(WazuhException, match=f'.* {expected_exception} .*'):
            active_response.run_command(agent_id=agent_id, command=command, arguments=arguments, custom=custom)
    else:
        ret = active_response.run_command(agent_id=agent_id, command=command, arguments=arguments, custom=custom)
        assert ret == {'message': 'success'}
        handle = queue_patch()
        msg = f'{"!" if custom else ""}{command} {"- -" if not arguments else " ".join(arguments)}'
        handle.send_msg_to_agent.assert_called_with(agent_id=agent_id, msg=msg, msg_type='AR')


@patch('wazuh.active_response.OssecQueue')
@patch('wazuh.active_response.get_commands', return_value=['valid_cmd', 'another_valid_cmd', 'one_more'])
@pytest.mark.parametrize('expected_exception, command, arguments, custom', [
    (1650, None, [], False),
    (1652, 'random', [], False),
    (1652, 'invalid_cmd', [], False),
    (None, 'valid_cmd', [], False),
    (None, 'valid_cmd', ["arg1", "arg2"], False)
])
def test_run_command_all(cmd_patch, queue_patch, expected_exception, command, arguments, custom):
    """
    Tests run_command_all function
    """
    queue_patch.AR_TYPE = "AR"

    if expected_exception is not None:
        with pytest.raises(WazuhException, match=f'.* {expected_exception} .*'):
            active_response.run_command_all(command=command, arguments=arguments, custom=custom)
    else:
        ret = active_response.run_command_all(command=command, arguments=arguments, custom=custom)
        assert ret == {'message': 'Command sent to all agents.'}
        handle = queue_patch()
        msg = f'{"!" if custom else ""}{command} {"- -" if not arguments else " ".join(arguments)}'
<<<<<<< HEAD
        handle.send_msg_to_agent.assert_called_with(agent_id=None, msg=msg, msg_type='AR')

=======
        if agent_id != 'all':
            handle.send_msg_to_agent.assert_called_with(agent_id=agent_id, msg=msg, msg_type='AR')
        else:
            handle.send_msg_to_agent.assert_called_with(agent_id=None, msg=msg, msg_type='AR')
>>>>>>> e3615c71
<|MERGE_RESOLUTION|>--- conflicted
+++ resolved
@@ -1,95 +1,84 @@
-#!/usr/bin/env python
-# Copyright (C) 2015-2019, Wazuh Inc.
-# Created by Wazuh, Inc. <info@wazuh.com>.
-# This program is free software; you can redistribute it and/or modify it under the terms of GPLv2
-
-from unittest.mock import patch
-
-import pytest
-<<<<<<< HEAD
-
-from wazuh import active_response
-from wazuh.exception import WazuhException
-=======
-with patch('wazuh.common.ossec_uid'):
-    with patch('wazuh.common.ossec_gid'):
-        from wazuh.exception import WazuhException
-        from wazuh import active_response
-import os
-
-# all necessary params
-test_data_path = os.path.join(os.path.dirname(os.path.realpath(__file__)), 'data')
-
-
-def test_get_commands():
-    with patch("wazuh.common.ossec_path", new=test_data_path):
-        assert (active_response.get_commands() != [])
->>>>>>> e3615c71
-
-
-@patch('wazuh.active_response.OssecQueue')
-@patch('wazuh.active_response.Agent')
-@patch('wazuh.active_response.get_commands', return_value=['valid_cmd', 'another_valid_cmd', 'one_more'])
-@pytest.mark.parametrize('expected_exception, agent_id, command, arguments, custom', [
-    (1650, '000', None, [], False),
-    (1652, None, 'random', [], False),
-    (1652, '000', 'invalid_cmd', [], False),
-    (1651, '001', 'valid_cmd', [], False),
-    (None, '001', 'valid_cmd', [], False),
-    (None, '001', 'valid_cmd', [], True),
-    (None, '001', 'valid_cmd', ["arg1", "arg2"], False),
-    (None, '000', 'valid_cmd', [], False),
-    (None, 'all', 'valid_cmd', [], False)
-])
-def test_run_command(cmd_patch, agent_patch, queue_patch, expected_exception, agent_id, command, arguments, custom):
-    """
-    Tests run_command function
-    """
-    agent_patch.return_value.get_basic_information.return_value = {
-        'status': 'disconnected' if expected_exception else 'active'}
-    queue_patch.return_value.send_msg_to_agent.return_value = "success"
-    queue_patch.AR_TYPE = "AR"
-
-    if expected_exception is not None:
-        with pytest.raises(WazuhException, match=f'.* {expected_exception} .*'):
-            active_response.run_command(agent_id=agent_id, command=command, arguments=arguments, custom=custom)
-    else:
-        ret = active_response.run_command(agent_id=agent_id, command=command, arguments=arguments, custom=custom)
-        assert ret == {'message': 'success'}
-        handle = queue_patch()
-        msg = f'{"!" if custom else ""}{command} {"- -" if not arguments else " ".join(arguments)}'
-        handle.send_msg_to_agent.assert_called_with(agent_id=agent_id, msg=msg, msg_type='AR')
-
-
-@patch('wazuh.active_response.OssecQueue')
-@patch('wazuh.active_response.get_commands', return_value=['valid_cmd', 'another_valid_cmd', 'one_more'])
-@pytest.mark.parametrize('expected_exception, command, arguments, custom', [
-    (1650, None, [], False),
-    (1652, 'random', [], False),
-    (1652, 'invalid_cmd', [], False),
-    (None, 'valid_cmd', [], False),
-    (None, 'valid_cmd', ["arg1", "arg2"], False)
-])
-def test_run_command_all(cmd_patch, queue_patch, expected_exception, command, arguments, custom):
-    """
-    Tests run_command_all function
-    """
-    queue_patch.AR_TYPE = "AR"
-
-    if expected_exception is not None:
-        with pytest.raises(WazuhException, match=f'.* {expected_exception} .*'):
-            active_response.run_command_all(command=command, arguments=arguments, custom=custom)
-    else:
-        ret = active_response.run_command_all(command=command, arguments=arguments, custom=custom)
-        assert ret == {'message': 'Command sent to all agents.'}
-        handle = queue_patch()
-        msg = f'{"!" if custom else ""}{command} {"- -" if not arguments else " ".join(arguments)}'
-<<<<<<< HEAD
-        handle.send_msg_to_agent.assert_called_with(agent_id=None, msg=msg, msg_type='AR')
-
-=======
-        if agent_id != 'all':
-            handle.send_msg_to_agent.assert_called_with(agent_id=agent_id, msg=msg, msg_type='AR')
-        else:
-            handle.send_msg_to_agent.assert_called_with(agent_id=None, msg=msg, msg_type='AR')
->>>>>>> e3615c71
+#!/usr/bin/env python
+# Copyright (C) 2015-2019, Wazuh Inc.
+# Created by Wazuh, Inc. <info@wazuh.com>.
+# This program is free software; you can redistribute it and/or modify it under the terms of GPLv2
+
+from unittest.mock import patch
+
+import pytest
+with patch('wazuh.common.ossec_uid'):
+    with patch('wazuh.common.ossec_gid'):
+        from wazuh.exception import WazuhException
+        from wazuh import active_response
+import os
+
+# all necessary params
+test_data_path = os.path.join(os.path.dirname(os.path.realpath(__file__)), 'data')
+
+
+def test_get_commands():
+    with patch("wazuh.common.ossec_path", new=test_data_path):
+        assert (active_response.get_commands() != [])
+
+
+@patch('wazuh.active_response.OssecQueue')
+@patch('wazuh.active_response.Agent')
+@patch('wazuh.active_response.get_commands', return_value=['valid_cmd', 'another_valid_cmd', 'one_more'])
+@pytest.mark.parametrize('expected_exception, agent_id, command, arguments, custom', [
+    (1650, '000', None, [], False),
+    (1652, None, 'random', [], False),
+    (1652, '000', 'invalid_cmd', [], False),
+    (1651, '001', 'valid_cmd', [], False),
+    (None, '001', 'valid_cmd', [], False),
+    (None, '001', 'valid_cmd', [], True),
+    (None, '001', 'valid_cmd', ["arg1", "arg2"], False),
+    (None, '000', 'valid_cmd', [], False),
+    (None, 'all', 'valid_cmd', [], False)
+])
+def test_run_command(cmd_patch, agent_patch, queue_patch, expected_exception, agent_id, command, arguments, custom):
+    """
+    Tests run_command function
+    """
+    agent_patch.return_value.get_basic_information.return_value = {
+        'status': 'disconnected' if expected_exception else 'active'}
+    queue_patch.return_value.send_msg_to_agent.return_value = "success"
+    queue_patch.AR_TYPE = "AR"
+
+    if expected_exception is not None:
+        with pytest.raises(WazuhException, match=f'.* {expected_exception} .*'):
+            active_response.run_command(agent_id=agent_id, command=command, arguments=arguments, custom=custom)
+    else:
+        ret = active_response.run_command(agent_id=agent_id, command=command, arguments=arguments, custom=custom)
+        assert ret == {'message': 'success'}
+        handle = queue_patch()
+        msg = f'{"!" if custom else ""}{command} {"- -" if not arguments else " ".join(arguments)}'
+        if agent_id != 'all':
+            handle.send_msg_to_agent.assert_called_with(agent_id=agent_id, msg=msg, msg_type='AR')
+        else:
+            handle.send_msg_to_agent.assert_called_with(agent_id=None, msg=msg, msg_type='AR')
+
+
+@patch('wazuh.active_response.OssecQueue')
+@patch('wazuh.active_response.get_commands', return_value=['valid_cmd', 'another_valid_cmd', 'one_more'])
+@pytest.mark.parametrize('expected_exception, command, arguments, custom', [
+    (1650, None, [], False),
+    (1652, 'random', [], False),
+    (1652, 'invalid_cmd', [], False),
+    (None, 'valid_cmd', [], False),
+    (None, 'valid_cmd', ["arg1", "arg2"], False)
+])
+def test_run_command_all(cmd_patch, queue_patch, expected_exception, command, arguments, custom):
+    """
+    Tests run_command_all function
+    """
+    queue_patch.AR_TYPE = "AR"
+
+    if expected_exception is not None:
+        with pytest.raises(WazuhException, match=f'.* {expected_exception} .*'):
+            active_response.run_command_all(command=command, arguments=arguments, custom=custom)
+    else:
+        ret = active_response.run_command_all(command=command, arguments=arguments, custom=custom)
+        assert ret == {'message': 'Command sent to all agents.'}
+        handle = queue_patch()
+        msg = f'{"!" if custom else ""}{command} {"- -" if not arguments else " ".join(arguments)}'
+        handle.send_msg_to_agent.assert_called_with(agent_id=None, msg=msg, msg_type='AR')