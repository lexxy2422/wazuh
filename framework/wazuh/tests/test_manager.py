--- conflicted
+++ resolved
@@ -4,26 +4,15 @@
 # This program is free software; you can redistribute it and/or modify it under the terms of GPLv2
 import json
 import os
-<<<<<<< HEAD
-from shutil import copyfile
-=======
 import pytest
->>>>>>> e3615c71
 from unittest.mock import patch, mock_open
 with patch('wazuh.common.ossec_uid'):
     with patch('wazuh.common.ossec_gid'):
-        from wazuh.exception import WazuhException
+        from wazuh.exception import WazuhException, WazuhError
         from wazuh.manager import upload_file, get_file, restart, validation, status, delete_file, ossec_log
         from wazuh import common
 
-<<<<<<< HEAD
-import pytest
-
-from wazuh.exception import WazuhException, WazuhError
-from wazuh.manager import upload_file, get_file, restart, validation, status, delete_file, ossec_log
-=======
 from datetime import datetime
->>>>>>> e3615c71
 
 test_data_path = os.path.join(os.path.dirname(os.path.realpath(__file__)), 'data')
 
@@ -172,16 +161,10 @@
         "'use_source_i'.\n2019/02/27 11:30:24 ossec-authd: ERROR: (1202): Configuration error at "
         "'/var/ossec/etc/ossec.conf'.")
 ])
-<<<<<<< HEAD
-@patch('wazuh.manager.remove')
-@patch('wazuh.manager.fcntl')
-def test_validation(fcntl_mock, remove_mock, error_flag, error_msg):
-=======
 @patch('wazuh.manager.execq_lockfile', return_value=os.path.join(common.ossec_path, "var", "run", ".api_execq_lock"))
 @patch("wazuh.manager.exists", return_value=True)
 @patch("wazuh.manager.remove", return_value=True)
 def test_validation(mock_remove, mock_exists, mock_path, test_manager, error_flag, error_msg):
->>>>>>> e3615c71
     """
     Tests configuration validation function with multiple scenarios:
         * No errors found in configuration
@@ -192,7 +175,7 @@
         try:
             json_response = json.dumps({'error': error_flag, 'message': error_msg}).encode()
             sock.return_value.recv.return_value = json_response
-            expeted_response = {'status': 'OK'}
+            expected_response = {'status': 'OK'}
             response = validation()
             assert error_flag == 0
             assert response, expected_response
